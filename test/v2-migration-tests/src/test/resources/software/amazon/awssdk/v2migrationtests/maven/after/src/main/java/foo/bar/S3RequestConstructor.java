--- conflicted
+++ resolved
@@ -398,11 +398,7 @@
                 .build());
 
 
-<<<<<<< HEAD
-        /*AWS SDK for Java v2 migration: Transform for setBucketLifecycleConfiguration method not supported. Please manually migrating your code by using builder pattern, update from BucketLifecycleConfiguration.Rule to LifecycleRule, StorageClass to TransitionStorageClass, and adjust imports and names.*/s3.putBucketLifecycleConfiguration(
-=======
         /*AWS SDK for Java v2 migration: Transform for setBucketLifecycleConfiguration method not supported. Please manually migrate your code by using builder pattern, update from BucketLifecycleConfiguration.Rule to LifecycleRule, StorageClass to TransitionStorageClass, and adjust imports and names.*/s3.putBucketLifecycleConfiguration(
->>>>>>> 76590d40
         PutBucketLifecycleConfigurationRequest.builder().bucket(bucketName).lifecycleConfiguration(BucketLifecycleConfiguration.builder()
             .build())
             .build());
@@ -437,11 +433,7 @@
                 .build())
                 .build());
 
-<<<<<<< HEAD
-        /*AWS SDK for Java v2 migration: Transform for setBucketTaggingConfiguration method not supported. Please manually migrating your code by using builder pattern, replacing TagSet.setTag() with .tagSet(Arrays.asList(Tag.builder())), and use Tagging instead of BucketTaggingConfiguration, and adjust imports and names.*/s3.putBucketTagging(
-=======
         /*AWS SDK for Java v2 migration: Transform for setBucketTaggingConfiguration method not supported. Please manually migrate your code by using builder pattern, replacing TagSet.setTag() with .tagSet(Arrays.asList(Tag.builder())), and use Tagging instead of BucketTaggingConfiguration, and adjust imports and names.*/s3.putBucketTagging(
->>>>>>> 76590d40
         PutBucketTaggingRequest.builder().bucket(bucketName).tagging(Tagging.builder()
             .build())
             .build());
