/*
 * Copyright Amazon.com, Inc. or its affiliates. All Rights Reserved.
 *
 * Licensed under the Apache License, Version 2.0 (the "License").
 * You may not use this file except in compliance with the License.
 * A copy of the License is located at
 *
 *  http://aws.amazon.com/apache2.0
 *
 * or in the "license" file accompanying this file. This file is distributed
 * on an "AS IS" BASIS, WITHOUT WARRANTIES OR CONDITIONS OF ANY KIND, either
 * express or implied. See the License for the specific language governing
 * permissions and limitations under the License.
 */

package foo.bar;

import java.net.URI;
import java.net.URL;
import java.time.Duration;
import java.time.Instant;
import java.util.ArrayList;
import java.util.Date;
import java.util.List;
import software.amazon.awssdk.regions.Region;
import software.amazon.awssdk.services.s3.S3Client;
import software.amazon.awssdk.services.s3.S3Uri;
import software.amazon.awssdk.services.s3.S3Utilities;
import software.amazon.awssdk.services.s3.model.AbortMultipartUploadRequest;
import software.amazon.awssdk.services.s3.model.AccelerateConfiguration;
import software.amazon.awssdk.services.s3.model.AnalyticsConfiguration;
import software.amazon.awssdk.services.s3.model.Bucket;
import software.amazon.awssdk.services.s3.model.BucketAccelerateStatus;
import software.amazon.awssdk.services.s3.model.BucketLifecycleConfiguration;
import software.amazon.awssdk.services.s3.model.CORSConfiguration;
import software.amazon.awssdk.services.s3.model.CORSRule;
import software.amazon.awssdk.services.s3.model.CompleteMultipartUploadRequest;
import software.amazon.awssdk.services.s3.model.CompletedMultipartUpload;
import software.amazon.awssdk.services.s3.model.CompletedPart;
import software.amazon.awssdk.services.s3.model.CopyObjectRequest;
import software.amazon.awssdk.services.s3.model.CreateBucketConfiguration;
import software.amazon.awssdk.services.s3.model.CreateBucketRequest;
import software.amazon.awssdk.services.s3.model.CreateMultipartUploadRequest;
import software.amazon.awssdk.services.s3.model.CreateMultipartUploadResponse;
import software.amazon.awssdk.services.s3.model.DeleteBucketAnalyticsConfigurationRequest;
import software.amazon.awssdk.services.s3.model.DeleteBucketCorsRequest;
import software.amazon.awssdk.services.s3.model.DeleteBucketEncryptionRequest;
import software.amazon.awssdk.services.s3.model.DeleteBucketIntelligentTieringConfigurationRequest;
import software.amazon.awssdk.services.s3.model.DeleteBucketInventoryConfigurationRequest;
import software.amazon.awssdk.services.s3.model.DeleteBucketLifecycleRequest;
import software.amazon.awssdk.services.s3.model.DeleteBucketMetricsConfigurationRequest;
import software.amazon.awssdk.services.s3.model.DeleteBucketPolicyRequest;
import software.amazon.awssdk.services.s3.model.DeleteBucketReplicationRequest;
import software.amazon.awssdk.services.s3.model.DeleteBucketRequest;
import software.amazon.awssdk.services.s3.model.DeleteBucketTaggingRequest;
import software.amazon.awssdk.services.s3.model.DeleteBucketWebsiteRequest;
import software.amazon.awssdk.services.s3.model.DeleteObjectRequest;
import software.amazon.awssdk.services.s3.model.GetBucketAccelerateConfigurationRequest;
import software.amazon.awssdk.services.s3.model.GetBucketAclRequest;
import software.amazon.awssdk.services.s3.model.GetBucketAnalyticsConfigurationRequest;
import software.amazon.awssdk.services.s3.model.GetBucketCorsRequest;
import software.amazon.awssdk.services.s3.model.GetBucketEncryptionRequest;
import software.amazon.awssdk.services.s3.model.GetBucketIntelligentTieringConfigurationRequest;
import software.amazon.awssdk.services.s3.model.GetBucketInventoryConfigurationRequest;
import software.amazon.awssdk.services.s3.model.GetBucketLifecycleConfigurationRequest;
import software.amazon.awssdk.services.s3.model.GetBucketLocationRequest;
import software.amazon.awssdk.services.s3.model.GetBucketLoggingRequest;
import software.amazon.awssdk.services.s3.model.GetBucketMetricsConfigurationRequest;
import software.amazon.awssdk.services.s3.model.GetBucketNotificationConfigurationRequest;
import software.amazon.awssdk.services.s3.model.GetBucketPolicyRequest;
import software.amazon.awssdk.services.s3.model.GetBucketReplicationRequest;
import software.amazon.awssdk.services.s3.model.GetBucketRequestPaymentRequest;
import software.amazon.awssdk.services.s3.model.GetBucketTaggingRequest;
import software.amazon.awssdk.services.s3.model.GetBucketVersioningRequest;
import software.amazon.awssdk.services.s3.model.GetBucketWebsiteRequest;
import software.amazon.awssdk.services.s3.model.GetObjectAclRequest;
import software.amazon.awssdk.services.s3.model.GetObjectRequest;
import software.amazon.awssdk.services.s3.model.GetUrlRequest;
import software.amazon.awssdk.services.s3.model.HeadBucketRequest;
import software.amazon.awssdk.services.s3.model.HeadBucketResponse;
import software.amazon.awssdk.services.s3.model.HeadObjectRequest;
import software.amazon.awssdk.services.s3.model.HeadObjectResponse;
import software.amazon.awssdk.services.s3.model.IntelligentTieringConfiguration;
import software.amazon.awssdk.services.s3.model.InventoryConfiguration;
import software.amazon.awssdk.services.s3.model.ListBucketsRequest;
import software.amazon.awssdk.services.s3.model.ListObjectVersionsRequest;
import software.amazon.awssdk.services.s3.model.ListObjectsRequest;
import software.amazon.awssdk.services.s3.model.ListObjectsResponse;
import software.amazon.awssdk.services.s3.model.ListObjectsV2Request;
import software.amazon.awssdk.services.s3.model.ListObjectsV2Response;
import software.amazon.awssdk.services.s3.model.MetricsConfiguration;
import software.amazon.awssdk.services.s3.model.NotificationConfiguration;
import software.amazon.awssdk.services.s3.model.Owner;
import software.amazon.awssdk.services.s3.model.OwnershipControls;
import software.amazon.awssdk.services.s3.model.Payer;
import software.amazon.awssdk.services.s3.model.PutBucketAccelerateConfigurationRequest;
import software.amazon.awssdk.services.s3.model.PutBucketAnalyticsConfigurationRequest;
import software.amazon.awssdk.services.s3.model.PutBucketCorsRequest;
import software.amazon.awssdk.services.s3.model.PutBucketIntelligentTieringConfigurationRequest;
import software.amazon.awssdk.services.s3.model.PutBucketInventoryConfigurationRequest;
import software.amazon.awssdk.services.s3.model.PutBucketLifecycleConfigurationRequest;
import software.amazon.awssdk.services.s3.model.PutBucketMetricsConfigurationRequest;
import software.amazon.awssdk.services.s3.model.PutBucketNotificationConfigurationRequest;
import software.amazon.awssdk.services.s3.model.PutBucketOwnershipControlsRequest;
import software.amazon.awssdk.services.s3.model.PutBucketPolicyRequest;
import software.amazon.awssdk.services.s3.model.PutBucketReplicationRequest;
import software.amazon.awssdk.services.s3.model.PutBucketRequestPaymentRequest;
import software.amazon.awssdk.services.s3.model.PutBucketTaggingRequest;
import software.amazon.awssdk.services.s3.model.PutBucketVersioningRequest;
import software.amazon.awssdk.services.s3.model.PutBucketWebsiteRequest;
import software.amazon.awssdk.services.s3.model.ReplicationConfiguration;
import software.amazon.awssdk.services.s3.model.RequestPaymentConfiguration;
import software.amazon.awssdk.services.s3.model.RestoreObjectRequest;
import software.amazon.awssdk.services.s3.model.RestoreRequest;
import software.amazon.awssdk.services.s3.model.StorageClass;
import software.amazon.awssdk.services.s3.model.Tagging;
import software.amazon.awssdk.services.s3.model.UploadPartCopyRequest;
import software.amazon.awssdk.services.s3.model.UploadPartCopyResponse;
import software.amazon.awssdk.services.s3.model.VersioningConfiguration;
import software.amazon.awssdk.services.s3.model.WebsiteConfiguration;
import software.amazon.awssdk.services.s3.presigner.S3Presigner;

public class S3 {

    private S3() {

    }

    private void headBucket(S3Client s3, String bucket) {
        HeadBucketRequest headBucketRequest = HeadBucketRequest.builder().bucket(bucket)
            .build();
        HeadBucketResponse headBucketResult = s3.headBucket(headBucketRequest);
        System.out.println(headBucketResult);
    }

    private void createBucket(S3Client s3, String bucket) {
        CreateBucketRequest createBucketRequest = CreateBucketRequest.builder().bucket(bucket)
            .build();
        s3.createBucket(createBucketRequest);
    }

    private void deleteBucket(S3Client s3, String bucket) {
        DeleteBucketRequest deleteBucketRequest = DeleteBucketRequest.builder().bucket(bucket)
            .build();
        s3.deleteBucket(deleteBucketRequest);
    }

    private void getObjectMetaData_to_headObject(S3Client s3) {
        HeadObjectRequest getObjectMetadataRequest = HeadObjectRequest.builder().bucket("bucket").key("key")
            .build();
        HeadObjectResponse objectMetadata = s3.headObject(getObjectMetadataRequest);
        System.out.println(objectMetadata);
    }

    private void initiateMpu_to_createMpu(S3Client s3, String bucket, String key) {
        CreateMultipartUploadRequest initiateMultipartUploadRequest = CreateMultipartUploadRequest.builder().bucket(bucket).key(key)
            .build();
        CreateMultipartUploadResponse initiateMultipartUploadResult = s3.createMultipartUpload(initiateMultipartUploadRequest);
        System.out.println(initiateMultipartUploadResult);
    }

    private void completeMpu(S3Client s3, String bucket, String key) {
        CompletedPart partETag = CompletedPart.builder().partNumber(7).eTag("etag")
            .build();
        List<CompletedPart> partETags = new ArrayList<>();
        partETags.add(partETag);

        CompleteMultipartUploadRequest completeMpuRequest1 =
            CompleteMultipartUploadRequest.builder().bucket(bucket).key(key).multipartUpload(CompletedMultipartUpload.builder().parts(partETags).build())
            .build();

        CompleteMultipartUploadRequest completeMpuRequest2 =
            CompleteMultipartUploadRequest.builder().bucket(bucket).key(key).uploadId("uploadId").multipartUpload(CompletedMultipartUpload.builder().parts(partETags).build())
                .build();
    }

    private void listObjects(S3Client s3, String bucket) {
        ListObjectsRequest listObjectsRequest = ListObjectsRequest.builder().bucket(bucket)
            .build();
        ListObjectsRequest listObjectsRequest2 = ListObjectsRequest.builder().bucket("bucketName").prefix("prefix").marker("marker").delimiter("delimiter").maxKeys(4)
            .build();

        ListObjectsResponse objectListing = s3.listObjects(listObjectsRequest);
        ListObjectsResponse objectListing2 = s3.listObjects(listObjectsRequest2);
        System.out.println(objectListing);
    }

    private void listObjectsV2(S3Client s3, String bucket) {
        ListObjectsV2Request listObjectsV2Request = ListObjectsV2Request.builder().bucket(bucket)
            .build();
        ListObjectsV2Response listObjectsV2Result = s3.listObjectsV2(listObjectsV2Request);
        System.out.println(listObjectsV2Result);
    }

    private void copyPart(S3Client s3) {
        UploadPartCopyRequest copyPartRequest = UploadPartCopyRequest.builder().sourceBucket("sourceBucket").sourceKey("sourceKey").destinationBucket("desBucket").destinationKey("desKey")
            .build();
        UploadPartCopyResponse copyPartResult = s3.uploadPartCopy(copyPartRequest);
    }

    private void cors(S3Client s3, String bucket) {
        CORSRule corsRule = CORSRule.builder().id("id").maxAgeSeconds(99)
            .build();
        CORSConfiguration cors = CORSConfiguration.builder().corsRules(corsRule)
            .build();
        s3.putBucketCors(PutBucketCorsRequest.builder().bucket("bucket").corsConfiguration(cors)
            .build());
        PutBucketCorsRequest setBucketCrossOriginConfigurationRequest =
            PutBucketCorsRequest.builder().bucket(bucket).corsConfiguration(cors)
                .build();
        s3.putBucketCors(setBucketCrossOriginConfigurationRequest);

        GetBucketCorsRequest getBucketCrossOriginConfigurationRequest =
            GetBucketCorsRequest.builder().bucket(bucket)
                .build();
        s3.getBucketCors(getBucketCrossOriginConfigurationRequest);

        DeleteBucketCorsRequest deleteBucketCrossOriginConfigurationRequest =
            DeleteBucketCorsRequest.builder().bucket(bucket)
                .build();
        s3.deleteBucketCors(deleteBucketCrossOriginConfigurationRequest);
    }

    private void singleBucketArgMethods(S3Client s3, String bucket) {
        s3.createBucket(CreateBucketRequest.builder().bucket(bucket)
            .build());
        s3.deleteBucket(DeleteBucketRequest.builder().bucket(bucket)
            .build());
        s3.listObjects(ListObjectsRequest.builder().bucket(bucket)
            .build());
        s3.listObjectsV2(ListObjectsV2Request.builder().bucket(bucket)
            .build());
        s3.getBucketCors(GetBucketCorsRequest.builder().bucket(bucket)
            .build());
        s3.deleteBucketCors(DeleteBucketCorsRequest.builder().bucket(bucket)
            .build());
        s3.getBucketVersioning(GetBucketVersioningRequest.builder().bucket(bucket)
            .build());
        s3.deleteBucketEncryption(DeleteBucketEncryptionRequest.builder().bucket(bucket)
            .build());
        s3.deleteBucketPolicy(DeleteBucketPolicyRequest.builder().bucket(bucket)
            .build());
        s3.getBucketAccelerateConfiguration(GetBucketAccelerateConfigurationRequest.builder().bucket(bucket)
            .build());
        s3.getBucketAcl(GetBucketAclRequest.builder().bucket(bucket)
            .build());
        s3.getBucketEncryption(GetBucketEncryptionRequest.builder().bucket(bucket)
            .build());
        s3.getBucketLifecycleConfiguration(GetBucketLifecycleConfigurationRequest.builder().bucket(bucket)
            .build());
        s3.getBucketNotificationConfiguration(GetBucketNotificationConfigurationRequest.builder().bucket(bucket)
            .build());
        s3.getBucketPolicy(GetBucketPolicyRequest.builder().bucket(bucket)
            .build());
        s3.getBucketLocation(GetBucketLocationRequest.builder().bucket(bucket)
            .build()).locationConstraint().toString();
        s3.deleteBucketLifecycle(DeleteBucketLifecycleRequest.builder().bucket(bucket)
            .build());
        s3.deleteBucketReplication(DeleteBucketReplicationRequest.builder().bucket(bucket)
            .build());
        s3.deleteBucketTagging(DeleteBucketTaggingRequest.builder().bucket(bucket)
            .build());
        s3.deleteBucketWebsite(DeleteBucketWebsiteRequest.builder().bucket(bucket)
            .build());
        s3.getBucketLogging(GetBucketLoggingRequest.builder().bucket(bucket)
            .build());
        s3.getBucketReplication(GetBucketReplicationRequest.builder().bucket(bucket)
            .build());
        s3.getBucketTagging(GetBucketTaggingRequest.builder().bucket(bucket)
            .build());
        s3.getBucketWebsite(GetBucketWebsiteRequest.builder().bucket(bucket)
            .build());
        s3.putBucketRequestPayment(PutBucketRequestPaymentRequest.builder().bucket(bucket).requestPaymentConfiguration(RequestPaymentConfiguration.builder().payer(Payer.BUCKET_OWNER).build()).build());
        s3.putBucketRequestPayment(PutBucketRequestPaymentRequest.builder().bucket(bucket).requestPaymentConfiguration(RequestPaymentConfiguration.builder().payer(Payer.REQUESTER).build()).build());
        s3.getBucketRequestPayment(GetBucketRequestPaymentRequest.builder().bucket(bucket).build()).payer().toString().equals("Requester");
    }

    private void bucketKeyArgsMethods(S3Client s3, String bucket, String key) {
        s3.deleteObject(DeleteObjectRequest.builder().bucket(bucket).key(key)
            .build());
        s3.getObject(GetObjectRequest.builder().bucket(bucket).key(key)
            .build());
        s3.getObjectAcl(GetObjectAclRequest.builder().bucket(bucket).key(key)
            .build());
        s3.headObject(HeadObjectRequest.builder().bucket(bucket).key(key)
            .build());
        s3.utilities().getUrl(GetUrlRequest.builder().bucket(bucket).key(key).build());
        String objectAsString = s3.getObjectAsBytes(GetObjectRequest.builder().bucket(bucket).key(key).build()).asUtf8String();
    }

    private void bucketIdArgsMethods(S3Client s3, String bucket, String id) {
        s3.deleteBucketAnalyticsConfiguration(DeleteBucketAnalyticsConfigurationRequest.builder().bucket(bucket).id(id)
            .build());
        s3.deleteBucketIntelligentTieringConfiguration(DeleteBucketIntelligentTieringConfigurationRequest.builder().bucket(bucket).id(id)
            .build());
        s3.deleteBucketInventoryConfiguration(DeleteBucketInventoryConfigurationRequest.builder().bucket(bucket).id(id)
            .build());
        s3.deleteBucketMetricsConfiguration(DeleteBucketMetricsConfigurationRequest.builder().bucket(bucket).id(id)
            .build());
        s3.getBucketAnalyticsConfiguration(GetBucketAnalyticsConfigurationRequest.builder().bucket(bucket).id(id)
            .build());
        s3.getBucketIntelligentTieringConfiguration(GetBucketIntelligentTieringConfigurationRequest.builder().bucket(bucket).id(id)
            .build());
        s3.getBucketInventoryConfiguration(GetBucketInventoryConfigurationRequest.builder().bucket(bucket).id(id)
            .build());
        s3.getBucketMetricsConfiguration(GetBucketMetricsConfigurationRequest.builder().bucket(bucket).id(id)
            .build());
    }

    private void bucketPrefixArgsMethods(S3Client s3, String bucket, String prefix) {
        s3.listObjects(ListObjectsRequest.builder().bucket(bucket).prefix(prefix)
            .build());
        s3.listObjectsV2(ListObjectsV2Request.builder().bucket(bucket).prefix(prefix)
            .build());
        s3.listObjectVersions(ListObjectVersionsRequest.builder().bucket(bucket).prefix(prefix)
            .build());
    }

    private void enumArgMethods(S3Client s3) {
        AccelerateConfiguration accelerateConfig = AccelerateConfiguration.builder().status(BucketAccelerateStatus.SUSPENDED)
            .build();
        s3.putBucketAccelerateConfiguration(PutBucketAccelerateConfigurationRequest.builder().bucket("bucket").accelerateConfiguration(accelerateConfig)
            .build());

        StorageClass storageClass = StorageClass.DEEP_ARCHIVE;
        s3.copyObject(CopyObjectRequest.builder().sourceBucket("bucket").sourceKey("key").destinationBucket("bucket").destinationKey("key").storageClass(storageClass).build());
    }

    private void variousMethods(S3Client s3) {
        s3.deleteObject(DeleteObjectRequest.builder().bucket("bucket").key("key").versionId("versionId")
            .build());
        s3.copyObject(CopyObjectRequest.builder().sourceBucket("sourceBucket").sourceKey("sourceKey").destinationBucket("destBucket").destinationKey("destKey")
            .build());
        s3.listObjectVersions(ListObjectVersionsRequest.builder().bucket("bucket").prefix("prefix").keyMarker("keyMarker").versionIdMarker("versionId").delimiter("delimiter").maxKeys(22)
            .build());
        s3.putBucketPolicy(PutBucketPolicyRequest.builder().bucket("bucket").policy("policyText")
            .build());
        s3.restoreObject(RestoreObjectRequest.builder().bucket("bucket").key("key").restoreRequest(RestoreRequest.builder().days(98).build()).build());
        s3.copyObject(CopyObjectRequest.builder().sourceBucket("bucket").sourceKey("key").destinationBucket("bucket").destinationKey("key").websiteRedirectLocation("redirectLocation").build());
        s3.createBucket(CreateBucketRequest.builder().bucket("bucket").createBucketConfiguration(CreateBucketConfiguration.builder().locationConstraint("us-west-2").build()).build());
        s3.getObjectAcl(GetObjectAclRequest.builder().bucket("bucket").key("key").versionId("versionId")
            .build());
        List<Bucket> buckets = s3.listBuckets().buckets();
    }

    private void pojosWithConstructorArgs(String bucket) {
        AbortMultipartUploadRequest abortMultipartUploadRequest = AbortMultipartUploadRequest.builder().bucket(bucket).key("key").uploadId("versionId")
            .build();
        PutBucketLifecycleConfigurationRequest lifecycleRequest = PutBucketLifecycleConfigurationRequest.builder().bucket(bucket).lifecycleConfiguration(BucketLifecycleConfiguration.builder()
            .build())
            .build();
        PutBucketNotificationConfigurationRequest notificationRequest = PutBucketNotificationConfigurationRequest.builder().bucket(bucket).notificationConfiguration(NotificationConfiguration.builder()
            .build())
            .build();
        PutBucketNotificationConfigurationRequest notificationRequest2 = PutBucketNotificationConfigurationRequest.builder().notificationConfiguration(NotificationConfiguration.builder()
            .build()).bucket(bucket)
            .build();
        PutBucketTaggingRequest tagRequest = PutBucketTaggingRequest.builder().bucket(bucket).tagging(Tagging.builder()
            .build())
            .build();
        PutBucketWebsiteRequest websiteRequest = PutBucketWebsiteRequest.builder().bucket(bucket).websiteConfiguration(WebsiteConfiguration.builder()
            .build())
            .build();
    }

    private void setBucketConfigs(S3Client s3, String bucket) {
        s3.putBucketAnalyticsConfiguration(PutBucketAnalyticsConfigurationRequest.builder().bucket(bucket).analyticsConfiguration(AnalyticsConfiguration.builder()
            .build())
            .build());
        s3.putBucketIntelligentTieringConfiguration(PutBucketIntelligentTieringConfigurationRequest.builder().bucket(bucket).intelligentTieringConfiguration(IntelligentTieringConfiguration.builder()
            .build())
            .build());
        s3.putBucketInventoryConfiguration(PutBucketInventoryConfigurationRequest.builder().bucket(bucket).inventoryConfiguration(InventoryConfiguration.builder()
            .build())
            .build());
<<<<<<< HEAD
        /*AWS SDK for Java v2 migration: Transform for setBucketLifecycleConfiguration method not supported. Please manually migrating your code by using builder pattern, update from BucketLifecycleConfiguration.Rule to LifecycleRule, StorageClass to TransitionStorageClass, and adjust imports and names.*/s3.putBucketLifecycleConfiguration(PutBucketLifecycleConfigurationRequest.builder().bucket(bucket).lifecycleConfiguration(BucketLifecycleConfiguration.builder()
=======
        /*AWS SDK for Java v2 migration: Transform for setBucketLifecycleConfiguration method not supported. Please manually migrate your code by using builder pattern, update from BucketLifecycleConfiguration.Rule to LifecycleRule, StorageClass to TransitionStorageClass, and adjust imports and names.*/s3.putBucketLifecycleConfiguration(PutBucketLifecycleConfigurationRequest.builder().bucket(bucket).lifecycleConfiguration(BucketLifecycleConfiguration.builder()
>>>>>>> 76590d40
        .build())
        .build());
        s3.putBucketMetricsConfiguration(PutBucketMetricsConfigurationRequest.builder().bucket(bucket).metricsConfiguration(MetricsConfiguration.builder()
            .build())
            .build());
        s3.putBucketNotificationConfiguration(PutBucketNotificationConfigurationRequest.builder().bucket(bucket).notificationConfiguration(NotificationConfiguration.builder()
            .build())
            .build());
        s3.putBucketOwnershipControls(PutBucketOwnershipControlsRequest.builder().bucket(bucket).ownershipControls(OwnershipControls.builder()
            .build())
            .build());
        s3.putBucketReplication(PutBucketReplicationRequest.builder().bucket(bucket).replicationConfiguration(ReplicationConfiguration.builder()
            .build())
            .build());
<<<<<<< HEAD
        /*AWS SDK for Java v2 migration: Transform for setBucketTaggingConfiguration method not supported. Please manually migrating your code by using builder pattern, replacing TagSet.setTag() with .tagSet(Arrays.asList(Tag.builder())), and use Tagging instead of BucketTaggingConfiguration, and adjust imports and names.*/s3.putBucketTagging(PutBucketTaggingRequest.builder().bucket(bucket).tagging(Tagging.builder()
=======
        /*AWS SDK for Java v2 migration: Transform for setBucketTaggingConfiguration method not supported. Please manually migrate your code by using builder pattern, replacing TagSet.setTag() with .tagSet(Arrays.asList(Tag.builder())), and use Tagging instead of BucketTaggingConfiguration, and adjust imports and names.*/s3.putBucketTagging(PutBucketTaggingRequest.builder().bucket(bucket).tagging(Tagging.builder()
>>>>>>> 76590d40
        .build())
        .build());
        s3.putBucketWebsite(PutBucketWebsiteRequest.builder().bucket(bucket).websiteConfiguration(WebsiteConfiguration.builder()
            .build())
            .build());
        s3.putBucketVersioning(PutBucketVersioningRequest.builder().bucket(bucket).versioningConfiguration(VersioningConfiguration.builder()
            .build())
            .build());
    }

    private void setBucketNameTest(S3Client s3, String bucket) {
        GetObjectRequest getObjectRequest = GetObjectRequest.builder().bucket(bucket).key("key").bucket(bucket)
            .build();
    }

    private void s3Uri(URI uri, String uriAsString) {
        S3Uri s3Uri = S3Utilities.builder().build().parseUri(uri);

        String versionId = s3Uri.firstMatchingRawQueryParameter("versionId").orElse(null);
        String bucket = s3Uri.bucket().orElse(null);
        String key = s3Uri.key().orElse(null);
        String region = s3Uri.region().map(Region::id).orElse(null);
        boolean isPathStyle = s3Uri.isPathStyle();

        S3Uri s3UriFromString = /*AWS SDK for Java v2 migration: v2 S3Uri does not URL-encode a String URI. If you relied on this functionality in v1 you must update your code to manually encode the String.*/S3Utilities.builder().build().parseUri(URI.create(uriAsString));

        S3Uri s3UriFromStringWithUrlEncodeFalse = S3Utilities.builder().build().parseUri(URI.create(uriAsString));
    }

    private void generatePresignedUrl(S3Client s3, String bucket, String key, Date expiration) {
        URL urlGet1 = /*AWS SDK for Java v2 migration: If generating multiple pre-signed URLs, it is recommended to create a single instance of S3Presigner, since creating a presigner can be expensive. If applicable, please manually refactor the transformed code.*/
            S3Presigner.builder().s3Client(s3).build()
                .presignGetObject(p -> p.getObjectRequest(r -> r.bucket(bucket).key(key))
                    .signatureDuration(Duration.between(Instant.now(), expiration.toInstant())))
                .url();

        URL urlPut = /*AWS SDK for Java v2 migration: If generating multiple pre-signed URLs, it is recommended to create a single instance of S3Presigner, since creating a presigner can be expensive. If applicable, please manually refactor the transformed code.*/
            S3Presigner.builder().s3Client(s3).build()
                .presignPutObject(p -> p.putObjectRequest(r -> r.bucket(bucket).key(key))
                    .signatureDuration(Duration.between(Instant.now(), expiration.toInstant())))
                .url();

        URL urlGet2 = /*AWS SDK for Java v2 migration: If generating multiple pre-signed URLs, it is recommended to create a single instance of S3Presigner, since creating a presigner can be expensive. If applicable, please manually refactor the transformed code.*/
            S3Presigner.builder().s3Client(s3).build()
                .presignGetObject(p -> p.getObjectRequest(r -> r.bucket(bucket).key(key))
                    .signatureDuration(Duration.between(Instant.now(), expiration.toInstant())))
                .url();

        URL urlDelete = /*AWS SDK for Java v2 migration: If generating multiple pre-signed URLs, it is recommended to create a single instance of S3Presigner, since creating a presigner can be expensive. If applicable, please manually refactor the transformed code.*/
            S3Presigner.builder().s3Client(s3).build()
                .presignDeleteObject(p -> p.deleteObjectRequest(r -> r.bucket(bucket).key(key))
                    .signatureDuration(Duration.between(Instant.now(), expiration.toInstant())))
                .url();
    }

    private void getS3AccountOwner(S3Client s3) {
        Owner owner = s3.listBuckets().owner();

        Owner owner2 = s3.listBuckets(ListBucketsRequest.builder()
            .build()).owner();

        ListBucketsRequest getS3AccountOwnerRequest = ListBucketsRequest.builder()
            .build();
        Owner owner3 = s3.listBuckets(getS3AccountOwnerRequest).owner();
    }

    private void getRegionName(S3Client s3) {
        String region = s3.serviceClientConfiguration().region().id();
    }
}<|MERGE_RESOLUTION|>--- conflicted
+++ resolved
@@ -373,11 +373,7 @@
         s3.putBucketInventoryConfiguration(PutBucketInventoryConfigurationRequest.builder().bucket(bucket).inventoryConfiguration(InventoryConfiguration.builder()
             .build())
             .build());
-<<<<<<< HEAD
-        /*AWS SDK for Java v2 migration: Transform for setBucketLifecycleConfiguration method not supported. Please manually migrating your code by using builder pattern, update from BucketLifecycleConfiguration.Rule to LifecycleRule, StorageClass to TransitionStorageClass, and adjust imports and names.*/s3.putBucketLifecycleConfiguration(PutBucketLifecycleConfigurationRequest.builder().bucket(bucket).lifecycleConfiguration(BucketLifecycleConfiguration.builder()
-=======
         /*AWS SDK for Java v2 migration: Transform for setBucketLifecycleConfiguration method not supported. Please manually migrate your code by using builder pattern, update from BucketLifecycleConfiguration.Rule to LifecycleRule, StorageClass to TransitionStorageClass, and adjust imports and names.*/s3.putBucketLifecycleConfiguration(PutBucketLifecycleConfigurationRequest.builder().bucket(bucket).lifecycleConfiguration(BucketLifecycleConfiguration.builder()
->>>>>>> 76590d40
         .build())
         .build());
         s3.putBucketMetricsConfiguration(PutBucketMetricsConfigurationRequest.builder().bucket(bucket).metricsConfiguration(MetricsConfiguration.builder()
@@ -392,11 +388,7 @@
         s3.putBucketReplication(PutBucketReplicationRequest.builder().bucket(bucket).replicationConfiguration(ReplicationConfiguration.builder()
             .build())
             .build());
-<<<<<<< HEAD
-        /*AWS SDK for Java v2 migration: Transform for setBucketTaggingConfiguration method not supported. Please manually migrating your code by using builder pattern, replacing TagSet.setTag() with .tagSet(Arrays.asList(Tag.builder())), and use Tagging instead of BucketTaggingConfiguration, and adjust imports and names.*/s3.putBucketTagging(PutBucketTaggingRequest.builder().bucket(bucket).tagging(Tagging.builder()
-=======
         /*AWS SDK for Java v2 migration: Transform for setBucketTaggingConfiguration method not supported. Please manually migrate your code by using builder pattern, replacing TagSet.setTag() with .tagSet(Arrays.asList(Tag.builder())), and use Tagging instead of BucketTaggingConfiguration, and adjust imports and names.*/s3.putBucketTagging(PutBucketTaggingRequest.builder().bucket(bucket).tagging(Tagging.builder()
->>>>>>> 76590d40
         .build())
         .build());
         s3.putBucketWebsite(PutBucketWebsiteRequest.builder().bucket(bucket).websiteConfiguration(WebsiteConfiguration.builder()
