--- conflicted
+++ resolved
@@ -21,11 +21,7 @@
     <parent>
         <artifactId>aws-sdk-java-pom</artifactId>
         <groupId>software.amazon.awssdk</groupId>
-<<<<<<< HEAD
-        <version>2.31.65-SNAPSHOT</version>
-=======
         <version>2.31.68-SNAPSHOT</version>
->>>>>>> 078cd751
         <relativePath>../../pom.xml</relativePath>
     </parent>
 
