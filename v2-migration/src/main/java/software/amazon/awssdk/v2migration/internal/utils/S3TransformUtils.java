/*
 * Copyright Amazon.com, Inc. or its affiliates. All Rights Reserved.
 *
 * Licensed under the Apache License, Version 2.0 (the "License").
 * You may not use this file except in compliance with the License.
 * A copy of the License is located at
 *
 *  http://aws.amazon.com/apache2.0
 *
 * or in the "license" file accompanying this file. This file is distributed
 * on an "AS IS" BASIS, WITHOUT WARRANTIES OR CONDITIONS OF ANY KIND, either
 * express or implied. See the License for the specific language governing
 * permissions and limitations under the License.
 */

package software.amazon.awssdk.v2migration.internal.utils;

import java.util.Arrays;
import java.util.Collections;
import java.util.HashSet;
import java.util.List;
<<<<<<< HEAD
import java.util.Map;
import java.util.Set;
import org.openrewrite.java.MethodMatcher;
import org.openrewrite.java.tree.Comment;
import org.openrewrite.java.tree.Expression;
=======
import java.util.Locale;
import org.openrewrite.java.MethodMatcher;
import org.openrewrite.java.tree.Comment;
>>>>>>> 278563e7
import org.openrewrite.java.tree.J;
import org.openrewrite.java.tree.TextComment;
import org.openrewrite.java.tree.TypeUtils;
import org.openrewrite.marker.Markers;
import software.amazon.awssdk.annotations.SdkInternalApi;

@SdkInternalApi
public final class S3TransformUtils {

    public static final String V1_S3_CLIENT = "com.amazonaws.services.s3.AmazonS3";
    public static final String V1_S3_MODEL_PKG = "com.amazonaws.services.s3.model.";
    public static final String V1_S3_PKG = "com.amazonaws.services.s3.";

    public static final String V2_S3_CLIENT = "software.amazon.awssdk.services.s3.S3Client";
    public static final String V2_S3_MODEL_PKG = "software.amazon.awssdk.services.s3.model.";
    public static final String V2_S3_PKG = "software.amazon.awssdk.services.s3.";

    public static final String V2_TM_CLIENT = "software.amazon.awssdk.transfer.s3.S3TransferManager";
    public static final String V2_TM_MODEL_PKG = "software.amazon.awssdk.transfer.s3.model.";

    public static final Set<String> SUPPORTED_METADATA_TRANSFORMS = Collections.unmodifiableSet(new HashSet<>(Arrays.asList(
        "contentLength",
        "contentEncoding",
        "contentType",
        "contentLanguage",
        "cacheControl",
        "contentDisposition",
        "contentMd5",
        "sseAlgorithm",
        "serverSideEncryption",
        "sseCustomerKeyMd5",
        "bucketKeyEnabled",
        "userMetadata",
        "httpExpiresDate"
    )));


    private S3TransformUtils() {

    }

    public static MethodMatcher v1S3MethodMatcher(String methodSignature) {
        return new MethodMatcher(V1_S3_CLIENT + " " + methodSignature, true);
    }

    public static MethodMatcher v2S3MethodMatcher(String methodSignature) {
        return new MethodMatcher(V2_S3_CLIENT + " " + methodSignature, true);
    }

    public static MethodMatcher v2TmMethodMatcher(String methodSignature) {
        return new MethodMatcher(V2_TM_CLIENT + " " + methodSignature, true);
    }

    public static void addMetadataFields(StringBuilder sb, String metadataName,
                                         Map<String, Map<String, Expression>> metadataMap) {
        Map<String, Expression> map = metadataMap.get(metadataName);
        if (map == null) {
            return;
        }

        Expression contentLen = map.get("contentLength");
        if (contentLen != null) {
            sb.append(".contentLength(").append(contentLen);
            if (contentLen instanceof J.Literal) {
                sb.append("L");
            }
            sb.append(")\n");
        }
        Expression contentEncoding = map.get("contentEncoding");
        if (contentEncoding != null) {
            sb.append(".contentEncoding(\"").append(contentEncoding).append("\")\n");
        }
        Expression contentType = map.get("contentType");
        if (contentType != null) {
            sb.append(".contentType(\"").append(contentType).append("\")\n");
        }
        Expression contentLanguage = map.get("contentLanguage");
        if (contentLanguage != null) {
            sb.append(".contentLanguage(\"").append(contentLanguage).append("\")\n");
        }
        Expression cacheControl = map.get("cacheControl");
        if (cacheControl != null) {
            sb.append(".cacheControl(\"").append(cacheControl).append("\")\n");
        }
        Expression contentDisposition = map.get("contentDisposition");
        if (contentDisposition != null) {
            sb.append(".contentDisposition(\"").append(contentDisposition).append("\")\n");
        }
        Expression contentMd5 = map.get("contentMd5");
        if (contentMd5 != null) {
            sb.append(".contentMD5(\"").append(contentMd5).append("\")\n");
        }
        Expression serverSideEncryption = map.get("serverSideEncryption");
        if (serverSideEncryption != null) {
            sb.append(".serverSideEncryption(\"").append(serverSideEncryption).append("\")\n");
        }
        Expression sseAlgorithm = map.get("sseAlgorithm");
        if (sseAlgorithm != null) {
            sb.append(".serverSideEncryption(\"").append(sseAlgorithm).append("\")\n");
        }
        Expression sseCustomerKeyMd5 = map.get("sseCustomerKeyMd5");
        if (sseCustomerKeyMd5 != null) {
            sb.append(".sseCustomerKeyMD5(\"").append(sseCustomerKeyMd5).append("\")\n");
        }
        Expression bucketKeyEnabled = map.get("bucketKeyEnabled");
        if (bucketKeyEnabled != null) {
            sb.append(".bucketKeyEnabled(").append(bucketKeyEnabled).append(")\n");
        }
        Expression userMetadata = map.get("userMetadata");
        if (userMetadata != null) {
            sb.append(".metadata(").append(userMetadata).append(")\n");
        }
        Expression expiresDate = map.get("httpExpiresDate");
        if (expiresDate != null) {
            sb.append(".expires(").append(expiresDate).append(".toInstant())\n");
        }
    }

    public static String getArgumentName(J.MethodInvocation method) {
        Expression val = method.getArguments().get(0);
        return ((J.Identifier) val).getSimpleName();
    }

    public static String getSelectName(J.MethodInvocation method) {
        Expression select = method.getSelect();
        return ((J.Identifier) select).getSimpleName();
    }

    public static List<Comment> createComments(String comment) {
        return Collections.singletonList(
            new TextComment(true, "AWS SDK for Java v2 migration: " + comment, "", Markers.EMPTY));
    }

<<<<<<< HEAD
    public static boolean isPayloadSetter(J.MethodInvocation method) {
        return "file".equals(method.getSimpleName()) || "inputStream".equals(method.getSimpleName());
    }

    public static boolean isRequestPayerSetter(J.MethodInvocation method) {
        return "requestPayer".equals(method.getSimpleName());
    }

    public static boolean isRequestMetadataSetter(J.MethodInvocation method) {
        return "metadata".equals(method.getSimpleName());
=======
    public static boolean isCompleteMpuRequestMultipartUploadSetter(J.MethodInvocation method) {
        return "multipartUpload".equals(method.getSimpleName())
               && TypeUtils.isAssignableTo(V2_S3_MODEL_PKG + "CompleteMultipartUploadRequest.Builder",
                                           method.getSelect().getType());
    }

    public static boolean isGeneratePresignedUrl(J.MethodInvocation method) {
        return "generatePresignedUrl".equals(method.getSimpleName())
               && TypeUtils.isAssignableTo(V2_S3_CLIENT, method.getSelect().getType());
    }

    public static boolean isUnsupportedHttpMethod(String httpMethod) {
        return Arrays.asList("Head", "Post", "Patch").contains(httpMethod);
    }

    public static List<Comment> assignedVariableHttpMethodNotSupportedComment() {
        String comment = "Transform for S3 generatePresignedUrl() with an assigned variable for HttpMethod is not supported."
                         + " Please manually migrate your code - https://sdk.amazonaws"
                         + ".com/java/api/latest/software/amazon/awssdk/services/s3/presigner/S3Presigner.html";
        return createComments(comment);
    }

    public static List<Comment> requestPojoTransformNotSupportedComment() {
        String comment = "Transforms are not supported for GeneratePresignedUrlRequest, please manually migrate your code "
                         + "- https://sdk.amazonaws.com/java/api/latest/software/amazon/awssdk/services/s3/presigner"
                         + "/S3Presigner.html";
        return createComments(comment);
    }

    public static List<Comment> httpMethodNotSupportedComment(String httpMethod) {
        String comment = String.format("S3 generatePresignedUrl() with %s HTTP method is not supported in v2. Only GET, PUT, "
                                       + "and DELETE are supported - https://sdk.amazonaws"
                                       + ".com/java/api/latest/software/amazon/awssdk/services/s3/presigner/S3Presigner.html",
                                       httpMethod.toUpperCase(Locale.ROOT));
        return createComments(comment);
    }

    public static List<Comment> presignerSingleInstanceSuggestion() {
        String comment = "If generating multiple pre-signed URLs, it is recommended to create a single instance of "
                         + "S3Presigner, since creating a presigner can be expensive. If applicable, please manually "
                         + "refactor the transformed code.";
        return createComments(comment);
>>>>>>> 278563e7
    }
}<|MERGE_RESOLUTION|>--- conflicted
+++ resolved
@@ -19,17 +19,12 @@
 import java.util.Collections;
 import java.util.HashSet;
 import java.util.List;
-<<<<<<< HEAD
+import java.util.Locale;
 import java.util.Map;
 import java.util.Set;
 import org.openrewrite.java.MethodMatcher;
 import org.openrewrite.java.tree.Comment;
 import org.openrewrite.java.tree.Expression;
-=======
-import java.util.Locale;
-import org.openrewrite.java.MethodMatcher;
-import org.openrewrite.java.tree.Comment;
->>>>>>> 278563e7
 import org.openrewrite.java.tree.J;
 import org.openrewrite.java.tree.TextComment;
 import org.openrewrite.java.tree.TypeUtils;
@@ -163,7 +158,6 @@
             new TextComment(true, "AWS SDK for Java v2 migration: " + comment, "", Markers.EMPTY));
     }
 
-<<<<<<< HEAD
     public static boolean isPayloadSetter(J.MethodInvocation method) {
         return "file".equals(method.getSimpleName()) || "inputStream".equals(method.getSimpleName());
     }
@@ -174,7 +168,8 @@
 
     public static boolean isRequestMetadataSetter(J.MethodInvocation method) {
         return "metadata".equals(method.getSimpleName());
-=======
+    }
+
     public static boolean isCompleteMpuRequestMultipartUploadSetter(J.MethodInvocation method) {
         return "multipartUpload".equals(method.getSimpleName())
                && TypeUtils.isAssignableTo(V2_S3_MODEL_PKG + "CompleteMultipartUploadRequest.Builder",
@@ -217,6 +212,5 @@
                          + "S3Presigner, since creating a presigner can be expensive. If applicable, please manually "
                          + "refactor the transformed code.";
         return createComments(comment);
->>>>>>> 278563e7
     }
 }