<?xml version="1.0" encoding="UTF-8"?>
<!--
  ~ Copyright Amazon.com, Inc. or its affiliates. All Rights Reserved.
  ~
  ~ Licensed under the Apache License, Version 2.0 (the "License").
  ~ You may not use this file except in compliance with the License.
  ~ A copy of the License is located at
  ~
  ~  http://aws.amazon.com/apache2.0
  ~
  ~ or in the "license" file accompanying this file. This file is distributed
  ~ on an "AS IS" BASIS, WITHOUT WARRANTIES OR CONDITIONS OF ANY KIND, either
  ~ express or implied. See the License for the specific language governing
  ~ permissions and limitations under the License.
  -->

<FindBugsFilter>

    <!-- Ignore Java "Serializable" problems in the code generator. -->
    <Match>
        <Package name="~software\.amazon\.awssdk\.codegen.*"/>
        <Bug pattern="SE_BAD_FIELD,SE_NO_SERIALVERSIONID,SE_BAD_FIELD_STORE"/>
    </Match>


    <!-- Ignore "confusing name" problems that result of needing to match the inconsistent naming in
    the service model. -->
    <Match>
        <Package name="~software\.amazon\.awssdk\.codegen\.model.*"/>
        <Bug pattern="NM_CONFUSING"/>
    </Match>

    <Match>
        <!-- PZLA_PREFER_ZERO_LENGTH_ARRAYS: This rule causes many false positives, because sometimes we want to return
             null for arrays. -->
        <!-- UWF_FIELD_NOT_INITIALIZED_IN_CONSTRUCTOR: This rule causes many false positives, because we may be null
             checking using a library function, like Validate.notNull. -->
        <Bug pattern="PZLA_PREFER_ZERO_LENGTH_ARRAYS,UWF_FIELD_NOT_INITIALIZED_IN_CONSTRUCTOR"/>
    </Match>

    <!-- Delegate closes input stream. -->
    <Match>
        <Class name="software.amazon.awssdk.protocols.ion.internal.IonFactory" />
        <Method name="createParser" />
        <Bug pattern="OBL_UNSATISFIED_OBLIGATION" />
    </Match>

    <!-- We do not have control over these objects being serializable, but we do not intend for them to fully function
         after serialization. -->
    <Match>
        <Or>
            <Class name="software.amazon.awssdk.services.dynamodb.datamodeling.DynamoDBMapper$BatchGetItemException"/>
            <Class name="software.amazon.awssdk.protocols.ion.internal.IonFactory"/>
        </Or>
        <Bug pattern="SE_TRANSIENT_FIELD_NOT_RESTORED" />
    </Match>

    <!-- Protocol test client suppressions. -->
    <Match>
        <Or>
            <Package name="~software\.amazon\.awssdk\.services\.protocol.*"/>
        </Or>
        <!-- URF_UNREAD_FIELD, DLS_DEAD_LOCAL_STORE: Sometimes we have unread variables and fields because they're only
        conditionally used. It's cleaner to just always generate them, even if we may not actually be using them. -->
        <!-- REC_CATCH_EXCEPTION: Sometimes we want to convert runtime exceptions into sdk exceptions, so we catch it and
        wrap it in an sdk-specific exception. -->
        <Bug pattern="URF_UNREAD_FIELD,DLS_DEAD_LOCAL_STORE,REC_CATCH_EXCEPTION" />
    </Match>

    <!-- False positive Unconfirmed cast-->
    <Match>
        <Or>
            <Class name="software.amazon.awssdk.core.client.handler.BaseAsyncClientHandler$InterceptorCallingHttpResponseHandler" />
            <Class name="software.amazon.awssdk.core.client.handler.BaseAsyncClientHandler$UnmarshallingSdkHttpResponseHandler" />
            <Class name="software.amazon.awssdk.core.internal.http.async.SyncResponseHandlerAdapter" />
        </Or>
        <Bug pattern="BC_UNCONFIRMED_CAST" />
    </Match>

    <!-- Currently they look the same and we will revisit this when we add APIG -->
    <Match>
        <Or>
            <Class name="software.amazon.awssdk.core.client.handler.SdkAsyncClientHandler" />
            <Class name="software.amazon.awssdk.core.client.handler.SdkSyncClientHandler" />
            <Class name="software.amazon.awssdk.awscore.client.handler.AwsSyncClientHandler" />
            <Class name="software.amazon.awssdk.awscore.client.handler.AwsAsyncClientHandler" />
        </Or>
        <Bug pattern="RI_REDUNDANT_INTERFACES" />
    </Match>

    <Match>
        <Or>
            <Package name="io.netty.handler.codec.http2"/>
            <Class name="software.amazon.awssdk.http.nio.netty.internal.utils.BetterFixedChannelPool" />
        </Or>
        <Bug pattern="BC_UNCONFIRMED_CAST,SIC_INNER_SHOULD_BE_STATIC_ANON,DLS_DEAD_LOCAL_STORE,DM_CONVERT_CASE,NM_CLASS_NOT_EXCEPTION,NP_NULL_ON_SOME_PATH"/>
    </Match>

    <Match>
        <Class name="software.amazon.awssdk.protocols.json.internal.unmarshall.JsonProtocolUnmarshaller" />
        <Method name="unmarshallStructured" />
        <Bug pattern="BC_UNCONFIRMED_CAST" />
    </Match>

    <!-- We want the content to be restored to the default vaue of null -->
    <Match>
        <Class name="software.amazon.awssdk.http.DefaultSdkHttpFullResponse" />
        <Field name="content" />
        <Bug pattern="SE_TRANSIENT_FIELD_NOT_RESTORED" />
    </Match>

    <!-- Don't understand why these are bugs -->
    <Match>
        <Class name="software.amazon.awssdk.services.protocolec2.DefaultProtocolEc2AsyncClient" />
        <Method name="init" />
        <Bug pattern="BC_UNCONFIRMED_CAST_OF_RETURN_VALUE" />
    </Match>
    <Match>
        <Class name="software.amazon.awssdk.services.protocolec2.DefaultProtocolEc2Client" />
        <Method name="init" />
        <Bug pattern="BC_UNCONFIRMED_CAST_OF_RETURN_VALUE" />
    </Match>

    <!-- https://github.com/spotbugs/spotbugs/issues/600 -->
    <Match>
        <Or>
            <Class name="software.amazon.awssdk.core.interceptor.ClasspathInterceptorChainFactory"/>
            <Class name="software.amazon.awssdk.protocols.json.internal.dom.JsonDomParser"/>
            <Class name="software.amazon.awssdk.testutils.service.AwsIntegrationTestBase"/>
            <Class name="software.amazon.awssdk.protocol.asserts.marshalling.XmlAsserts" />
            <Class name="software.amazon.awssdk.testutils.FileUtils"/>
        </Or>
        <Bug pattern="RCN_REDUNDANT_NULLCHECK_WOULD_HAVE_BEEN_A_NPE"/>
    </Match>

    <!-- See SpotBugs bug: https://github.com/spotbugs/spotbugs/issues/600, https://github.com/spotbugs/spotbugs/issues/756 -->
    <Match>
        <Class name="software.amazon.awssdk.internal.http.AbstractFileStoreTlsKeyManagersProvider"/>
        <Method name="createKeyStore"/>
        <Bug pattern="RCN_REDUNDANT_NULLCHECK_OF_NONNULL_VALUE"/>
    </Match>

    <!-- See SpotBugs bug: https://github.com/spotbugs/spotbugs/issues/600, https://github.com/spotbugs/spotbugs/issues/756 -->
    <Match>
        <Class name="software.amazon.awssdk.codegen.emitters.CodeWriter"/>
        <Method name="flush"/>
        <Bug pattern="RCN_REDUNDANT_NULLCHECK_OF_NONNULL_VALUE"/>
    </Match>

    <!-- See SpotBugs bug: https://github.com/spotbugs/spotbugs/issues/600, https://github.com/spotbugs/spotbugs/issues/756 -->
    <Match>
        <Class name="software.amazon.awssdk.core.SdkServiceClientConfiguration$Builder"/>
        <Method name="overrideConfiguration"/>
        <Bug pattern="RCN_REDUNDANT_NULLCHECK_OF_NONNULL_VALUE"/>
    </Match>

    <!-- If we're not sure about the RV_RETURN_VALUE_IGNORED_NO_SIDE_EFFECT, skip the warning. -->
    <Match>
        <Package name="~software.amazon.awssdk.http.nio.netty.*"/>
        <Bug pattern="RV_RETURN_VALUE_IGNORED_NO_SIDE_EFFECT"/>
        <Not>
            <Confidence value="1"/>
        </Not>
    </Match>

    <!-- Skip the warning since this source is forked from openrewrite -->
    <Match>
        <Or>
            <Class name="software.amazon.awssdk.v2migration.ChangeSdkType"/>
            <Class name="software.amazon.awssdk.v2migration.ChangeSdkType$ChangeTypeVisitor"/>
        </Or>
        <Bug pattern="NP_NULL_ON_SOME_PATH_FROM_RETURN_VALUE"/>
    </Match>

    <Match>
        <Class name="software.amazon.awssdk.core.internal.waiters.ResponseOrException"/>
        <Bug pattern="NM_CLASS_NOT_EXCEPTION"/>
    </Match>

    <Match>
        <Package name="~software.amazon.awssdk.http.*"/>
        <Bug pattern="URF_UNREAD_FIELD, RV_RETURN_VALUE_IGNORED"/>
    </Match>

    <Match>
        <Class name="software.amazon.awssdk.utils.async.StoringSubscriber"/>
        <Method name="drop"/>
        <Bug pattern="RV_RETURN_VALUE_IGNORED"/>
    </Match>


    <Match>
        <Class name="software.amazon.awssdk.http.crt.internal.response.CrtResponseBodyPublisher" />
        <Method name="subscribe"/>
        <Bug pattern="SIC_INNER_SHOULD_BE_STATIC_ANON"/>
    </Match>

    <!-- on some java versions, the try-with-resources byte code is getting flagged by this -->
    <Match>
        <Class name="software.amazon.awssdk.http.crt.AwsCrtAsyncHttpClient" />
        <Method name="execute"/>
        <Bug pattern="RCN_REDUNDANT_NULLCHECK_OF_NONNULL_VALUE"/>
    </Match>
    <Match>
        <Class name="software.amazon.awssdk.http.crt.AwsCrtAsyncHttpClient"/>
        <Method name="&lt;init&gt;"/>
        <Bug pattern="RCN_REDUNDANT_NULLCHECK_OF_NONNULL_VALUE"/>
    </Match>


    <!-- For forward-compatibility with this having members (i.e. the checksum type) -->
    <Match>
        <Class name="software.amazon.awssdk.core.interceptor.trait.HttpChecksumRequired"/>
        <Method name="create"/>
        <Bug pattern="ISC_INSTANTIATE_STATIC_CLASS"/>
    </Match>

    <!-- This is very buggy https://github.com/spotbugs/spotbugs/issues/1539 -->
    <Match>
        <Bug pattern="DMI_RANDOM_USED_ONLY_ONCE" />
    </Match>

    <!-- Uses these methods legitimately. -->
    <Match>
        <Or>
            <Class name="software.amazon.awssdk.http.SdkHttpHeaders"/>
            <Class name="software.amazon.awssdk.http.SdkHttpRequest"/>
        </Or>
        <Bug pattern="SDK_BAD_METHOD_CALL"/>
    </Match>

    <!-- False positive on JDK 11+ -->
    <Match>
        <Class name="software.amazon.awssdk.transfer.s3.model.ResumableFileDownload"/>
        <Method name="fromFile"/>
        <Bug pattern="RCN_REDUNDANT_NULLCHECK_OF_NONNULL_VALUE"/>
    </Match>

    <!-- False positive on JDK 11+ -->
    <Match>
        <Class name="software.amazon.awssdk.transfer.s3.model.ResumableFileUpload"/>
        <Method name="fromFile"/>
        <Bug pattern="RCN_REDUNDANT_NULLCHECK_OF_NONNULL_VALUE"/>
    </Match>

    <!-- Intentional for backwards-compatibility -->
    <Match>
        <Or>
            <Class name="software.amazon.awssdk.auth.signer.AwsSignerExecutionAttribute"/>
            <Class name="software.amazon.awssdk.auth.signer.S3SignerExecutionAttribute"/>
        </Or>
        <Bug pattern="NP_BOOLEAN_RETURN_NULL"/>
    </Match>

    <Match>
        <Class name="software.amazon.awssdk.auth.credentials.AwsSessionCredentials$Builder"/>
        <Bug pattern="BAD_TO_BUILDER"/>
    </Match>

    <!-- False positives from Spotbugs 4.7.3.5 -->
    <Match>
        <Bug pattern="EI_EXPOSE_REP"/>
    </Match>

    <!-- False positives from Spotbugs 4.7.3.5 -->
    <Match>
        <Bug pattern="EI_EXPOSE_REP2"/>
    </Match>

    <!-- False positives from Spotbugs 4.7.3.5 -->
    <Match>
        <Bug pattern="MC_OVERRIDABLE_METHOD_CALL_IN_CONSTRUCTOR"/>
    </Match>

    <!-- False positives from Spotbugs 4.7.3.5 -->
    <Match>
        <Or>
            <Class name="software.amazon.awssdk.enhanced.dynamodb.internal.client.ExtensionResolver"/>
            <Class name="software.amazon.awssdk.codegen.model.service.Paginators"/>
            <Class name="software.amazon.awssdk.codegen.model.service.Waiters"/>
            <Class name="software.amazon.awssdk.regions.EndpointTag"/>
            <Class name="software.amazon.awssdk.regions.Region"/>
            <Class name="software.amazon.awssdk.core.util.DefaultSdkAutoConstructList"/>
            <Class name="software.amazon.awssdk.core.util.DefaultSdkAutoConstructMap"/>
            <Class name="software.amazon.awssdk.http.nio.netty.internal.http2.FlushOnReadHandler"/>
            <Class name="software.amazon.awssdk.http.apache.internal.conn.IdleConnectionReaper"/>
            <Class name="software.amazon.awssdk.eventnotifications.s3.internal.DefaultS3EventNotificationWriter"/>
            <Class name="software.amazon.awssdk.policybuilder.iam.internal.DefaultIamPolicyWriter"/>
        </Or>
        <Bug pattern="MS_EXPOSE_REP"/>
    </Match>

    <!-- Intentional catching of NullPointerException -->
    <Match>
        <Or>
            <Class name="software.amazon.awssdk.http.urlconnection.UrlConnectionHttpClient$RequestCallable"/>
            <Class name="software.amazon.awssdk.buildtools.checkstyle.SdkPublicMethodNameCheck"/>
        </Or>
        <Bug pattern="DCN_NULLPOINTER_EXCEPTION"/>
    </Match>

    <!-- Retrieves and updates crc value in update() -->
     <Match>
         <Or>
             <Class name="software.amazon.awssdk.http.auth.aws.internal.signer.checksums.SdkCrc32CChecksum"/>
             <Class name="software.amazon.awssdk.http.auth.aws.internal.signer.checksums.SdkCrc32Checksum"/>
             <Class name="software.amazon.awssdk.core.internal.checksums.factory.SdkCrc32C"/>
             <Class name="software.amazon.awssdk.core.internal.checksums.factory.SdkCrc32"/>
         </Or>
         <Bug pattern="SA_FIELD_SELF_ASSIGNMENT"/>
    </Match>

<<<<<<< HEAD

    <!-- Suppress existing blocking call. -->
    <!-- Classes making calls to disallowed methods made outside of the async code path can be added here to be suppressed -->
    <!-- TODO: remove classes from the list once blocking calls have been removed from the SDK async code path -->
    <Match>
        <Or>
            <Class name="~software\.amazon\.awssdk\.core\.endpointdiscovery\.EndpointDiscoveryRefreshCache"/>
            <Class name="~software\.amazon\.awssdk\.core\.internal\.http\.async\.CombinedResponseAsyncHttpResponseHandler" />
            <Class name="~software\.amazon\.awssdk\.authcrt\.signer\.internal\.AwsCrt4aSigningAdapter" />
            <Class name="~software\.amazon\.awssdk\.http\.auth\.aws\.crt\.internal\.signer\.DefaultAwsCrtV4aHttpSigner" />
            <Class name="~software\.amazon\.awssdk\.http\.auth\.aws\.crt\.internal\.signer\.RollingSigner" />
            <Class name="~software\.amazon\.awssdk\.core\.internal\.http\.pipeline\.stages\.ApplyUserAgentStage" />
            <Class name="~software\.amazon\.awssdk\.core\.internal\.http\.pipeline\.stages\.SigningStage" />
            <Class name="~software\.amazon\.awssdk\.auth\.credentials\.AwsCredentialsProviderChain" />
            <Class name="~software\.amazon\.awssdk\.auth\.credentials\.CredentialUtils" />
            <Class name="~software\.amazon\.awssdk\.auth\.credentials\.TokenUtils" />
            <Class name="~software\.amazon\.awssdk\.auth\.signer\.AwsSignerExecutionAttribute" />
            <Class name="~software\.amazon\.awssdk\.auth\.token\.credentials\.SdkTokenProviderChain" />
            <Class name="~software\.amazon\.awssdk\.auth\.token\.signer\.SdkTokenExecutionAttribute" />
            <Class name="~software\.amazon\.awssdk\.awscore\.internal\.authcontext\.AwsCredentialsAuthorizationStrategy" />
            <Class name="~software\.amazon\.awssdk\.awscore\.internal\.authcontext\.TokenAuthorizationStrategy" />
            <Class name="~software\.amazon\.awssdk\.http\.nio\.netty\.internal\.AwaitCloseChannelPoolMap" />
            <Class name="~software\.amazon\.awssdk\.http\.nio\.netty\.internal\.ChannelAttributeKey" />
            <Class name="~software\.amazon\.awssdk\.transfer\.s3\.internal\.progress\.ResumeTransferProgress" />
            <Class name="~software\.amazon\.awssdk\.utils\.CompletableFutureUtils" />
            <Class name="~software\.amazon\.awssdk\.metrics\.publishers\.cloudwatch\.CloudWatchMetricPublisher" />
            <Class name="~software\.amazon\.awssdk\.http\.apache\.internal\.conn\.IdleConnectionReaper\$ReaperTask" />
            <Class name="~software\.amazon\.awssdk\.core\.internal\.retry\.RateLimitingTokenBucket" />
            <Class name="~software\.amazon\.awssdk\.core\.internal\.waiters\.WaiterExecutor" />
            <Class name="~software\.amazon\.awssdk\.regions\.internal\.util\.EC2MetadataUtils" />
            <Class name="~software\.amazon\.awssdk\.regions\.util\.HttpResourcesUtils" />
            <Class name="~software\.amazon\.awssdk\.auth\.credentials\.InstanceProfileCredentialsProvider" />
            <Class name="~software\.amazon\.awssdk\.auth\.credentials\.internal\.HttpCredentialsLoader" />
            <Class name="~software\.amazon\.awssdk\.auth\.credentials\.ContainerCredentialsProvider" />
            <Class name="~software\.amazon\.awssdk\.auth\.credentials\.InstanceProfileCredentialsProvider" />

            <!-- test modules are allowed to make blocking call as parts of their testing -->
            <Class name="~.*testutils.*" />
            <Class name="~.*s3benchmarks.*" />

        </Or>
        <Bug pattern="ASYNC_BLOCKING_CALL"/>
=======
    <!-- False positive -->
    <Match>
        <Class name="software.amazon.awssdk.v2migration.EnumCasingToV2$Visitor"/>
        <Bug pattern="NP_NULL_ON_SOME_PATH_FROM_RETURN_VALUE"/>
>>>>>>> 8c6e18b7
    </Match>
</FindBugsFilter><|MERGE_RESOLUTION|>--- conflicted
+++ resolved
@@ -309,8 +309,6 @@
          </Or>
          <Bug pattern="SA_FIELD_SELF_ASSIGNMENT"/>
     </Match>
-
-<<<<<<< HEAD
 
     <!-- Suppress existing blocking call. -->
     <!-- Classes making calls to disallowed methods made outside of the async code path can be added here to be suppressed -->
@@ -353,11 +351,11 @@
 
         </Or>
         <Bug pattern="ASYNC_BLOCKING_CALL"/>
-=======
+    </Match>
+  
     <!-- False positive -->
     <Match>
         <Class name="software.amazon.awssdk.v2migration.EnumCasingToV2$Visitor"/>
         <Bug pattern="NP_NULL_ON_SOME_PATH_FROM_RETURN_VALUE"/>
->>>>>>> 8c6e18b7
     </Match>
 </FindBugsFilter>