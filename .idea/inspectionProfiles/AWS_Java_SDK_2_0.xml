<component name="InspectionProjectProfileManager">
  <profile version="1.0">
    <option name="myName" value="AWS Java SDK 2.0" />
<<<<<<< HEAD
    <inspection_tool class="LengthOneStringInIndexOf" enabled="true" level="WEAK WARNING" enabled_by_default="true" />
=======
    <inspection_tool class="EqualsCalledOnEnumConstant" enabled="true" level="WARNING" enabled_by_default="true" />
>>>>>>> 63779af1
    <inspection_tool class="MissingOverrideAnnotation" enabled="true" level="WARNING" enabled_by_default="true">
      <option name="ignoreObjectMethods" value="false" />
      <option name="ignoreAnonymousClassMethods" value="false" />
    </inspection_tool>
  </profile>
</component><|MERGE_RESOLUTION|>--- conflicted
+++ resolved
@@ -1,11 +1,8 @@
 <component name="InspectionProjectProfileManager">
   <profile version="1.0">
     <option name="myName" value="AWS Java SDK 2.0" />
-<<<<<<< HEAD
+    <inspection_tool class="EqualsCalledOnEnumConstant" enabled="true" level="WARNING" enabled_by_default="true" />
     <inspection_tool class="LengthOneStringInIndexOf" enabled="true" level="WEAK WARNING" enabled_by_default="true" />
-=======
-    <inspection_tool class="EqualsCalledOnEnumConstant" enabled="true" level="WARNING" enabled_by_default="true" />
->>>>>>> 63779af1
     <inspection_tool class="MissingOverrideAnnotation" enabled="true" level="WARNING" enabled_by_default="true">
       <option name="ignoreObjectMethods" value="false" />
       <option name="ignoreAnonymousClassMethods" value="false" />
