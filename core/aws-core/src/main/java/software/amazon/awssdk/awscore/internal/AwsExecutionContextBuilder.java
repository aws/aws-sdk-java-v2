--- conflicted
+++ resolved
@@ -15,25 +15,18 @@
 
 package software.amazon.awssdk.awscore.internal;
 
-<<<<<<< HEAD
-=======
 import static software.amazon.awssdk.auth.signer.internal.util.SignerMethodResolver.resolveSigningMethodUsed;
 import static software.amazon.awssdk.core.interceptor.SdkExecutionAttribute.RESOLVED_CHECKSUM_SPECS;
 
 import java.time.Duration;
->>>>>>> 8049aab7
 import software.amazon.awssdk.annotations.SdkInternalApi;
+import software.amazon.awssdk.auth.credentials.AwsCredentials;
+import software.amazon.awssdk.auth.credentials.AwsCredentialsProvider;
 import software.amazon.awssdk.auth.signer.AwsSignerExecutionAttribute;
 import software.amazon.awssdk.awscore.AwsExecutionAttribute;
-<<<<<<< HEAD
-import software.amazon.awssdk.awscore.client.config.AwsClientOption;
-import software.amazon.awssdk.awscore.internal.authcontext.AuthorizationStrategy;
-import software.amazon.awssdk.awscore.internal.authcontext.AuthorizationStrategyFactory;
-=======
 import software.amazon.awssdk.awscore.AwsRequestOverrideConfiguration;
 import software.amazon.awssdk.awscore.client.config.AwsClientOption;
 import software.amazon.awssdk.core.HttpChecksumConstant;
->>>>>>> 8049aab7
 import software.amazon.awssdk.core.RequestOverrideConfiguration;
 import software.amazon.awssdk.core.SdkRequest;
 import software.amazon.awssdk.core.SdkResponse;
@@ -48,13 +41,11 @@
 import software.amazon.awssdk.core.interceptor.SdkExecutionAttribute;
 import software.amazon.awssdk.core.interceptor.SdkInternalExecutionAttribute;
 import software.amazon.awssdk.core.internal.InternalCoreExecutionAttribute;
-<<<<<<< HEAD
-=======
 import software.amazon.awssdk.core.internal.util.HttpChecksumResolver;
 import software.amazon.awssdk.core.metrics.CoreMetric;
 import software.amazon.awssdk.core.signer.Signer;
->>>>>>> 8049aab7
 import software.amazon.awssdk.metrics.MetricCollector;
+import software.amazon.awssdk.utils.Validate;
 
 @SdkInternalApi
 public final class AwsExecutionContextBuilder {
@@ -78,36 +69,27 @@
         ExecutionAttributes executionAttributes = mergeExecutionAttributeOverrides(
             executionParams.executionAttributes(),
             clientConfig.option(SdkClientOption.EXECUTION_ATTRIBUTES),
-            originalRequest.overrideConfiguration().map(RequestOverrideConfiguration::executionAttributes).orElse(null));
+            originalRequest.overrideConfiguration().map(c -> c.executionAttributes()).orElse(null));
 
         executionAttributes
             .putAttribute(InternalCoreExecutionAttribute.EXECUTION_ATTEMPT, 1)
-            .putAttribute(SdkInternalExecutionAttribute.DISABLE_HOST_PREFIX_INJECTION,
-                          clientConfig.option(SdkAdvancedClientOption.DISABLE_HOST_PREFIX_INJECTION))
-            .putAttribute(SdkExecutionAttribute.SERVICE_CONFIG, clientConfig.option(SdkClientOption.SERVICE_CONFIGURATION))
+            .putAttribute(AwsSignerExecutionAttribute.SERVICE_CONFIG,
+                          clientConfig.option(SdkClientOption.SERVICE_CONFIGURATION))
+            .putAttribute(AwsSignerExecutionAttribute.SERVICE_SIGNING_NAME,
+                          clientConfig.option(AwsClientOption.SERVICE_SIGNING_NAME))
+            .putAttribute(AwsExecutionAttribute.AWS_REGION, clientConfig.option(AwsClientOption.AWS_REGION))
+            .putAttribute(AwsExecutionAttribute.ENDPOINT_PREFIX, clientConfig.option(AwsClientOption.ENDPOINT_PREFIX))
+            .putAttribute(AwsSignerExecutionAttribute.SIGNING_REGION, clientConfig.option(AwsClientOption.SIGNING_REGION))
             .putAttribute(SdkInternalExecutionAttribute.IS_FULL_DUPLEX, executionParams.isFullDuplex())
             .putAttribute(SdkInternalExecutionAttribute.HAS_INITIAL_REQUEST_EVENT, executionParams.hasInitialRequestEvent())
             .putAttribute(SdkExecutionAttribute.CLIENT_TYPE, clientConfig.option(SdkClientOption.CLIENT_TYPE))
             .putAttribute(SdkExecutionAttribute.SERVICE_NAME, clientConfig.option(SdkClientOption.SERVICE_NAME))
             .putAttribute(SdkExecutionAttribute.PROFILE_FILE, clientConfig.option(SdkClientOption.PROFILE_FILE))
             .putAttribute(SdkExecutionAttribute.PROFILE_NAME, clientConfig.option(SdkClientOption.PROFILE_NAME))
-            .putAttribute(SdkExecutionAttribute.OPERATION_NAME, executionParams.getOperationName())
-            .putAttribute(SdkExecutionAttribute.CLIENT_ENDPOINT, clientConfig.option(SdkClientOption.ENDPOINT))
-            .putAttribute(SdkExecutionAttribute.ENDPOINT_OVERRIDDEN, clientConfig.option(SdkClientOption.ENDPOINT_OVERRIDDEN))
-            .putAttribute(SdkExecutionAttribute.SIGNER_OVERRIDDEN, clientConfig.option(SdkClientOption.SIGNER_OVERRIDDEN))
-
-            .putAttribute(AwsExecutionAttribute.AWS_REGION, clientConfig.option(AwsClientOption.AWS_REGION))
-            .putAttribute(AwsExecutionAttribute.ENDPOINT_PREFIX, clientConfig.option(AwsClientOption.ENDPOINT_PREFIX))
             .putAttribute(AwsExecutionAttribute.DUALSTACK_ENDPOINT_ENABLED,
                           clientConfig.option(AwsClientOption.DUALSTACK_ENDPOINT_ENABLED))
             .putAttribute(AwsExecutionAttribute.FIPS_ENDPOINT_ENABLED,
                           clientConfig.option(AwsClientOption.FIPS_ENDPOINT_ENABLED))
-<<<<<<< HEAD
-
-            .putAttribute(AwsSignerExecutionAttribute.SERVICE_SIGNING_NAME,
-                          clientConfig.option(AwsClientOption.SERVICE_SIGNING_NAME))
-            .putAttribute(AwsSignerExecutionAttribute.SIGNING_REGION, clientConfig.option(AwsClientOption.SIGNING_REGION));
-=======
             .putAttribute(SdkExecutionAttribute.OPERATION_NAME, executionParams.getOperationName())
             .putAttribute(SdkExecutionAttribute.CLIENT_ENDPOINT, clientConfig.option(SdkClientOption.ENDPOINT))
             .putAttribute(SdkExecutionAttribute.ENDPOINT_OVERRIDDEN, clientConfig.option(SdkClientOption.ENDPOINT_OVERRIDDEN))
@@ -115,7 +97,6 @@
                           clientConfig.option(SdkAdvancedClientOption.DISABLE_HOST_PREFIX_INJECTION))
             .putAttribute(SdkExecutionAttribute.SIGNER_OVERRIDDEN, clientConfig.option(SdkClientOption.SIGNER_OVERRIDDEN))
             .putAttribute(RESOLVED_CHECKSUM_SPECS, HttpChecksumResolver.getResolvedChecksumSpecs(executionAttributes));
->>>>>>> 8049aab7
 
         ExecutionInterceptorChain executionInterceptorChain =
                 new ExecutionInterceptorChain(clientConfig.option(SdkClientOption.EXECUTION_INTERCEPTORS));
@@ -128,12 +109,6 @@
         interceptorContext = runInitialInterceptors(interceptorContext, executionAttributes, executionInterceptorChain);
         Signer signer = resolveSigner(interceptorContext.request(), clientConfig.option(SdkAdvancedClientOption.SIGNER));
 
-<<<<<<< HEAD
-        AuthorizationStrategyFactory authorizationStrategyFactory =
-            new AuthorizationStrategyFactory(interceptorContext.request(), metricCollector, clientConfig);
-        AuthorizationStrategy authorizationStrategy = authorizationStrategyFactory.strategyFor(executionParams.credentialType());
-        authorizationStrategy.addCredentialsToExecutionAttributes(executionAttributes);
-=======
         // beforeExecution and modifyRequest interceptors should avoid dependency on credentials,
         // since they should be resolved after the interceptors run
         AwsCredentials credentials = resolveCredentials(clientConfig.option(AwsClientOption.CREDENTIALS_PROVIDER),
@@ -142,19 +117,41 @@
         executionAttributes.putAttribute(AwsSignerExecutionAttribute.AWS_CREDENTIALS, credentials);
         executionAttributes.putAttribute(HttpChecksumConstant.SIGNING_METHOD,
                                          resolveSigningMethodUsed(signer, executionAttributes, credentials));
->>>>>>> 8049aab7
 
         return ExecutionContext.builder()
                                .interceptorChain(executionInterceptorChain)
                                .interceptorContext(interceptorContext)
                                .executionAttributes(executionAttributes)
-<<<<<<< HEAD
-                               .signer(authorizationStrategy.resolveSigner())
-=======
                                .signer(signer)
->>>>>>> 8049aab7
                                .metricCollector(metricCollector)
                                .build();
+    }
+
+    /**
+     * Resolves the credentials provider, with the request override configuration taking precedence over the
+     * provided default.
+     *
+     * @return The credentials provider that will be used by the SDK to resolve credentials
+     */
+    public static AwsCredentialsProvider resolveCredentialsProvider(SdkRequest originalRequest,
+                                                                    AwsCredentialsProvider defaultProvider) {
+        return originalRequest.overrideConfiguration()
+                              .filter(c -> c instanceof AwsRequestOverrideConfiguration)
+                              .map(c -> (AwsRequestOverrideConfiguration) c)
+                              .flatMap(AwsRequestOverrideConfiguration::credentialsProvider)
+                              .orElse(defaultProvider);
+    }
+
+    /**
+     * Request override signers take precedence over the default alternative, for instance what is specified in the
+     * client. Request override signers can also be modified by modifyRequest interceptors.
+     *
+     * @return The signer that will be used by the SDK to sign the request
+     */
+    public static Signer resolveSigner(SdkRequest request, Signer defaultSigner) {
+        return request.overrideConfiguration()
+                      .flatMap(RequestOverrideConfiguration::signer)
+                      .orElse(defaultSigner);
     }
 
     /**
@@ -169,6 +166,22 @@
                                                             ExecutionInterceptorChain executionInterceptorChain) {
         executionInterceptorChain.beforeExecution(interceptorContext, executionAttributes);
         return executionInterceptorChain.modifyRequest(interceptorContext, executionAttributes);
+    }
+
+    private static AwsCredentials resolveCredentials(AwsCredentialsProvider clientCredentials,
+                                                     SdkRequest originalRequest,
+                                                     MetricCollector metricCollector) {
+
+        AwsCredentialsProvider credentialsProvider = resolveCredentialsProvider(originalRequest, clientCredentials);
+        long credentialsResolveStart = System.nanoTime();
+
+        AwsCredentials credentials = credentialsProvider.resolveCredentials();
+
+        Duration fetchDuration = Duration.ofNanos(System.nanoTime() - credentialsResolveStart);
+        metricCollector.reportMetric(CoreMetric.CREDENTIALS_FETCH_DURATION, fetchDuration);
+
+        Validate.validState(credentials != null, "Credential providers must never return null.");
+        return credentials;
     }
 
     private static <InputT extends SdkRequest, OutputT extends SdkResponse> ExecutionAttributes mergeExecutionAttributeOverrides(
