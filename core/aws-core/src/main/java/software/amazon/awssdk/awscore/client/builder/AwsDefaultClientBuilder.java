--- conflicted
+++ resolved
@@ -241,13 +241,10 @@
             .withRegion(config.option(AwsClientOption.AWS_REGION))
             .withProfileFile(() -> config.option(SdkClientOption.PROFILE_FILE))
             .withProfileName(config.option(SdkClientOption.PROFILE_NAME))
-<<<<<<< HEAD
             .putAdvancedOption(ServiceMetadataAdvancedOption.DEFAULT_S3_US_EAST_1_REGIONAL_ENDPOINT,
                                config.option(ServiceMetadataAdvancedOption.DEFAULT_S3_US_EAST_1_REGIONAL_ENDPOINT))
-=======
             .withDualstackEnabled(config.option(AwsClientOption.DUALSTACK_ENDPOINT_ENABLED))
             .withFipsEnabled(config.option(AwsClientOption.FIPS_ENDPOINT_ENABLED))
->>>>>>> b1dbeff1
             .getServiceEndpoint();
     }
 
