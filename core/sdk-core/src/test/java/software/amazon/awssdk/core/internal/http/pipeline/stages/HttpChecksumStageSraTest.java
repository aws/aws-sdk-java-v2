--- conflicted
+++ resolved
@@ -123,8 +123,6 @@
         assertThat(checksumSpecs.algorithmV2()).isEqualTo(DefaultChecksumAlgorithm.SHA1);
     }
 
-<<<<<<< HEAD
-=======
     @Test
     public void async_flexibleChecksumInTrailer_addsFlexibleChecksumInTrailer() throws Exception {
         SdkHttpFullRequest.Builder requestBuilder = createHttpRequestBuilder();
@@ -172,7 +170,6 @@
         assertThat(ctx.executionAttributes().getAttribute(CHECKSUM_STORE)).isSameAs(cache);
     }
 
->>>>>>> e62c15fc
     private SdkHttpFullRequest.Builder createHttpRequestBuilder() {
         return SdkHttpFullRequest.builder().contentStreamProvider(REQUEST_BODY.contentStreamProvider());
     }
