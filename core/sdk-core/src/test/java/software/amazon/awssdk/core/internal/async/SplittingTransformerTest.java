/*
 * Copyright Amazon.com, Inc. or its affiliates. All Rights Reserved.
 *
 * Licensed under the Apache License, Version 2.0 (the "License").
 * You may not use this file except in compliance with the License.
 * A copy of the License is located at
 *
 *  http://aws.amazon.com/apache2.0
 *
 * or in the "license" file accompanying this file. This file is distributed
 * on an "AS IS" BASIS, WITHOUT WARRANTIES OR CONDITIONS OF ANY KIND, either
 * express or implied. See the License for the specific language governing
 * permissions and limitations under the License.
 */

package software.amazon.awssdk.core.internal.async;

import static org.assertj.core.api.Assertions.assertThat;
import static org.assertj.core.api.Assertions.assertThatThrownBy;
import static org.junit.jupiter.api.Assertions.fail;

import java.nio.ByteBuffer;
import java.util.concurrent.CompletableFuture;
import java.util.function.Function;
import java.util.stream.Collectors;
import java.util.stream.IntStream;
import org.junit.jupiter.api.Test;
import org.reactivestreams.Subscriber;
import org.reactivestreams.Subscription;
import software.amazon.awssdk.core.async.AsyncRequestBody;
import software.amazon.awssdk.core.async.AsyncResponseTransformer;
import software.amazon.awssdk.core.async.SdkPublisher;
import software.amazon.awssdk.utils.Logger;

class SplittingTransformerTest {
    private static final Logger log = Logger.loggerFor(SplittingTransformerTest.class);

    @Test
    void whenSubscriberCancelSubscription_AllDataSentToTransformer() {
        UpstreamTestTransformer upstreamTestTransformer = new UpstreamTestTransformer();
        CompletableFuture<Object> future = new CompletableFuture<>();
        SplittingTransformer<TestResultObject, Object> split =
            SplittingTransformer.<TestResultObject, Object>builder()
                                .upstreamResponseTransformer(upstreamTestTransformer)
                                .maximumBufferSizeInBytes(1024 * 1024 * 32L)
<<<<<<< HEAD
                                .returnFuture(future)
=======
                                .resultFuture(future)
>>>>>>> a98af916
                                .build();
        split.subscribe(new CancelAfterNTestSubscriber(
            4, n -> AsyncRequestBody.fromString(String.format("This is the body of %d.", n))));
        future.join();
        String expected = "This is the body of 0.This is the body of 1.This is the body of 2.This is the body of 3.";
        assertThat(upstreamTestTransformer.contentAsString()).isEqualTo(expected);
    }

    @Test
    void whenSubscriberFailsAttempt_UpstreamTransformerCompletesExceptionally() {
        UpstreamTestTransformer upstreamTestTransformer = new UpstreamTestTransformer();
        CompletableFuture<Object> future = new CompletableFuture<>();
        SplittingTransformer<TestResultObject, Object> split =
            SplittingTransformer.<TestResultObject, Object>builder()
                                .upstreamResponseTransformer(upstreamTestTransformer)
                                .maximumBufferSizeInBytes(1024 * 1024 * 32L)
<<<<<<< HEAD
                                .returnFuture(future)
=======
                                .resultFuture(future)
>>>>>>> a98af916
                                .build();
        split.subscribe(new FailAfterNTestSubscriber(2));
        assertThatThrownBy(future::join).hasMessageContaining("TEST ERROR 2");
    }

    @Test
    void whenDataExceedsBufferSize_UpstreamShouldReceiveAllData() {
        Long evenBufferSize = 16 * 1024L;

        // We send 9 split body of 7kb with a buffer size of 16kb. This is to test when uneven body size is used compared to
        // the buffer size, this test use a body size which does not evenly divides with the buffer size.
        int unevenBodyLength = 7 * 1024;
        int splitAmount = 9;
        UpstreamTestTransformer upstreamTestTransformer = new UpstreamTestTransformer();
        CompletableFuture<Object> future = new CompletableFuture<>();
        SplittingTransformer<TestResultObject, Object> split =
            SplittingTransformer.<TestResultObject, Object>builder()
                                .upstreamResponseTransformer(upstreamTestTransformer)
                                .maximumBufferSizeInBytes(evenBufferSize)
<<<<<<< HEAD
                                .returnFuture(future)
=======
                                .resultFuture(future)
>>>>>>> a98af916
                                .build();
        split.subscribe(new CancelAfterNTestSubscriber(
            splitAmount,
            n -> {
                String content =
                    IntStream.range(0, unevenBodyLength).mapToObj(i -> String.valueOf(n)).collect(Collectors.joining());
                return AsyncRequestBody.fromString(content);
            }));
        future.join();
        StringBuilder expected = new StringBuilder();
        for (int i = 0; i < splitAmount; i++) {
            int value = i;
            expected.append(IntStream.range(0, unevenBodyLength).mapToObj(j -> String.valueOf(value)).collect(Collectors.joining()));
        }
        assertThat(upstreamTestTransformer.contentAsString()).hasSize(unevenBodyLength * splitAmount);
        assertThat(upstreamTestTransformer.contentAsString()).isEqualTo(expected.toString());
    }

    @Test
    void whenRequestingMany_allDemandGetsFulfilled() {
        UpstreamTestTransformer upstreamTestTransformer = new UpstreamTestTransformer();
        CompletableFuture<Object> future = new CompletableFuture<>();
        SplittingTransformer<TestResultObject, Object> split =
            SplittingTransformer.<TestResultObject, Object>builder()
                                .upstreamResponseTransformer(upstreamTestTransformer)
                                .maximumBufferSizeInBytes(1024 * 1024 * 32L)
<<<<<<< HEAD
                                .returnFuture(future)
=======
                                .resultFuture(future)
>>>>>>> a98af916
                                .build();
        split.subscribe(new RequestingTestSubscriber(4));

        future.join();
        String expected = "This is the body of 1.This is the body of 2.This is the body of 3.This is the body of 4.";
        assertThat(upstreamTestTransformer.contentAsString()).isEqualTo(expected);
    }

    @Test
    void negativeBufferSize_shouldThrowIllegalArgument() {
            assertThatThrownBy(() -> SplittingTransformer.<TestResultObject, Object>builder()
                                .maximumBufferSizeInBytes(-1L)
                                .upstreamResponseTransformer(new UpstreamTestTransformer())
                                .resultFuture(new CompletableFuture<>())
                                .build())
                .isInstanceOf(IllegalArgumentException.class)
                .hasMessageContaining("maximumBufferSizeInBytes");
    }

    @Test
    void nullBufferSize_shouldThrowNullPointerException() {
        assertThatThrownBy(() -> SplittingTransformer.<TestResultObject, Object>builder()
                                                     .maximumBufferSizeInBytes(null)
                                                     .upstreamResponseTransformer(new UpstreamTestTransformer())
                                                     .resultFuture(new CompletableFuture<>())
                                                     .build())
            .isInstanceOf(NullPointerException.class)
            .hasMessageContaining("maximumBufferSizeInBytes");
    }

    @Test
    void nullUpstreamTransformer_shouldThrowNullPointerException() {
        assertThatThrownBy(() -> SplittingTransformer.<TestResultObject, Object>builder()
                                                     .maximumBufferSizeInBytes(1024L)
                                                     .upstreamResponseTransformer(null)
                                                     .resultFuture(new CompletableFuture<>())
                                                     .build())
            .isInstanceOf(NullPointerException.class)
            .hasMessageContaining("upstreamResponseTransformer");
    }

    @Test
    void nullFuture_shouldThrowNullPointerException() {
        assertThatThrownBy(() -> SplittingTransformer.<TestResultObject, Object>builder()
                                                     .maximumBufferSizeInBytes(1024L)
                                                     .upstreamResponseTransformer(new UpstreamTestTransformer())
                                                     .resultFuture(null)
                                                     .build())
            .isInstanceOf(NullPointerException.class)
            .hasMessageContaining("resultFuture");
    }


    private static class CancelAfterNTestSubscriber
        implements Subscriber<AsyncResponseTransformer<TestResultObject, TestResultObject>> {

        private final int n;
        private Subscription subscription;
        private int total = 0;
        private final Function<Integer, AsyncRequestBody> bodySupplier;

        CancelAfterNTestSubscriber(int n, Function<Integer, AsyncRequestBody> bodySupplier) {
            this.n = n;
            this.bodySupplier = bodySupplier;
        }

        @Override
        public void onSubscribe(Subscription s) {
            this.subscription = s;
            s.request(1);
        }

        @Override
        public void onNext(AsyncResponseTransformer<TestResultObject, TestResultObject> transformer) {
            // simulate what is done during a service call
            if (total >= n) {
                subscription.cancel();
                return;
            }
            CompletableFuture<TestResultObject> future = transformer.prepare();
            future.whenComplete((r, e) -> {
                if (e != null) {
                    fail(e);
                }
            });
            transformer.onResponse(new TestResultObject("container msg: " + total));
            transformer.onStream(bodySupplier.apply(total));
            total++;
            subscription.request(1);
        }

        @Override
        public void onError(Throwable t) {
            fail("Unexpected onError", t);
        }

        @Override
        public void onComplete() {
            // do nothing, test only
        }
    }

    private static class FailAfterNTestSubscriber
        implements Subscriber<AsyncResponseTransformer<TestResultObject, TestResultObject>> {

        private final int n;
        private Subscription subscription;
        private int total = 0;

        FailAfterNTestSubscriber(int n) {
            this.n = n;
        }

        @Override
        public void onSubscribe(Subscription s) {
            this.subscription = s;
            s.request(1);
        }

        @Override
        public void onNext(AsyncResponseTransformer<TestResultObject, TestResultObject> transformer) {
            if (total > n) {
                fail("Did not expect more than 2 request to be made");
            }

            transformer.prepare();
            if (total == n) {
                transformer.exceptionOccurred(new RuntimeException("TEST ERROR " + total));
                return;
            }

            transformer.onResponse(new TestResultObject("container msg: " + total));
            transformer.onStream(AsyncRequestBody.fromString(String.format("This is the body of %d.", total)));
            total++;
            subscription.request(1);
        }

        @Override
        public void onError(Throwable t) {
            // do nothing, test only
        }

        @Override
        public void onComplete() {
            // do nothing, test only
        }
    }

    private static class RequestingTestSubscriber
        implements Subscriber<AsyncResponseTransformer<TestResultObject, TestResultObject>> {

        private final int totalToRequest;
        private Subscription subscription;
        private int received = 0;

        RequestingTestSubscriber(int totalToRequest) {
            this.totalToRequest = totalToRequest;
        }

        @Override
        public void onSubscribe(Subscription s) {
            this.subscription = s;
            s.request(totalToRequest);
        }

        @Override
        public void onNext(AsyncResponseTransformer<TestResultObject, TestResultObject> transformer) {
            received++;
            transformer.prepare();
            transformer.onResponse(new TestResultObject("container msg: " + received));
            transformer.onStream(AsyncRequestBody.fromString(String.format("This is the body of %d.", received)));
            if (received >= totalToRequest) {
                subscription.cancel();
            }
        }

        @Override
        public void onError(Throwable t) {
            fail("unexpected onError", t);
        }

        @Override
        public void onComplete() {
            // do nothing, test only
        }
    }


    private static class UpstreamTestTransformer implements AsyncResponseTransformer<TestResultObject, Object> {

        private final CompletableFuture<Object> future;
        private final StringBuilder content = new StringBuilder();

        UpstreamTestTransformer() {
            this.future = new CompletableFuture<>();
        }

        @Override
        public CompletableFuture<Object> prepare() {
            log.info(() -> "[UpstreamTestTransformer] prepare");
            return this.future;
        }

        @Override
        public void onResponse(TestResultObject response) {
            log.info(() -> String.format("[UpstreamTestTransformer] onResponse: %s", response.toString()));
        }

        @Override
        public void onStream(SdkPublisher<ByteBuffer> publisher) {
            log.info(() -> "[UpstreamTestTransformer] onStream");
            publisher.subscribe(new Subscriber<ByteBuffer>() {
                private Subscription subscription;

                @Override
                public void onSubscribe(Subscription s) {
                    this.subscription = s;
                    s.request(Long.MAX_VALUE);
                }

                @Override
                public void onNext(ByteBuffer byteBuffer) {
                    ByteBuffer dup = byteBuffer.duplicate();
                    byte[] dest = new byte[dup.capacity()];
                    dup.position(0);
                    dup.get(dest);
                    String str = new String(dest);
                    content.append(str);
                }

                @Override
                public void onError(Throwable t) {
                    future.completeExceptionally(t);
                }

                @Override
                public void onComplete() {
                    future.complete(new Object());
                }
            });
        }

        @Override
        public void exceptionOccurred(Throwable error) {
            future.completeExceptionally(error);
        }

        public String contentAsString() {
            return content.toString();
        }
    }

    private static class TestResultObject {

        private final String msg;

        TestResultObject(String msg) {
            this.msg = msg;
        }

        @Override
        public String toString() {
            return "TestResultObject{'" + msg + "'}";
        }
    }
}<|MERGE_RESOLUTION|>--- conflicted
+++ resolved
@@ -43,11 +43,7 @@
             SplittingTransformer.<TestResultObject, Object>builder()
                                 .upstreamResponseTransformer(upstreamTestTransformer)
                                 .maximumBufferSizeInBytes(1024 * 1024 * 32L)
-<<<<<<< HEAD
-                                .returnFuture(future)
-=======
                                 .resultFuture(future)
->>>>>>> a98af916
                                 .build();
         split.subscribe(new CancelAfterNTestSubscriber(
             4, n -> AsyncRequestBody.fromString(String.format("This is the body of %d.", n))));
@@ -64,11 +60,7 @@
             SplittingTransformer.<TestResultObject, Object>builder()
                                 .upstreamResponseTransformer(upstreamTestTransformer)
                                 .maximumBufferSizeInBytes(1024 * 1024 * 32L)
-<<<<<<< HEAD
-                                .returnFuture(future)
-=======
                                 .resultFuture(future)
->>>>>>> a98af916
                                 .build();
         split.subscribe(new FailAfterNTestSubscriber(2));
         assertThatThrownBy(future::join).hasMessageContaining("TEST ERROR 2");
@@ -88,11 +80,7 @@
             SplittingTransformer.<TestResultObject, Object>builder()
                                 .upstreamResponseTransformer(upstreamTestTransformer)
                                 .maximumBufferSizeInBytes(evenBufferSize)
-<<<<<<< HEAD
-                                .returnFuture(future)
-=======
                                 .resultFuture(future)
->>>>>>> a98af916
                                 .build();
         split.subscribe(new CancelAfterNTestSubscriber(
             splitAmount,
@@ -119,11 +107,7 @@
             SplittingTransformer.<TestResultObject, Object>builder()
                                 .upstreamResponseTransformer(upstreamTestTransformer)
                                 .maximumBufferSizeInBytes(1024 * 1024 * 32L)
-<<<<<<< HEAD
-                                .returnFuture(future)
-=======
                                 .resultFuture(future)
->>>>>>> a98af916
                                 .build();
         split.subscribe(new RequestingTestSubscriber(4));
 
