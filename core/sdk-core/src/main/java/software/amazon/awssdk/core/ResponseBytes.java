--- conflicted
+++ resolved
@@ -70,13 +70,6 @@
     }
 
     /**
-<<<<<<< HEAD
-     * Creates ResponseBytes from a ByteBuffer without copying the underlying data.
-     *
-     * @param response the response object containing metadata
-     * @param buffer the ByteBuffer containing the response body data
-     * @return ResponseBytes wrapping the buffer data
-=======
      * Create {@link ResponseBytes} from a {@link ByteBuffer} with minimal copying. This method attempts to avoid
      * copying data when possible, but introduces concurrency risks in specific scenarios.
      *
@@ -95,7 +88,6 @@
      *
      * <p>As the method name implies, this is unsafe in the first scenario. Use a safe alternative unless you're
      * sure you know the risks.
->>>>>>> 08bae37a
      */
     public static <ResponseT> ResponseBytes<ResponseT> fromByteBufferUnsafe(ResponseT response, ByteBuffer buffer) {
         byte[] array;
@@ -112,13 +104,9 @@
         } else {
             // Direct buffer - must copy to array
             array = new byte[buffer.remaining()];
-<<<<<<< HEAD
-            buffer.get(array);
-=======
             int originalPosition = buffer.position();
             buffer.get(array);
             buffer.position(originalPosition);
->>>>>>> 08bae37a
         }
         return new ResponseBytes<>(response, array);
     }
