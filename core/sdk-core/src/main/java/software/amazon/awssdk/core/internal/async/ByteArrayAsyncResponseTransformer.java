--- conflicted
+++ resolved
@@ -49,20 +49,12 @@
     public CompletableFuture<ResponseBytes<ResponseT>> prepare() {
         cf = new CompletableFuture<>();
         // Using fromByteBufferUnsafe() to avoid unnecessary extra copying of byte array. The data writing has completed and the
-<<<<<<< HEAD
-        // byte array will not be further modified so this is safe
-=======
         // byte buffer will not be further modified so this is safe
->>>>>>> 08bae37a
         return cf.thenApply(buffer -> ResponseBytes.fromByteBufferUnsafe(response, buffer));
     }
 
     @Override
     public void onResponse(ResponseT response) {
-        if (response == null) {
-            return;
-        }
-
         this.response = response;
     }
 
