/*
 * Copyright Amazon.com, Inc. or its affiliates. All Rights Reserved.
 *
 * Licensed under the Apache License, Version 2.0 (the "License").
 * You may not use this file except in compliance with the License.
 * A copy of the License is located at
 *
 *  http://aws.amazon.com/apache2.0
 *
 * or in the "license" file accompanying this file. This file is distributed
 * on an "AS IS" BASIS, WITHOUT WARRANTIES OR CONDITIONS OF ANY KIND, either
 * express or implied. See the License for the specific language governing
 * permissions and limitations under the License.
 */

package software.amazon.awssdk.core.compression;

import java.io.InputStream;
import java.nio.ByteBuffer;
<<<<<<< HEAD
import software.amazon.awssdk.annotations.SdkPublicApi;
import software.amazon.awssdk.core.internal.compression.GzipCompressor;
import software.amazon.awssdk.core.internal.interceptor.RequestCompressionInterceptor;
=======
import software.amazon.awssdk.annotations.SdkInternalApi;
import software.amazon.awssdk.core.SdkBytes;
import software.amazon.awssdk.core.internal.http.pipeline.stages.CompressRequestStage;
>>>>>>> cd241a60

/**
 * Interface for compressors used by {@link CompressRequestStage} to compress requests.
 */
@SdkInternalApi
public interface Compressor {

    /**
     * The compression algorithm type.
     *
     * @return The {@link String} compression algorithm type.
     */
    String compressorType();

    /**
     * Compress a {@link SdkBytes} payload.
     *
     * @param content
     * @return The compressed {@link SdkBytes}.
     */
    SdkBytes compress(SdkBytes content);

    /**
     * Compress a byte[] payload.
     *
     * @param content
     * @return The compressed byte array.
     */
    default byte[] compress(byte[] content) {
        return compress(SdkBytes.fromByteArray(content)).asByteArray();
    }

    /**
<<<<<<< HEAD
     * Maps the {@link CompressionType} to its corresponding {@link Compressor}.
     * TODO: Update mappings here when additional compressors are supported in the future
=======
     * Compress an {@link InputStream} payload.
     *
     * @param content
     * @return The compressed {@link InputStream}.
     */
    default InputStream compress(InputStream content) {
        return compress(SdkBytes.fromInputStream(content)).asInputStream();
    }

    /**
     * Compress an {@link ByteBuffer} payload.
     *
     * @param content
     * @return The compressed {@link ByteBuffer}.
>>>>>>> cd241a60
     */
    default ByteBuffer compress(ByteBuffer content) {
        return compress(SdkBytes.fromByteBuffer(content)).asByteBuffer();
    }
}<|MERGE_RESOLUTION|>--- conflicted
+++ resolved
@@ -17,15 +17,9 @@
 
 import java.io.InputStream;
 import java.nio.ByteBuffer;
-<<<<<<< HEAD
-import software.amazon.awssdk.annotations.SdkPublicApi;
-import software.amazon.awssdk.core.internal.compression.GzipCompressor;
-import software.amazon.awssdk.core.internal.interceptor.RequestCompressionInterceptor;
-=======
 import software.amazon.awssdk.annotations.SdkInternalApi;
 import software.amazon.awssdk.core.SdkBytes;
 import software.amazon.awssdk.core.internal.http.pipeline.stages.CompressRequestStage;
->>>>>>> cd241a60
 
 /**
  * Interface for compressors used by {@link CompressRequestStage} to compress requests.
@@ -59,10 +53,6 @@
     }
 
     /**
-<<<<<<< HEAD
-     * Maps the {@link CompressionType} to its corresponding {@link Compressor}.
-     * TODO: Update mappings here when additional compressors are supported in the future
-=======
      * Compress an {@link InputStream} payload.
      *
      * @param content
@@ -77,7 +67,6 @@
      *
      * @param content
      * @return The compressed {@link ByteBuffer}.
->>>>>>> cd241a60
      */
     default ByteBuffer compress(ByteBuffer content) {
         return compress(SdkBytes.fromByteBuffer(content)).asByteBuffer();
