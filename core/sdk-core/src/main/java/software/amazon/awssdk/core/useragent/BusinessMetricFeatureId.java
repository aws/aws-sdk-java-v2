--- conflicted
+++ resolved
@@ -22,11 +22,7 @@
 /**
  * An enum class representing a short form of identity providers to record in the UA string.
  *
-<<<<<<< HEAD
- * Unimplemented metrics: I,J,K,M,O,U-c
-=======
- * Unimplemented metrics: I,J,K,O,S,U-c
->>>>>>> 3343d587
+ * Unimplemented metrics: I,J,K,O,U-c
  * Unsupported metrics (these will never be added): A,H
  */
 @SdkProtectedApi
