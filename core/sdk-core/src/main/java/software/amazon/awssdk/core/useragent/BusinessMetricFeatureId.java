--- conflicted
+++ resolved
@@ -22,11 +22,7 @@
 /**
  * An enum class representing a short form of identity providers to record in the UA string.
  *
-<<<<<<< HEAD
  * Unimplemented metrics: I,K
-=======
- * Unimplemented metrics: I,J,K,O,U-c
->>>>>>> d78d8a04
  * Unsupported metrics (these will never be added): A,H
  */
 @SdkProtectedApi
