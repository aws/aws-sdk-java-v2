/*
 * Copyright 2010-2020 Amazon.com, Inc. or its affiliates. All Rights Reserved.
 *
 * Licensed under the Apache License, Version 2.0 (the "License").
 * You may not use this file except in compliance with the License.
 * A copy of the License is located at
 *
 *  http://aws.amazon.com/apache2.0
 *
 * or in the "license" file accompanying this file. This file is distributed
 * on an "AS IS" BASIS, WITHOUT WARRANTIES OR CONDITIONS OF ANY KIND, either
 * express or implied. See the License for the specific language governing
 * permissions and limitations under the License.
 */

package software.amazon.awssdk.core.client.builder;

import static software.amazon.awssdk.core.ClientType.ASYNC;
import static software.amazon.awssdk.core.ClientType.SYNC;
import static software.amazon.awssdk.core.client.config.SdkAdvancedAsyncClientOption.FUTURE_COMPLETION_EXECUTOR;
import static software.amazon.awssdk.core.client.config.SdkAdvancedClientOption.DISABLE_HOST_PREFIX_INJECTION;
import static software.amazon.awssdk.core.client.config.SdkAdvancedClientOption.SIGNER;
import static software.amazon.awssdk.core.client.config.SdkAdvancedClientOption.USER_AGENT_PREFIX;
import static software.amazon.awssdk.core.client.config.SdkAdvancedClientOption.USER_AGENT_SUFFIX;
import static software.amazon.awssdk.core.client.config.SdkClientOption.ADDITIONAL_HTTP_HEADERS;
import static software.amazon.awssdk.core.client.config.SdkClientOption.API_CALL_ATTEMPT_TIMEOUT;
import static software.amazon.awssdk.core.client.config.SdkClientOption.API_CALL_TIMEOUT;
import static software.amazon.awssdk.core.client.config.SdkClientOption.ASYNC_HTTP_CLIENT;
import static software.amazon.awssdk.core.client.config.SdkClientOption.CRC32_FROM_COMPRESSED_DATA_ENABLED;
import static software.amazon.awssdk.core.client.config.SdkClientOption.EXECUTION_INTERCEPTORS;
import static software.amazon.awssdk.core.client.config.SdkClientOption.METRIC_CONFIGURATION_PROVIDER;
import static software.amazon.awssdk.core.client.config.SdkClientOption.METRIC_PUBLISHER_CONFIGURATION;
import static software.amazon.awssdk.core.client.config.SdkClientOption.RETRY_POLICY;
import static software.amazon.awssdk.core.client.config.SdkClientOption.SCHEDULED_EXECUTOR_SERVICE;
import static software.amazon.awssdk.utils.CollectionUtils.mergeLists;
import static software.amazon.awssdk.utils.Validate.paramNotNull;

import java.net.URI;
import java.util.ArrayList;
import java.util.Collections;
import java.util.LinkedHashMap;
import java.util.List;
import java.util.Optional;
import java.util.concurrent.CompletableFuture;
import java.util.concurrent.Executor;
import java.util.concurrent.Executors;
import java.util.concurrent.LinkedBlockingQueue;
import java.util.concurrent.ScheduledExecutorService;
import java.util.concurrent.ThreadPoolExecutor;
import java.util.concurrent.TimeUnit;
import java.util.function.Supplier;
import software.amazon.awssdk.annotations.SdkProtectedApi;
import software.amazon.awssdk.annotations.SdkTestInternalApi;
import software.amazon.awssdk.core.client.config.ClientAsyncConfiguration;
import software.amazon.awssdk.core.client.config.ClientOverrideConfiguration;
import software.amazon.awssdk.core.client.config.SdkClientConfiguration;
import software.amazon.awssdk.core.client.config.SdkClientOption;
import software.amazon.awssdk.core.interceptor.ClasspathInterceptorChainFactory;
import software.amazon.awssdk.core.interceptor.ExecutionInterceptor;
import software.amazon.awssdk.core.internal.http.loader.DefaultSdkAsyncHttpClientBuilder;
import software.amazon.awssdk.core.internal.http.loader.DefaultSdkHttpClientBuilder;
import software.amazon.awssdk.core.internal.metrics.MetricsExecutionInterceptor;
import software.amazon.awssdk.core.internal.util.UserAgentUtils;
import software.amazon.awssdk.core.retry.RetryPolicy;
import software.amazon.awssdk.http.ExecutableHttpRequest;
import software.amazon.awssdk.http.HttpExecuteRequest;
import software.amazon.awssdk.http.SdkHttpClient;
import software.amazon.awssdk.http.async.AsyncExecuteRequest;
import software.amazon.awssdk.http.async.SdkAsyncHttpClient;
import software.amazon.awssdk.metrics.provider.DefaultMetricConfigurationProviderChain;
import software.amazon.awssdk.metrics.publisher.MetricPublisherConfiguration;
import software.amazon.awssdk.utils.AttributeMap;
import software.amazon.awssdk.utils.Either;
import software.amazon.awssdk.utils.ThreadFactoryBuilder;
import software.amazon.awssdk.utils.Validate;

/**
 * An SDK-internal implementation of the methods in {@link SdkClientBuilder}, {@link SdkAsyncClientBuilder} and
 * {@link SdkSyncClientBuilder}. This implements all methods required by those interfaces, allowing service-specific builders to
 * just implement the configuration they wish to add.
 *
 * <p>By implementing both the sync and async interface's methods, service-specific builders can share code between their sync
 * and
 * async variants without needing one to extend the other. Note: This only defines the methods in the sync and async builder
 * interfaces. It does not implement the interfaces themselves. This is because the sync and async client builder interfaces both
 * require a type-constrained parameter for use in fluent chaining, and a generic type parameter conflict is introduced into the
 * class hierarchy by this interface extending the builder interfaces themselves.</p>
 *
 * <p>Like all {@link SdkClientBuilder}s, this class is not thread safe.</p>
 *
 * @param <B> The type of builder, for chaining.
 * @param <C> The type of client generated by this builder.
 */
@SdkProtectedApi
public abstract class SdkDefaultClientBuilder<B extends SdkClientBuilder<B, C>, C> implements SdkClientBuilder<B, C> {

    private static final SdkHttpClient.Builder DEFAULT_HTTP_CLIENT_BUILDER = new DefaultSdkHttpClientBuilder();
    private static final SdkAsyncHttpClient.Builder DEFAULT_ASYNC_HTTP_CLIENT_BUILDER = new DefaultSdkAsyncHttpClientBuilder();

    protected final SdkClientConfiguration.Builder clientConfiguration = SdkClientConfiguration.builder();

    private final SdkHttpClient.Builder defaultHttpClientBuilder;
    private final SdkAsyncHttpClient.Builder defaultAsyncHttpClientBuilder;

    private SdkHttpClient.Builder httpClientBuilder;
    private SdkAsyncHttpClient.Builder asyncHttpClientBuilder;

    protected SdkDefaultClientBuilder() {
        this(DEFAULT_HTTP_CLIENT_BUILDER, DEFAULT_ASYNC_HTTP_CLIENT_BUILDER);
    }

    @SdkTestInternalApi
    protected SdkDefaultClientBuilder(SdkHttpClient.Builder defaultHttpClientBuilder,
                                      SdkAsyncHttpClient.Builder defaultAsyncHttpClientBuilder) {
        this.defaultHttpClientBuilder = defaultHttpClientBuilder;
        this.defaultAsyncHttpClientBuilder = defaultAsyncHttpClientBuilder;
    }

    /**
     * Build a client using the current state of this builder. This is marked final in order to allow this class to add standard
     * "build" logic between all service clients. Service clients are expected to implement the {@link #buildClient} method, that
     * accepts the immutable client configuration generated by this build method.
     */
    public final C build() {
        return buildClient();
    }

    /**
     * Implemented by child classes to create a client using the provided immutable configuration objects. The async and sync
     * configurations are not yet immutable. Child classes will need to make them immutable in order to validate them and pass
     * them to the client's constructor.
     *
     * @return A client based on the provided configuration.
     */
    protected abstract C buildClient();

    /**
     * Return a client configuration object, populated with the following chain of priorities.
     * <ol>
     * <li>Customer Configuration</li>
     * <li>Service-Specific Defaults</li>
     * <li>Global Defaults</li>
     * </ol>
     */
    protected final SdkClientConfiguration syncClientConfiguration() {
        SdkClientConfiguration configuration = clientConfiguration.build();

        // Apply defaults
        configuration = mergeChildDefaults(configuration);
        configuration = mergeGlobalDefaults(configuration);
        configuration = mergeMetricDefaults(configuration);

        // Create additional configuration from the default-applied configuration
        configuration = finalizeChildConfiguration(configuration);
        configuration = finalizeSyncConfiguration(configuration);
        configuration = finalizeConfiguration(configuration);

        return configuration;
    }

    /**
     * Return a client configuration object, populated with the following chain of priorities.
     * <ol>
     * <li>Customer Configuration</li>
     * <li>Implementation/Service-Specific Configuration</li>
     * <li>Global Default Configuration</li>
     * </ol>
     */
    protected final SdkClientConfiguration asyncClientConfiguration() {
        SdkClientConfiguration configuration = clientConfiguration.build();

        // Apply defaults
        configuration = mergeChildDefaults(configuration);
        configuration = mergeGlobalDefaults(configuration);
        configuration = mergeMetricDefaults(configuration);

        // Create additional configuration from the default-applied configuration
        configuration = finalizeChildConfiguration(configuration);
        configuration = finalizeAsyncConfiguration(configuration);
        configuration = finalizeConfiguration(configuration);

        return configuration;
    }

    /**
     * Optionally overridden by child implementations to apply implementation-specific default configuration.
     * (eg. AWS's default credentials providers)
     */
    protected SdkClientConfiguration mergeChildDefaults(SdkClientConfiguration configuration) {
        return configuration;
    }

    /**
     * Apply global default configuration
     */
    private SdkClientConfiguration mergeGlobalDefaults(SdkClientConfiguration configuration) {
        return configuration.merge(c -> c.option(EXECUTION_INTERCEPTORS, new ArrayList<>())
                                         .option(ADDITIONAL_HTTP_HEADERS, new LinkedHashMap<>())
                                         .option(RETRY_POLICY, RetryPolicy.defaultRetryPolicy())
                                         .option(USER_AGENT_PREFIX, UserAgentUtils.getUserAgent())
                                         .option(USER_AGENT_SUFFIX, "")
                                         .option(CRC32_FROM_COMPRESSED_DATA_ENABLED, false));
    }

    /**
<<<<<<< HEAD
     * Add metric configuration defaults if not present already in the configuration.
     */
    private SdkClientConfiguration mergeMetricDefaults(SdkClientConfiguration configuration) {
        SdkClientConfiguration.Builder defaults = SdkClientConfiguration.builder();
        if (configuration.option(METRIC_CONFIGURATION_PROVIDER) == null) {
            defaults.option(METRIC_CONFIGURATION_PROVIDER, new DefaultMetricConfigurationProviderChain());
        }
        if (configuration.option(METRIC_PUBLISHER_CONFIGURATION) == null) {
            defaults.option(METRIC_PUBLISHER_CONFIGURATION, loadDefaultMetricPublisher());
        }

        return configuration.merge(defaults.build());
    }

    // TODO
    // Create an instance of Cloudwatch publisher from classloader and set is using addPublisher() method
    private MetricPublisherConfiguration loadDefaultMetricPublisher() {
        return MetricPublisherConfiguration.builder()
                                           //.addPublisher()
                                           .build();
    }

    /**
     * Optionally overidden by child implementations to derive implementation-specific configuration from the default-applied
     * configuration. (eg. AWS's endpoint, derived from the region).
=======
     * Optionally overridden by child implementations to derive implementation-specific configuration from the
     * default-applied configuration. (eg. AWS's endpoint, derived from the region).
>>>>>>> aa3916c5
     */
    protected SdkClientConfiguration finalizeChildConfiguration(SdkClientConfiguration configuration) {
        return configuration;
    }

    /**
     * Finalize sync-specific configuration from the default-applied configuration.
     */
    private SdkClientConfiguration finalizeSyncConfiguration(SdkClientConfiguration config) {
        return config.toBuilder()
                     .option(SdkClientOption.SYNC_HTTP_CLIENT, resolveSyncHttpClient(config))
                     .option(SdkClientOption.CLIENT_TYPE, SYNC)
                     .build();
    }

    /**
     * Finalize async-specific configuration from the default-applied configuration.
     */
    private SdkClientConfiguration finalizeAsyncConfiguration(SdkClientConfiguration config) {
        return config.toBuilder()
                     .option(FUTURE_COMPLETION_EXECUTOR, resolveAsyncFutureCompletionExecutor(config))
                     .option(ASYNC_HTTP_CLIENT, resolveAsyncHttpClient(config))
                     .option(SdkClientOption.CLIENT_TYPE, ASYNC)
                     .build();
    }

    /**
     * Finalize global configuration from the default-applied configuration.
     */
    private SdkClientConfiguration finalizeConfiguration(SdkClientConfiguration config) {
        return config.toBuilder()
                     .option(SCHEDULED_EXECUTOR_SERVICE, resolveScheduledExecutorService())
                     .option(EXECUTION_INTERCEPTORS, resolveExecutionInterceptors(config))
                     .build();
    }

    /**
     * Finalize which sync HTTP client will be used for the created client.
     */
    private SdkHttpClient resolveSyncHttpClient(SdkClientConfiguration config) {
        Validate.isTrue(config.option(SdkClientOption.SYNC_HTTP_CLIENT) == null || httpClientBuilder == null,
                        "The httpClient and the httpClientBuilder can't both be configured.");

        return Either.fromNullable(config.option(SdkClientOption.SYNC_HTTP_CLIENT), httpClientBuilder)
                     .map(e -> e.map(NonManagedSdkHttpClient::new, b -> b.buildWithDefaults(childHttpConfig())))
                     .orElseGet(() -> defaultHttpClientBuilder.buildWithDefaults(childHttpConfig()));
    }

    /**
     * Finalize which async HTTP client will be used for the created client.
     */
    private SdkAsyncHttpClient resolveAsyncHttpClient(SdkClientConfiguration config) {
        Validate.isTrue(config.option(ASYNC_HTTP_CLIENT) == null || asyncHttpClientBuilder == null,
                        "The asyncHttpClient and the asyncHttpClientBuilder can't both be configured.");
        return Either.fromNullable(config.option(ASYNC_HTTP_CLIENT), asyncHttpClientBuilder)
                     .map(e -> e.map(NonManagedSdkAsyncHttpClient::new, b -> b.buildWithDefaults(childHttpConfig())))
                     .orElseGet(() -> defaultAsyncHttpClientBuilder.buildWithDefaults(childHttpConfig()));
    }

    /**
     * Optionally overridden by child implementations to provide implementation-specific default HTTP configuration.
     */
    protected AttributeMap childHttpConfig() {
        return AttributeMap.empty();
    }

    /**
     * Finalize which async executor service will be used for the created client. The default async executor
     * service has at least 8 core threads and can scale up to at least 64 threads when needed depending
     * on the number of processors available.
     */
    private Executor resolveAsyncFutureCompletionExecutor(SdkClientConfiguration config) {
        Supplier<Executor> defaultExecutor = () -> {
            int processors = Runtime.getRuntime().availableProcessors();
            int corePoolSize = Math.max(8, processors);
            int maxPoolSize = Math.max(64, processors * 2);
            ThreadPoolExecutor executor = new ThreadPoolExecutor(corePoolSize, maxPoolSize,
                                                                 10, TimeUnit.SECONDS,
                                                                 new LinkedBlockingQueue<>(1_000),
                                                                 new ThreadFactoryBuilder()
                                                                     .threadNamePrefix("sdk-async-response").build());
            // Allow idle core threads to time out
            executor.allowCoreThreadTimeOut(true);
            return executor;
        };

        return Optional.ofNullable(config.option(FUTURE_COMPLETION_EXECUTOR))
                       .orElseGet(defaultExecutor);
    }

    /**
     * Finalize the internal SDK scheduled executor service that is used for scheduling tasks such
     * as async retry attempts and timeout task.
     */
    private ScheduledExecutorService resolveScheduledExecutorService() {
        return Executors.newScheduledThreadPool(5, new ThreadFactoryBuilder()
            .threadNamePrefix("sdk-ScheduledExecutor").build());
    }

    /**
     * Finalize which execution interceptors will be used for the created client.
     */
    private List<ExecutionInterceptor> resolveExecutionInterceptors(SdkClientConfiguration config) {
        List<ExecutionInterceptor> globalInterceptors = new ClasspathInterceptorChainFactory().getGlobalInterceptors();
        List<ExecutionInterceptor> resolved = mergeLists(globalInterceptors, config.option(EXECUTION_INTERCEPTORS));
        return mergeLists(resolved, metricsInterceptor());
    }

    /**
     * Return a singleton list containing the metrics interceptor. This will always be the
     * last interceptor in the interceptor chain.
     */
    private List<ExecutionInterceptor> metricsInterceptor() {
        return Collections.singletonList(new MetricsExecutionInterceptor());
    }

    @Override
    public final B endpointOverride(URI endpointOverride) {
        Validate.paramNotNull(endpointOverride, "endpointOverride");
        Validate.paramNotNull(endpointOverride.getScheme(), "The URI scheme of endpointOverride");
        clientConfiguration.option(SdkClientOption.ENDPOINT, endpointOverride);
        clientConfiguration.option(SdkClientOption.ENDPOINT_OVERRIDDEN, true);
        return thisBuilder();
    }

    public final void setEndpointOverride(URI endpointOverride) {
        endpointOverride(endpointOverride);
    }

    public final B asyncConfiguration(ClientAsyncConfiguration asyncConfiguration) {
        clientConfiguration.option(FUTURE_COMPLETION_EXECUTOR, asyncConfiguration.advancedOption(FUTURE_COMPLETION_EXECUTOR));
        return thisBuilder();
    }

    public final void setAsyncConfiguration(ClientAsyncConfiguration asyncConfiguration) {
        asyncConfiguration(asyncConfiguration);
    }

    @Override
    public final B overrideConfiguration(ClientOverrideConfiguration overrideConfig) {
        clientConfiguration.option(EXECUTION_INTERCEPTORS, overrideConfig.executionInterceptors());
        clientConfiguration.option(RETRY_POLICY, overrideConfig.retryPolicy().orElse(null));
        clientConfiguration.option(ADDITIONAL_HTTP_HEADERS, overrideConfig.headers());
        clientConfiguration.option(SIGNER, overrideConfig.advancedOption(SIGNER).orElse(null));
        clientConfiguration.option(USER_AGENT_SUFFIX, overrideConfig.advancedOption(USER_AGENT_SUFFIX).orElse(null));
        clientConfiguration.option(USER_AGENT_PREFIX, overrideConfig.advancedOption(USER_AGENT_PREFIX).orElse(null));
        clientConfiguration.option(API_CALL_TIMEOUT, overrideConfig.apiCallTimeout().orElse(null));
        clientConfiguration.option(API_CALL_ATTEMPT_TIMEOUT, overrideConfig.apiCallAttemptTimeout().orElse(null));
        clientConfiguration.option(DISABLE_HOST_PREFIX_INJECTION,
                                   overrideConfig.advancedOption(DISABLE_HOST_PREFIX_INJECTION).orElse(null));
        clientConfiguration.option(METRIC_CONFIGURATION_PROVIDER, overrideConfig.metricConfigurationProvider().orElse(null));
        clientConfiguration.option(METRIC_PUBLISHER_CONFIGURATION, overrideConfig.metricPublisherConfiguration().orElse(null));

        return thisBuilder();
    }

    public final void setOverrideConfiguration(ClientOverrideConfiguration overrideConfiguration) {
        overrideConfiguration(overrideConfiguration);
    }

    public final B httpClient(SdkHttpClient httpClient) {
        clientConfiguration.option(SdkClientOption.SYNC_HTTP_CLIENT, httpClient);
        return thisBuilder();
    }

    public final B httpClientBuilder(SdkHttpClient.Builder httpClientBuilder) {
        this.httpClientBuilder = httpClientBuilder;
        return thisBuilder();
    }

    public final B httpClient(SdkAsyncHttpClient httpClient) {
        clientConfiguration.option(ASYNC_HTTP_CLIENT, httpClient);
        return thisBuilder();
    }

    public final B httpClientBuilder(SdkAsyncHttpClient.Builder httpClientBuilder) {
        this.asyncHttpClientBuilder = httpClientBuilder;
        return thisBuilder();
    }

    /**
     * Return "this" for method chaining.
     */
    @SuppressWarnings("unchecked")
    protected B thisBuilder() {
        return (B) this;
    }

    /**
     * Wrapper around {@link SdkHttpClient} to prevent it from being closed. Used when the customer provides
     * an already built client in which case they are responsible for the lifecycle of it.
     */
    @SdkTestInternalApi
    public static final class NonManagedSdkHttpClient implements SdkHttpClient {

        private final SdkHttpClient delegate;

        private NonManagedSdkHttpClient(SdkHttpClient delegate) {
            this.delegate = paramNotNull(delegate, "SdkHttpClient");
        }

        @Override
        public ExecutableHttpRequest prepareRequest(HttpExecuteRequest request) {
            return delegate.prepareRequest(request);
        }

        @Override
        public void close() {
            // Do nothing, this client is managed by the customer.
        }

        @Override
        public String clientName() {
            return delegate.clientName();
        }
    }

    /**
     * Wrapper around {@link SdkAsyncHttpClient} to prevent it from being closed. Used when the customer provides
     * an already built client in which case they are responsible for the lifecycle of it.
     */
    @SdkTestInternalApi
    public static final class NonManagedSdkAsyncHttpClient implements SdkAsyncHttpClient {

        private final SdkAsyncHttpClient delegate;

        NonManagedSdkAsyncHttpClient(SdkAsyncHttpClient delegate) {
            this.delegate = paramNotNull(delegate, "SdkAsyncHttpClient");
        }

        @Override
        public CompletableFuture<Void> execute(AsyncExecuteRequest request) {
            return delegate.execute(request);
        }

        @Override
        public void close() {
            // Do nothing, this client is managed by the customer.
        }
    }


}<|MERGE_RESOLUTION|>--- conflicted
+++ resolved
@@ -203,7 +203,6 @@
     }
 
     /**
-<<<<<<< HEAD
      * Add metric configuration defaults if not present already in the configuration.
      */
     private SdkClientConfiguration mergeMetricDefaults(SdkClientConfiguration configuration) {
@@ -229,10 +228,6 @@
     /**
      * Optionally overidden by child implementations to derive implementation-specific configuration from the default-applied
      * configuration. (eg. AWS's endpoint, derived from the region).
-=======
-     * Optionally overridden by child implementations to derive implementation-specific configuration from the
-     * default-applied configuration. (eg. AWS's endpoint, derived from the region).
->>>>>>> aa3916c5
      */
     protected SdkClientConfiguration finalizeChildConfiguration(SdkClientConfiguration configuration) {
         return configuration;
