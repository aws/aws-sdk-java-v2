/*
 * Copyright Amazon.com, Inc. or its affiliates. All Rights Reserved.
 *
 * Licensed under the Apache License, Version 2.0 (the "License").
 * You may not use this file except in compliance with the License.
 * A copy of the License is located at
 *
 *  http://aws.amazon.com/apache2.0
 *
 * or in the "license" file accompanying this file. This file is distributed
 * on an "AS IS" BASIS, WITHOUT WARRANTIES OR CONDITIONS OF ANY KIND, either
 * express or implied. See the License for the specific language governing
 * permissions and limitations under the License.
 */

package software.amazon.awssdk.http.auth.aws.internal.signer;

import static software.amazon.awssdk.http.auth.aws.internal.signer.util.ChecksumUtil.checksumHeaderName;
import static software.amazon.awssdk.http.auth.aws.internal.signer.util.ChecksumUtil.fromChecksumAlgorithm;
import static software.amazon.awssdk.http.auth.aws.internal.signer.util.SignerConstant.AWS_CHUNKED;
import static software.amazon.awssdk.http.auth.aws.internal.signer.util.SignerConstant.CONTENT_ENCODING;
import static software.amazon.awssdk.http.auth.aws.internal.signer.util.SignerConstant.STREAMING_SIGNED_PAYLOAD;
import static software.amazon.awssdk.http.auth.aws.internal.signer.util.SignerConstant.STREAMING_SIGNED_PAYLOAD_TRAILER;
import static software.amazon.awssdk.http.auth.aws.internal.signer.util.SignerConstant.STREAMING_UNSIGNED_PAYLOAD_TRAILER;
import static software.amazon.awssdk.http.auth.aws.internal.signer.util.SignerConstant.X_AMZ_CONTENT_SHA256;
import static software.amazon.awssdk.http.auth.aws.internal.signer.util.SignerConstant.X_AMZ_DECODED_CONTENT_LENGTH;
import static software.amazon.awssdk.http.auth.aws.internal.signer.util.SignerConstant.X_AMZ_TRAILER;
import static software.amazon.awssdk.http.auth.aws.internal.signer.util.SignerUtils.computeAndMoveContentLength;

import java.nio.ByteBuffer;
import java.nio.charset.StandardCharsets;
import java.util.ArrayList;
import java.util.List;
import java.util.Optional;
import java.util.concurrent.CompletableFuture;
import org.reactivestreams.Publisher;
import software.amazon.awssdk.annotations.SdkInternalApi;
import software.amazon.awssdk.checksums.SdkChecksum;
import software.amazon.awssdk.checksums.spi.ChecksumAlgorithm;
import software.amazon.awssdk.http.ContentStreamProvider;
import software.amazon.awssdk.http.Header;
import software.amazon.awssdk.http.SdkHttpRequest;
import software.amazon.awssdk.http.auth.aws.internal.signer.chunkedencoding.AsyncChunkEncodedPayload;
import software.amazon.awssdk.http.auth.aws.internal.signer.chunkedencoding.ChecksumTrailerProvider;
import software.amazon.awssdk.http.auth.aws.internal.signer.chunkedencoding.ChunkedEncodedInputStream;
import software.amazon.awssdk.http.auth.aws.internal.signer.chunkedencoding.ChunkedEncodedPayload;
import software.amazon.awssdk.http.auth.aws.internal.signer.chunkedencoding.ChunkedEncodedPublisher;
import software.amazon.awssdk.http.auth.aws.internal.signer.chunkedencoding.SigV4ChunkExtensionProvider;
import software.amazon.awssdk.http.auth.aws.internal.signer.chunkedencoding.SigV4TrailerProvider;
import software.amazon.awssdk.http.auth.aws.internal.signer.chunkedencoding.SyncChunkEncodedPayload;
import software.amazon.awssdk.http.auth.aws.internal.signer.chunkedencoding.TrailerProvider;
import software.amazon.awssdk.http.auth.aws.internal.signer.io.ResettableContentStreamProvider;
<<<<<<< HEAD
import software.amazon.awssdk.http.auth.aws.internal.signer.util.SignerUtils;
=======
import software.amazon.awssdk.http.auth.spi.signer.PayloadChecksumStore;
>>>>>>> e62c15fc
import software.amazon.awssdk.utils.BinaryUtils;
import software.amazon.awssdk.utils.Logger;
import software.amazon.awssdk.utils.Pair;
import software.amazon.awssdk.utils.Validate;

/**
 * An implementation of a V4PayloadSigner which chunk-encodes a payload, optionally adding a chunk-signature chunk-extension,
 * and/or trailers representing trailing headers with their signature at the end.
 */
@SdkInternalApi
public final class AwsChunkedV4PayloadSigner implements V4PayloadSigner {
    private static final Logger LOG = Logger.loggerFor(AwsChunkedV4PayloadSigner.class);

    private final CredentialScope credentialScope;
    private final int chunkSize;
    private final ChecksumAlgorithm checksumAlgorithm;
    private final PayloadChecksumStore payloadChecksumStore;
    private final List<Pair<String, List<String>>> preExistingTrailers = new ArrayList<>();

    private AwsChunkedV4PayloadSigner(Builder builder) {
        this.credentialScope = Validate.paramNotNull(builder.credentialScope, "CredentialScope");
        this.chunkSize = Validate.isPositive(builder.chunkSize, "ChunkSize");
        this.checksumAlgorithm = builder.checksumAlgorithm;
        this.payloadChecksumStore = builder.checksumStore == null ? NoOpPayloadChecksumStore.create() :
                                    builder.checksumStore;
    }

    public static Builder builder() {
        return new Builder();
    }

    @Override
    public ContentStreamProvider sign(ContentStreamProvider payload, V4RequestSigningResult requestSigningResult) {
        ChunkedEncodedInputStream.Builder chunkedEncodedInputStreamBuilder = ChunkedEncodedInputStream
            .builder()
            .inputStream(payload.newStream())
            .chunkSize(chunkSize)
            .header(chunk -> Integer.toHexString(chunk.remaining()).getBytes(StandardCharsets.UTF_8));

        SyncChunkEncodedPayload chunkedPayload = new SyncChunkEncodedPayload(chunkedEncodedInputStreamBuilder);
        signCommon(chunkedPayload, requestSigningResult);

        return new ResettableContentStreamProvider(chunkedEncodedInputStreamBuilder::build);
    }

    @Override
    public Publisher<ByteBuffer> signAsync(Publisher<ByteBuffer> payload, V4RequestSigningResult requestSigningResult) {
        ChunkedEncodedPublisher.Builder chunkedStreamBuilder = ChunkedEncodedPublisher.builder()
                                                                                      .publisher(payload)
                                                                                      .chunkSize(chunkSize)
                                                                                      .addEmptyTrailingChunk(true);

        AsyncChunkEncodedPayload chunkedPayload = new AsyncChunkEncodedPayload(chunkedStreamBuilder);
        signCommon(chunkedPayload, requestSigningResult);

        return chunkedStreamBuilder.build();
    }

    private void signCommon(ChunkedEncodedPayload payload, V4RequestSigningResult requestSigningResult) {
        preExistingTrailers.forEach(t -> payload.addTrailer(() -> t));

        SdkHttpRequest.Builder request = requestSigningResult.getSignedRequest();

        payload.decodedContentLength(request.firstMatchingHeader(X_AMZ_DECODED_CONTENT_LENGTH)
                                            .map(Long::parseLong)
                                            .orElse(0L));

        String checksum = request.firstMatchingHeader(X_AMZ_CONTENT_SHA256).orElseThrow(
            () -> new IllegalArgumentException(X_AMZ_CONTENT_SHA256 + " must be set!")
        );

        switch (checksum) {
            case STREAMING_SIGNED_PAYLOAD: {
                RollingSigner rollingSigner = new RollingSigner(requestSigningResult.getSigningKey(),
                                                                requestSigningResult.getSignature());
                payload.addExtension(new SigV4ChunkExtensionProvider(rollingSigner, credentialScope));
                break;
            }
            case STREAMING_UNSIGNED_PAYLOAD_TRAILER:
                setupChecksumTrailerIfNeeded(payload);
                break;
            case STREAMING_SIGNED_PAYLOAD_TRAILER: {
                setupChecksumTrailerIfNeeded(payload);
                RollingSigner rollingSigner = new RollingSigner(requestSigningResult.getSigningKey(),
                                                                requestSigningResult.getSignature());
                payload.addExtension(new SigV4ChunkExtensionProvider(rollingSigner, credentialScope));
                payload.addTrailer(
                    new SigV4TrailerProvider(payload.trailers(), rollingSigner, credentialScope)
                );
                break;
            }
            default:
                throw new UnsupportedOperationException();
        }
    }

    @Override
    public void beforeSigning(SdkHttpRequest.Builder request, ContentStreamProvider payload) {
        long encodedContentLength = 0;
        long contentLength = SignerUtils.computeAndMoveContentLength(request, payload);
        setupPreExistingTrailers(request);

        // pre-existing trailers
        encodedContentLength = calculateEncodedContentLength(request, contentLength);

        if (checksumAlgorithm != null) {
            String checksumHeaderName = checksumHeaderName(checksumAlgorithm);
            request.appendHeader(X_AMZ_TRAILER, checksumHeaderName);
        }
        request.putHeader(Header.CONTENT_LENGTH, Long.toString(encodedContentLength));
        request.appendHeader(CONTENT_ENCODING, AWS_CHUNKED);
    }

    @Override
    public CompletableFuture<Pair<SdkHttpRequest.Builder, Optional<Publisher<ByteBuffer>>>> beforeSigningAsync(
        SdkHttpRequest.Builder request, Publisher<ByteBuffer> payload) {
        return computeAndMoveContentLength(request, payload)
            .thenApply(p -> {
                SdkHttpRequest.Builder requestBuilder = p.left();
                setupPreExistingTrailers(requestBuilder);

                long decodedContentLength = requestBuilder.firstMatchingHeader(X_AMZ_DECODED_CONTENT_LENGTH)
                                                          .map(Long::parseLong)
                                                          // should not happen, this header is added by moveContentLength
                                                          .orElseThrow(() -> new RuntimeException(X_AMZ_DECODED_CONTENT_LENGTH
                                                                                                  + " header not present"));

                long encodedContentLength = calculateEncodedContentLength(request, decodedContentLength);

                if (checksumAlgorithm != null) {
                    String checksumHeaderName = checksumHeaderName(checksumAlgorithm);
                    request.appendHeader(X_AMZ_TRAILER, checksumHeaderName);
                }
                request.putHeader(Header.CONTENT_LENGTH, Long.toString(encodedContentLength));
                request.appendHeader(CONTENT_ENCODING, AWS_CHUNKED);
                return Pair.of(requestBuilder, p.right());
            });
    }

    private long calculateEncodedContentLength(SdkHttpRequest.Builder requestBuilder, long decodedContentLength) {
        long encodedContentLength = 0;

        encodedContentLength += calculateExistingTrailersLength();

        String checksum = requestBuilder.firstMatchingHeader(X_AMZ_CONTENT_SHA256).orElseThrow(
            () -> new IllegalArgumentException(X_AMZ_CONTENT_SHA256 + " must be set!")
        );

        switch (checksum) {
            case STREAMING_SIGNED_PAYLOAD: {
                long extensionsLength = 81; // ;chunk-signature:<sigv4 hex signature, 64 bytes>
                encodedContentLength += calculateChunksLength(decodedContentLength, extensionsLength);
                break;
            }
            case STREAMING_UNSIGNED_PAYLOAD_TRAILER:
                if (checksumAlgorithm != null) {
                    encodedContentLength += calculateChecksumTrailerLength(checksumHeaderName(checksumAlgorithm));
                }
                encodedContentLength += calculateChunksLength(decodedContentLength, 0);
                break;
            case STREAMING_SIGNED_PAYLOAD_TRAILER: {
                long extensionsLength = 81; // ;chunk-signature:<sigv4 hex signature, 64 bytes>
                encodedContentLength += calculateChunksLength(decodedContentLength, extensionsLength);
                if (checksumAlgorithm != null) {
                    encodedContentLength += calculateChecksumTrailerLength(checksumHeaderName(checksumAlgorithm));
                }
                encodedContentLength += 90; // x-amz-trailer-signature:<sigv4 hex signature, 64 bytes>\r\n
                break;
            }
            default:
                throw new UnsupportedOperationException();
        }

        // terminating \r\n
        encodedContentLength += 2;

        return encodedContentLength;
    }

    /**
     * Set up a map of pre-existing trailer (headers) for the given request to be used when chunk-encoding the payload.
     * <p>
     * However, we need to validate that these are valid trailers. Since aws-chunked encoding adds the checksum as a trailer, it
     * isn't part of the request headers, but other trailers MUST be present in the request-headers.
     */
    private void setupPreExistingTrailers(SdkHttpRequest.Builder request) {
        for (String header : request.matchingHeaders(X_AMZ_TRAILER)) {
            List<String> values = request.matchingHeaders(header);
            if (values.isEmpty()) {
                throw new IllegalArgumentException(header + " must be present in the request headers to be a valid trailer.");
            }
            preExistingTrailers.add(Pair.of(header, values));
            request.removeHeader(header);
        }
    }

    private long calculateChunksLength(long contentLength, long extensionsLength) {
        long lengthInBytes = 0;
        long chunkHeaderLength = Integer.toHexString(chunkSize).length();
        long numChunks = contentLength / chunkSize;

        // normal chunks
        // x<metadata>\r\n<data>\r\n
        lengthInBytes += numChunks * (chunkHeaderLength + extensionsLength + 2 + chunkSize + 2);

        // remaining chunk
        // x<metadata>\r\n<data>\r\n
        long remainingBytes = contentLength % chunkSize;
        if (remainingBytes > 0) {
            long remainingChunkHeaderLength = Long.toHexString(remainingBytes).length();
            lengthInBytes += remainingChunkHeaderLength + extensionsLength + 2 + remainingBytes + 2;
        }

        // final chunk
        // 0<metadata>\r\n
        lengthInBytes += 1 + extensionsLength + 2;

        return lengthInBytes;
    }

    private long calculateExistingTrailersLength() {
        long lengthInBytes = 0;

        for (Pair<String, List<String>> trailer : preExistingTrailers) {
            // size of trailer
            lengthInBytes += calculateTrailerLength(trailer);
        }

        return lengthInBytes;
    }

    private long calculateTrailerLength(Pair<String, List<String>> trailer) {
        // size of trailer-header and colon
        long lengthInBytes = trailer.left().length() + 1L;

        // size of trailer-values
        for (String value : trailer.right()) {
            lengthInBytes += value.length();
        }

        // size of commas between trailer-values, 1 less comma than # of values
        lengthInBytes += trailer.right().size() - 1;

        // terminating \r\n
        return lengthInBytes + 2;
    }

    private long calculateChecksumTrailerLength(String checksumHeaderName) {
        // size of checksum trailer-header and colon
        long lengthInBytes = checksumHeaderName.length() + 1L;

        // get the base checksum for the algorithm
        SdkChecksum sdkChecksum = fromChecksumAlgorithm(checksumAlgorithm);
        // size of checksum value as encoded-string
        lengthInBytes += BinaryUtils.toBase64(sdkChecksum.getChecksumBytes()).length();

        // terminating \r\n
        return lengthInBytes + 2;
    }

    private void setupChecksumTrailerIfNeeded(ChunkedEncodedPayload payload) {
        if (checksumAlgorithm == null) {
            return;
        }

        String checksumHeaderName = checksumHeaderName(checksumAlgorithm);

        String cachedChecksum = getCachedChecksum();

        if (cachedChecksum != null) {
            LOG.debug(() -> String.format("Cached payload checksum available for algorithm %s: %s. Using cached value",
                                          checksumAlgorithm.algorithmId(), checksumHeaderName));
            builder.addTrailer(() -> Pair.of(checksumHeaderName, Collections.singletonList(cachedChecksum)));
            return;
        }

        SdkChecksum sdkChecksum = fromChecksumAlgorithm(checksumAlgorithm);

        TrailerProvider checksumTrailer =
            new ChecksumTrailerProvider(sdkChecksum, checksumHeaderName, checksumAlgorithm, payloadChecksumStore);

        payload.checksumPayload(sdkChecksum);
        payload.addTrailer(checksumTrailer);
    }

    private String getCachedChecksum() {
        byte[] checksumBytes = payloadChecksumStore.getChecksumValue(checksumAlgorithm);
        if (checksumBytes != null) {
            return BinaryUtils.toBase64(checksumBytes);
        }
        return null;
    }

    static class Builder {
        private CredentialScope credentialScope;
        private Integer chunkSize;
        private ChecksumAlgorithm checksumAlgorithm;
        private PayloadChecksumStore checksumStore;

        public Builder credentialScope(CredentialScope credentialScope) {
            this.credentialScope = credentialScope;
            return this;
        }

        public Builder chunkSize(Integer chunkSize) {
            this.chunkSize = chunkSize;
            return this;
        }

        public Builder checksumAlgorithm(ChecksumAlgorithm checksumAlgorithm) {
            this.checksumAlgorithm = checksumAlgorithm;
            return this;
        }

        public Builder checksumStore(PayloadChecksumStore checksumStore) {
            this.checksumStore = checksumStore;
            return this;
        }

        public AwsChunkedV4PayloadSigner build() {
            return new AwsChunkedV4PayloadSigner(this);
        }
    }
}<|MERGE_RESOLUTION|>--- conflicted
+++ resolved
@@ -30,6 +30,7 @@
 import java.nio.ByteBuffer;
 import java.nio.charset.StandardCharsets;
 import java.util.ArrayList;
+import java.util.Collections;
 import java.util.List;
 import java.util.Optional;
 import java.util.concurrent.CompletableFuture;
@@ -50,11 +51,8 @@
 import software.amazon.awssdk.http.auth.aws.internal.signer.chunkedencoding.SyncChunkEncodedPayload;
 import software.amazon.awssdk.http.auth.aws.internal.signer.chunkedencoding.TrailerProvider;
 import software.amazon.awssdk.http.auth.aws.internal.signer.io.ResettableContentStreamProvider;
-<<<<<<< HEAD
 import software.amazon.awssdk.http.auth.aws.internal.signer.util.SignerUtils;
-=======
 import software.amazon.awssdk.http.auth.spi.signer.PayloadChecksumStore;
->>>>>>> e62c15fc
 import software.amazon.awssdk.utils.BinaryUtils;
 import software.amazon.awssdk.utils.Logger;
 import software.amazon.awssdk.utils.Pair;
@@ -327,7 +325,7 @@
         if (cachedChecksum != null) {
             LOG.debug(() -> String.format("Cached payload checksum available for algorithm %s: %s. Using cached value",
                                           checksumAlgorithm.algorithmId(), checksumHeaderName));
-            builder.addTrailer(() -> Pair.of(checksumHeaderName, Collections.singletonList(cachedChecksum)));
+            payload.addTrailer(() -> Pair.of(checksumHeaderName, Collections.singletonList(cachedChecksum)));
             return;
         }
 
