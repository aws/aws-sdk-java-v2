--- conflicted
+++ resolved
@@ -69,7 +69,7 @@
 
     @Override
     public CompletableFuture<AsyncSignedRequest> signAsync(AsyncSignRequest<? extends AwsCredentialsIdentity> request) {
-        Checksummer checksummer = checksummer(request, null);
+        Checksummer checksummer = checksummer(request, null, checksumStore(request));
         V4Properties v4Properties = v4Properties(request);
         V4RequestSigner v4RequestSigner = v4RequestSigner(request, v4Properties);
         V4PayloadSigner payloadSigner = v4PayloadAsyncSigner(request, v4Properties);
@@ -129,27 +129,6 @@
         return requestSigner.apply(v4Properties);
     }
 
-<<<<<<< HEAD
-=======
-    /**
-     * This is needed because of the pre-existing gap (pre-SRA) in behavior where we don't treat async + streaming + http +
-     * unsigned-payload as signed-payload (fallback). We have to do some finagling of the payload-signing options before
-     * calling the actual checksummer() method
-     */
-    private static Checksummer asyncChecksummer(BaseSignRequest<?, ? extends AwsCredentialsIdentity> request) {
-        boolean isHttp = !"https".equals(request.request().protocol());
-        boolean isPayloadSigning = isPayloadSigning(request);
-        boolean isChunkEncoding = request.requireProperty(CHUNK_ENCODING_ENABLED, false);
-        boolean shouldTreatAsUnsigned = isHttp && isPayloadSigning && isChunkEncoding;
-
-        // set the override to false if it should be treated as unsigned, otherwise, null should be passed so that the normal
-        // check for payload signing is done.
-        Boolean overridePayloadSigning = shouldTreatAsUnsigned ? false : null;
-
-        return checksummer(request, overridePayloadSigning, PayloadChecksumStore.create());
-    }
-
->>>>>>> e62c15fc
     private static V4PayloadSigner v4PayloadSigner(
         SignRequest<? extends AwsCredentialsIdentity> request,
         V4Properties properties) {
@@ -282,7 +261,7 @@
         return start.compareTo(x) <= 0 && x.compareTo(end) <= 0;
     }
 
-    private static PayloadChecksumStore checksumStore(SignRequest<? extends AwsCredentialsIdentity> request) {
+    private static PayloadChecksumStore checksumStore(BaseSignRequest<?, ?> request) {
         PayloadChecksumStore cache = request.property(CHECKSUM_STORE);
         if (cache == null) {
             return NoOpPayloadChecksumStore.create();
