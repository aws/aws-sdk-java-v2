/*
 * Copyright Amazon.com, Inc. or its affiliates. All Rights Reserved.
 *
 * Licensed under the Apache License, Version 2.0 (the "License").
 * You may not use this file except in compliance with the License.
 * A copy of the License is located at
 *
 *  http://aws.amazon.com/apache2.0
 *
 * or in the "license" file accompanying this file. This file is distributed
 * on an "AS IS" BASIS, WITHOUT WARRANTIES OR CONDITIONS OF ANY KIND, either
 * express or implied. See the License for the specific language governing
 * permissions and limitations under the License.
 */

package software.amazon.awssdk.http.auth.aws.internal.signer;

import static org.assertj.core.api.Assertions.assertThat;
import static org.junit.jupiter.api.Assertions.assertEquals;
import static org.junit.jupiter.api.Assertions.assertThrows;
import static software.amazon.awssdk.checksums.DefaultChecksumAlgorithm.CRC32;
import static software.amazon.awssdk.checksums.DefaultChecksumAlgorithm.SHA256;

import java.io.ByteArrayInputStream;
import java.io.IOException;
import java.io.InputStream;
import java.net.URI;
import java.nio.charset.StandardCharsets;
import java.time.Instant;
import org.junit.jupiter.api.BeforeEach;
import org.junit.jupiter.api.Test;
import software.amazon.awssdk.http.ContentStreamProvider;
import software.amazon.awssdk.http.Header;
import software.amazon.awssdk.http.SdkHttpMethod;
import software.amazon.awssdk.http.SdkHttpRequest;

/**
 * Test the delegation of signing to the correct implementations.
 */
public class AwsChunkedV4PayloadSignerTest {

    int chunkSize = 4;

    CredentialScope credentialScope = new CredentialScope("us-east-1", "s3", Instant.EPOCH);

    byte[] data = "{\"TableName\": \"foo\"}".getBytes();

    ContentStreamProvider payload = () -> new ByteArrayInputStream(data);

    SdkHttpRequest.Builder requestBuilder;

    @BeforeEach
    public void setUp() {
        requestBuilder = SdkHttpRequest
            .builder()
            .method(SdkHttpMethod.POST)
            .putHeader("Host", "demo.us-east-1.amazonaws.com")
            .putHeader("x-amz-archive-description", "test  test")
            .putHeader(Header.CONTENT_LENGTH, Integer.toString(data.length))
            .encodedPath("/")
            .uri(URI.create("http://demo.us-east-1.amazonaws.com"));
    }

    @Test
    public void sign_withSignedPayload_shouldChunkEncodeWithSigV4Ext() throws IOException {
        String expectedContent =
            "4;chunk-signature=082f5b0e588893570e152b401a886161ee772ed066948f68c8f01aee11cca4f8\r\n{\"Ta\r\n" +
            "4;chunk-signature=777b02ec61ce7934578b1efe6fbe08c21ae4a8cdf66a709d3b4fd320dddd2839\r\nbleN\r\n" +
            "4;chunk-signature=84abdae650f64dee4d703d41c7d87c8bc251c22b8c493c75ce24431b60b73937\r\name\"\r\n" +
            "4;chunk-signature=aff22ddad9d4388233fe9bc47e9c552a6e9ba9285af79555d2ce7fdaab726320\r\n: \"f\r\n" +
            "4;chunk-signature=30e55f4e1c1fd444c06e9be42d9594b8fd7ead436bc67a58b5350ffd58b6aaa5\r\noo\"}\r\n" +
            "0;chunk-signature=825ad80195cae47f54984835543ff2179c2c5a53c324059cd632e50259384ee3\r\n\r\n";

        requestBuilder.putHeader("x-amz-content-sha256", "STREAMING-AWS4-HMAC-SHA256-PAYLOAD");
        V4CanonicalRequest canonicalRequest = new V4CanonicalRequest(
            requestBuilder.build(),
            "STREAMING-AWS4-HMAC-SHA256-PAYLOAD",
            new V4CanonicalRequest.Options(true, true)
        );
        V4Context v4Context = new V4Context(
            "STREAMING-AWS4-HMAC-SHA256-PAYLOAD",
            "key".getBytes(StandardCharsets.UTF_8),
            "sig",
            canonicalRequest,
            requestBuilder
        );
        AwsChunkedV4PayloadSigner signer = AwsChunkedV4PayloadSigner.builder()
                                                                    .credentialScope(credentialScope)
                                                                    .chunkSize(chunkSize)
                                                                    .build();

        signer.beforeSigning(requestBuilder, null);
        ContentStreamProvider signedPayload = signer.sign(payload, v4Context);

        assertThat(requestBuilder.firstMatchingHeader("x-amz-decoded-content-length")).hasValue(Integer.toString(data.length));

        byte[] tmp = new byte[1024];
        int actualBytes = readAll(signedPayload.newStream(), tmp);

        assertThat(requestBuilder.firstMatchingHeader(Header.CONTENT_LENGTH)).hasValue(Integer.toString(actualBytes));
        assertEquals(expectedContent, new String(tmp, 0, actualBytes));
    }

    @Test
    public void sign_withSignedPayloadAndChecksum_shouldChunkEncodeWithSigV4ExtAndSigV4Trailer() throws IOException {
        String expectedContent =
            "4;chunk-signature=082f5b0e588893570e152b401a886161ee772ed066948f68c8f01aee11cca4f8\r\n{\"Ta\r\n" +
            "4;chunk-signature=777b02ec61ce7934578b1efe6fbe08c21ae4a8cdf66a709d3b4fd320dddd2839\r\nbleN\r\n" +
            "4;chunk-signature=84abdae650f64dee4d703d41c7d87c8bc251c22b8c493c75ce24431b60b73937\r\name\"\r\n" +
            "4;chunk-signature=aff22ddad9d4388233fe9bc47e9c552a6e9ba9285af79555d2ce7fdaab726320\r\n: \"f\r\n" +
            "4;chunk-signature=30e55f4e1c1fd444c06e9be42d9594b8fd7ead436bc67a58b5350ffd58b6aaa5\r\noo\"}\r\n" +
            "0;chunk-signature=825ad80195cae47f54984835543ff2179c2c5a53c324059cd632e50259384ee3\r\n" +
            "x-amz-checksum-crc32:oL+a/g==\r\n" +
            "x-amz-trailer-signature:23457d04f4a8e279780cb91e28d4fbd1c6a2dd678d419705461a80514cea206c\r\n\r\n";

        requestBuilder.putHeader("x-amz-content-sha256", "STREAMING-AWS4-HMAC-SHA256-PAYLOAD-TRAILER");
        V4CanonicalRequest canonicalRequest = new V4CanonicalRequest(
            requestBuilder.build(),
            "STREAMING-AWS4-HMAC-SHA256-PAYLOAD-TRAILER",
            new V4CanonicalRequest.Options(true, true)
        );
        V4Context v4Context = new V4Context(
            "STREAMING-AWS4-HMAC-SHA256-PAYLOAD-TRAILER",
            "key".getBytes(StandardCharsets.UTF_8),
            "sig",
            canonicalRequest,
            requestBuilder
        );
        AwsChunkedV4PayloadSigner signer = AwsChunkedV4PayloadSigner.builder()
                                                                    .credentialScope(credentialScope)
                                                                    .chunkSize(chunkSize)
                                                                    .checksumAlgorithm(CRC32)
                                                                    .build();

        signer.beforeSigning(requestBuilder, payload);
        ContentStreamProvider signedPayload = signer.sign(payload, v4Context);

        assertThat(requestBuilder.firstMatchingHeader("x-amz-decoded-content-length")).hasValue(Integer.toString(data.length));
        assertThat(requestBuilder.firstMatchingHeader("x-amz-trailer")).hasValue("x-amz-checksum-crc32");

        byte[] tmp = new byte[1024];
        int actualBytes = readAll(signedPayload.newStream(), tmp);

        assertThat(requestBuilder.firstMatchingHeader(Header.CONTENT_LENGTH)).hasValue(Integer.toString(actualBytes));
        assertEquals(expectedContent, new String(tmp, 0, actualBytes));
    }

    @Test
    public void sign_withChecksum_shouldChunkEncodeWithChecksumTrailer() throws IOException {
        String expectedContent =
            "4\r\n{\"Ta\r\n" +
            "4\r\nbleN\r\n" +
            "4\r\name\"\r\n" +
            "4\r\n: \"f\r\n" +
            "4\r\noo\"}\r\n" +
            "0\r\n" +
            "x-amz-checksum-sha256:oVyCkrHRKru75BSGBfeHL732RWGP7lqw6AcqezTxVeI=\r\n\r\n";

        requestBuilder.putHeader("x-amz-content-sha256", "STREAMING-UNSIGNED-PAYLOAD-TRAILER");
        V4CanonicalRequest canonicalRequest = new V4CanonicalRequest(
            requestBuilder.build(),
            "STREAMING-UNSIGNED-PAYLOAD-TRAILER",
            new V4CanonicalRequest.Options(true, true)
        );
        V4Context v4Context = new V4Context(
            "STREAMING-UNSIGNED-PAYLOAD-TRAILER",
            "key".getBytes(StandardCharsets.UTF_8),
            "sig",
            canonicalRequest,
            requestBuilder
        );
        AwsChunkedV4PayloadSigner signer = AwsChunkedV4PayloadSigner.builder()
                                                                    .credentialScope(credentialScope)
                                                                    .chunkSize(chunkSize)
                                                                    .checksumAlgorithm(SHA256)
                                                                    .build();

        signer.beforeSigning(requestBuilder, payload);
        ContentStreamProvider signedPayload = signer.sign(payload, v4Context);

        assertThat(requestBuilder.firstMatchingHeader("x-amz-decoded-content-length")).hasValue(Integer.toString(data.length));
        assertThat(requestBuilder.firstMatchingHeader("x-amz-trailer")).hasValue("x-amz-checksum-sha256");

        byte[] tmp = new byte[1024];
        int actualBytes = readAll(signedPayload.newStream(), tmp);

        assertThat(requestBuilder.firstMatchingHeader(Header.CONTENT_LENGTH)).hasValue(Integer.toString(actualBytes));
        assertEquals(expectedContent, new String(tmp, 0, actualBytes));
    }

    @Test
    public void sign_withPreExistingTrailers_shouldChunkEncodeWithExistingTrailers() throws IOException {
        String expectedContent =
            "4\r\n{\"Ta\r\n" +
            "4\r\nbleN\r\n" +
            "4\r\name\"\r\n" +
            "4\r\n: \"f\r\n" +
            "4\r\noo\"}\r\n" +
            "0\r\n" +
            "PreExistingHeader1:someValue1,someValue2\r\n" +
            "PreExistingHeader2:someValue3\r\n\r\n";

        requestBuilder
            .putHeader("x-amz-content-sha256", "STREAMING-UNSIGNED-PAYLOAD-TRAILER")
            .appendHeader("PreExistingHeader1", "someValue1")
            .appendHeader("PreExistingHeader1", "someValue2")
            .appendHeader("PreExistingHeader2", "someValue3")
            .appendHeader("x-amz-trailer", "PreExistingHeader1")
            .appendHeader("x-amz-trailer", "PreExistingHeader2");

        V4CanonicalRequest canonicalRequest = new V4CanonicalRequest(
            requestBuilder.build(),
            "STREAMING-UNSIGNED-PAYLOAD-TRAILER",
            new V4CanonicalRequest.Options(true, true)
        );
        V4Context v4Context = new V4Context(
            "STREAMING-UNSIGNED-PAYLOAD-TRAILER",
            "key".getBytes(StandardCharsets.UTF_8),
            "sig",
            canonicalRequest,
            requestBuilder
        );
        AwsChunkedV4PayloadSigner signer = AwsChunkedV4PayloadSigner.builder()
                                                                    .credentialScope(credentialScope)
                                                                    .chunkSize(chunkSize)
                                                                    .build();

        signer.beforeSigning(requestBuilder, payload);
        ContentStreamProvider signedPayload = signer.sign(payload, v4Context);

        assertThat(requestBuilder.firstMatchingHeader("x-amz-decoded-content-length")).hasValue(Integer.toString(data.length));
        assertThat(requestBuilder.firstMatchingHeader("PreExistingHeader1")).isNotPresent();
        assertThat(requestBuilder.firstMatchingHeader("PreExistingHeader2")).isNotPresent();
        assertThat(requestBuilder.matchingHeaders("x-amz-trailer")).contains("PreExistingHeader1", "PreExistingHeader2");

        byte[] tmp = new byte[1024];
        int actualBytes = readAll(signedPayload.newStream(), tmp);

        assertThat(requestBuilder.firstMatchingHeader(Header.CONTENT_LENGTH)).hasValue(Integer.toString(actualBytes));
        assertEquals(expectedContent, new String(tmp, 0, actualBytes));
    }

    @Test
    public void sign_withPreExistingTrailersAndChecksum_shouldChunkEncodeWithTrailers() throws IOException {
        String expectedContent =
            "4\r\n{\"Ta\r\n" +
            "4\r\nbleN\r\n" +
            "4\r\name\"\r\n" +
            "4\r\n: \"f\r\n" +
            "4\r\noo\"}\r\n" +
            "0\r\n" +
            "PreExistingHeader1:someValue1,someValue2\r\n" +
            "PreExistingHeader2:someValue3\r\n" +
            "x-amz-checksum-crc32:oL+a/g==\r\n\r\n";

        requestBuilder
            .putHeader("x-amz-content-sha256", "STREAMING-UNSIGNED-PAYLOAD-TRAILER")
            .appendHeader("PreExistingHeader1", "someValue1")
            .appendHeader("PreExistingHeader1", "someValue2")
            .appendHeader("PreExistingHeader2", "someValue3")
            .appendHeader("x-amz-trailer", "PreExistingHeader1")
            .appendHeader("x-amz-trailer", "PreExistingHeader2");

        V4CanonicalRequest canonicalRequest = new V4CanonicalRequest(
            requestBuilder.build(),
            "STREAMING-UNSIGNED-PAYLOAD-TRAILER",
            new V4CanonicalRequest.Options(true, true)
        );
        V4Context v4Context = new V4Context(
            "STREAMING-UNSIGNED-PAYLOAD-TRAILER",
            "key".getBytes(StandardCharsets.UTF_8),
            "sig",
            canonicalRequest,
            requestBuilder
        );
        AwsChunkedV4PayloadSigner signer = AwsChunkedV4PayloadSigner.builder()
                                                                    .credentialScope(credentialScope)
                                                                    .chunkSize(chunkSize)
                                                                    .checksumAlgorithm(CRC32)
                                                                    .build();

        signer.beforeSigning(requestBuilder, payload);
        ContentStreamProvider signedPayload = signer.sign(payload, v4Context);

        assertThat(requestBuilder.firstMatchingHeader("x-amz-decoded-content-length")).hasValue(Integer.toString(data.length));
        assertThat(requestBuilder.firstMatchingHeader("PreExistingHeader1")).isNotPresent();
        assertThat(requestBuilder.firstMatchingHeader("PreExistingHeader2")).isNotPresent();
        assertThat(requestBuilder.matchingHeaders("x-amz-trailer")).contains(
            "PreExistingHeader1", "PreExistingHeader2", "x-amz-checksum-crc32"
        );

        byte[] tmp = new byte[1024];
        int actualBytes = readAll(signedPayload.newStream(), tmp);

        assertThat(requestBuilder.firstMatchingHeader(Header.CONTENT_LENGTH)).hasValue(Integer.toString(actualBytes));
        assertEquals(expectedContent, new String(tmp, 0, actualBytes));
    }

    @Test
    public void sign_withPreExistingTrailersAndChecksumAndSignedPayload_shouldAwsChunkEncode() throws IOException {
        String expectedContent =
            "4;chunk-signature=082f5b0e588893570e152b401a886161ee772ed066948f68c8f01aee11cca4f8\r\n{\"Ta\r\n" +
            "4;chunk-signature=777b02ec61ce7934578b1efe6fbe08c21ae4a8cdf66a709d3b4fd320dddd2839\r\nbleN\r\n" +
            "4;chunk-signature=84abdae650f64dee4d703d41c7d87c8bc251c22b8c493c75ce24431b60b73937\r\name\"\r\n" +
            "4;chunk-signature=aff22ddad9d4388233fe9bc47e9c552a6e9ba9285af79555d2ce7fdaab726320\r\n: \"f\r\n" +
            "4;chunk-signature=30e55f4e1c1fd444c06e9be42d9594b8fd7ead436bc67a58b5350ffd58b6aaa5\r\noo\"}\r\n" +
            "0;chunk-signature=825ad80195cae47f54984835543ff2179c2c5a53c324059cd632e50259384ee3\r\n" +
            "zzz:123\r\n" +
            "PreExistingHeader1:someValue1\r\n" +
            "x-amz-checksum-crc32:oL+a/g==\r\n" +
            "x-amz-trailer-signature:3f65ab57ede6a5fb7c77b14b35faf2d9dd2c6d89828bdae189a04f3677bc16f2\r\n\r\n";

        requestBuilder
            .putHeader("x-amz-content-sha256", "STREAMING-AWS4-HMAC-SHA256-PAYLOAD-TRAILER")
            .appendHeader("PreExistingHeader1", "someValue1")
            .appendHeader("zzz", "123")
            .appendHeader("x-amz-trailer", "zzz")
            .appendHeader("x-amz-trailer", "PreExistingHeader1");

        V4CanonicalRequest canonicalRequest = new V4CanonicalRequest(
            requestBuilder.build(),
            "STREAMING-AWS4-HMAC-SHA256-PAYLOAD-TRAILER",
            new V4CanonicalRequest.Options(true, true)
        );
        V4Context v4Context = new V4Context(
            "STREAMING-AWS4-HMAC-SHA256-PAYLOAD-TRAILER",
            "key".getBytes(StandardCharsets.UTF_8),
            "sig",
            canonicalRequest,
            requestBuilder
        );
        AwsChunkedV4PayloadSigner signer = AwsChunkedV4PayloadSigner.builder()
                                                                    .credentialScope(credentialScope)
                                                                    .chunkSize(chunkSize)
                                                                    .checksumAlgorithm(CRC32)
                                                                    .build();

        signer.beforeSigning(requestBuilder, payload);
        ContentStreamProvider signedPayload = signer.sign(payload, v4Context);

        assertThat(requestBuilder.firstMatchingHeader("x-amz-decoded-content-length")).hasValue(Integer.toString(data.length));
        assertThat(requestBuilder.firstMatchingHeader("PreExistingHeader1")).isNotPresent();
        assertThat(requestBuilder.matchingHeaders("x-amz-trailer")).contains("zzz", "PreExistingHeader1", "x-amz-checksum-crc32");

        byte[] tmp = new byte[1024];
        int actualBytes = readAll(signedPayload.newStream(), tmp);

        assertThat(requestBuilder.firstMatchingHeader(Header.CONTENT_LENGTH)).hasValue(Integer.toString(actualBytes));
        assertEquals(expectedContent, new String(tmp, 0, actualBytes));
    }


    @Test
    public void sign_withoutContentLength_calculatesContentLengthFromPayload() throws IOException {
        String expectedContent =
            "4\r\n{\"Ta\r\n" +
            "4\r\nbleN\r\n" +
            "4\r\name\"\r\n" +
            "4\r\n: \"f\r\n" +
            "4\r\noo\"}\r\n" +
            "0\r\n" +
<<<<<<< HEAD
            "x-amz-checksum-sha256:a15c8292b1d12abbbbe4148605f7872fbdf645618fee5ab0e8072a7b34f155e2\r\n\r\n";
=======
            "x-amz-checksum-sha256:oVyCkrHRKru75BSGBfeHL732RWGP7lqw6AcqezTxVeI=\r\n\r\n";
>>>>>>> 9978ede1

        requestBuilder.putHeader("x-amz-content-sha256", "STREAMING-UNSIGNED-PAYLOAD-TRAILER");
        V4CanonicalRequest canonicalRequest = new V4CanonicalRequest(
            requestBuilder.build(),
            "STREAMING-UNSIGNED-PAYLOAD-TRAILER",
            new V4CanonicalRequest.Options(true, true)
        );
        V4Context v4Context = new V4Context(
            "STREAMING-UNSIGNED-PAYLOAD-TRAILER",
            "key".getBytes(StandardCharsets.UTF_8),
            "sig",
            canonicalRequest,
            requestBuilder
        );
        AwsChunkedV4PayloadSigner signer = AwsChunkedV4PayloadSigner.builder()
                                                                    .credentialScope(credentialScope)
                                                                    .chunkSize(chunkSize)
                                                                    .checksumAlgorithm(SHA256)
                                                                    .build();

        v4Context.getSignedRequest().removeHeader(Header.CONTENT_LENGTH);
        signer.beforeSigning(requestBuilder, payload);
        ContentStreamProvider signedPayload = signer.sign(payload, v4Context);

        assertThat(requestBuilder.firstMatchingHeader("x-amz-decoded-content-length")).hasValue(Integer.toString(data.length));
        assertThat(requestBuilder.firstMatchingHeader("x-amz-trailer")).hasValue("x-amz-checksum-sha256");

        byte[] tmp = new byte[1024];
        int actualBytes = readAll(signedPayload.newStream(), tmp);

        assertThat(requestBuilder.firstMatchingHeader(Header.CONTENT_LENGTH)).hasValue(Integer.toString(actualBytes));
        assertEquals(expectedContent, new String(tmp, 0, actualBytes));
    }

    @Test
    public void sign_shouldReturnResettableContentStreamProvider() throws IOException {
        String expectedContent =
            "4;chunk-signature=082f5b0e588893570e152b401a886161ee772ed066948f68c8f01aee11cca4f8\r\n{\"Ta\r\n" +
            "4;chunk-signature=777b02ec61ce7934578b1efe6fbe08c21ae4a8cdf66a709d3b4fd320dddd2839\r\nbleN\r\n" +
            "4;chunk-signature=84abdae650f64dee4d703d41c7d87c8bc251c22b8c493c75ce24431b60b73937\r\name\"\r\n" +
            "4;chunk-signature=aff22ddad9d4388233fe9bc47e9c552a6e9ba9285af79555d2ce7fdaab726320\r\n: \"f\r\n" +
            "4;chunk-signature=30e55f4e1c1fd444c06e9be42d9594b8fd7ead436bc67a58b5350ffd58b6aaa5\r\noo\"}\r\n" +
            "0;chunk-signature=825ad80195cae47f54984835543ff2179c2c5a53c324059cd632e50259384ee3\r\n\r\n";

        requestBuilder.putHeader("x-amz-content-sha256", "STREAMING-AWS4-HMAC-SHA256-PAYLOAD");
        V4CanonicalRequest canonicalRequest = new V4CanonicalRequest(
            requestBuilder.build(),
            "STREAMING-AWS4-HMAC-SHA256-PAYLOAD",
            new V4CanonicalRequest.Options(true, true)
        );
        V4Context v4Context = new V4Context(
            "STREAMING-AWS4-HMAC-SHA256-PAYLOAD",
            "key".getBytes(StandardCharsets.UTF_8),
            "sig",
            canonicalRequest,
            requestBuilder
        );
        AwsChunkedV4PayloadSigner signer = AwsChunkedV4PayloadSigner.builder()
                                                                    .credentialScope(credentialScope)
                                                                    .chunkSize(chunkSize)
                                                                    .build();

        signer.beforeSigning(requestBuilder, payload);
        ContentStreamProvider signedPayload = signer.sign(payload, v4Context);

        // successive calls to newStream() should return a stream with the same data every time - this makes sure that state
        // isn't carried over to the new streams returned by newStream()
        byte[] tmp = new byte[1024];
        for (int i = 0; i < 2; i++) {
            int actualBytes = readAll(signedPayload.newStream(), tmp);
            assertEquals(expectedContent, new String(tmp, 0, actualBytes));
        }
    }

    @Test
    public void signAsync_throws() {
        AwsChunkedV4PayloadSigner signer = AwsChunkedV4PayloadSigner.builder()
                                                                    .credentialScope(credentialScope)
                                                                    .chunkSize(chunkSize)
                                                                    .build();

        assertThrows(UnsupportedOperationException.class, () -> signer.signAsync(null, null));
    }

    private int readAll(InputStream src, byte[] dst) throws IOException {
        int read = 0;
        int offset = 0;
        while (read >= 0) {
            read = src.read();
            if (read >= 0) {
                dst[offset] = (byte) read;
                offset += 1;
            }
        }
        return offset;
    }
}<|MERGE_RESOLUTION|>--- conflicted
+++ resolved
@@ -359,11 +359,7 @@
             "4\r\n: \"f\r\n" +
             "4\r\noo\"}\r\n" +
             "0\r\n" +
-<<<<<<< HEAD
-            "x-amz-checksum-sha256:a15c8292b1d12abbbbe4148605f7872fbdf645618fee5ab0e8072a7b34f155e2\r\n\r\n";
-=======
             "x-amz-checksum-sha256:oVyCkrHRKru75BSGBfeHL732RWGP7lqw6AcqezTxVeI=\r\n\r\n";
->>>>>>> 9978ede1
 
         requestBuilder.putHeader("x-amz-content-sha256", "STREAMING-UNSIGNED-PAYLOAD-TRAILER");
         V4CanonicalRequest canonicalRequest = new V4CanonicalRequest(
