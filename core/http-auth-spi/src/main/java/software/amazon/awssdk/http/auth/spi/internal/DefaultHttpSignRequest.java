/*
 * Copyright Amazon.com, Inc. or its affiliates. All Rights Reserved.
 *
 * Licensed under the Apache License, Version 2.0 (the "License").
 * You may not use this file except in compliance with the License.
 * A copy of the License is located at
 *
 *  http://aws.amazon.com/apache2.0
 *
 * or in the "license" file accompanying this file. This file is distributed
 * on an "AS IS" BASIS, WITHOUT WARRANTIES OR CONDITIONS OF ANY KIND, either
 * express or implied. See the License for the specific language governing
 * permissions and limitations under the License.
 */

package software.amazon.awssdk.http.auth.spi.internal;

import java.util.Collections;
import java.util.HashMap;
import java.util.Map;
import java.util.Optional;
import software.amazon.awssdk.annotations.SdkInternalApi;
import software.amazon.awssdk.http.SdkHttpRequest;
import software.amazon.awssdk.http.auth.spi.HttpSignRequest;
import software.amazon.awssdk.http.auth.spi.SignerProperty;
import software.amazon.awssdk.identity.spi.Identity;
import software.amazon.awssdk.utils.Validate;

@SdkInternalApi
abstract class DefaultHttpSignRequest<PayloadT, IdentityT extends Identity> implements HttpSignRequest<PayloadT, IdentityT> {

    protected final SdkHttpRequest request;
    protected final PayloadT payload;
    protected final IdentityT identity;
    protected final Map<SignerProperty<?>, Object> properties;

    protected DefaultHttpSignRequest(BuilderImpl<?, PayloadT, IdentityT> builder) {
        this.request = Validate.paramNotNull(builder.request, "request");
        this.payload = builder.payload;
        this.identity = Validate.paramNotNull(builder.identity, "identity");
        this.properties = Collections.unmodifiableMap(builder.properties);
    }

    @Override
    public SdkHttpRequest request() {
        return request;
    }

    @Override
    public Optional<PayloadT> payload() {
        return payload == null ? Optional.empty() : Optional.of(payload);
    }

    @Override
    public IdentityT identity() {
        return identity;
    }

    @Override
    public <T> T property(SignerProperty<T> property) {
        return (T) properties.get(property);
    }

    @SdkInternalApi
    protected abstract static class BuilderImpl<B extends Builder<B, PayloadT, IdentityT>, PayloadT,
        IdentityT extends Identity> implements Builder<B, PayloadT, IdentityT> {
        private SdkHttpRequest request;
        private PayloadT payload;
        private IdentityT identity;
        private final Map<SignerProperty<?>, Object> properties = new HashMap<>();

        protected BuilderImpl() {
        }

        protected BuilderImpl(IdentityT identity) {
            this.identity = identity;
        }

        @Override
<<<<<<< HEAD
        public Builder<PayloadT> request(SdkHttpRequest request) {
=======
        public B request(SdkHttpRequest request) {
>>>>>>> 28ddc601
            this.request = request;
            return thisBuilder();
        }

        @Override
<<<<<<< HEAD
        public Builder<PayloadT> payload(PayloadT payload) {
=======
        public B payload(PayloadT payload) {
>>>>>>> 28ddc601
            this.payload = payload;
            return thisBuilder();
        }

        @Override
<<<<<<< HEAD
        public <T> Builder<PayloadT> putProperty(SignerProperty<T> key, T value) {
            this.properties.put(key, value);
            return this;
        }

        @Override
        public HttpSignRequest<PayloadT> build() {
            return new DefaultHttpSignRequest<>(this);
=======
        public B identity(IdentityT identity) {
            this.identity = identity;
            return thisBuilder();
        }

        @Override
        public <T> B putProperty(SignerProperty<T> key, T value) {
            this.properties.put(key, value);
            return thisBuilder();
        }

        private B thisBuilder() {
            return (B) this;
>>>>>>> 28ddc601
        }
    }
}<|MERGE_RESOLUTION|>--- conflicted
+++ resolved
@@ -77,36 +77,18 @@
         }
 
         @Override
-<<<<<<< HEAD
-        public Builder<PayloadT> request(SdkHttpRequest request) {
-=======
         public B request(SdkHttpRequest request) {
->>>>>>> 28ddc601
             this.request = request;
             return thisBuilder();
         }
 
         @Override
-<<<<<<< HEAD
-        public Builder<PayloadT> payload(PayloadT payload) {
-=======
         public B payload(PayloadT payload) {
->>>>>>> 28ddc601
             this.payload = payload;
             return thisBuilder();
         }
 
         @Override
-<<<<<<< HEAD
-        public <T> Builder<PayloadT> putProperty(SignerProperty<T> key, T value) {
-            this.properties.put(key, value);
-            return this;
-        }
-
-        @Override
-        public HttpSignRequest<PayloadT> build() {
-            return new DefaultHttpSignRequest<>(this);
-=======
         public B identity(IdentityT identity) {
             this.identity = identity;
             return thisBuilder();
@@ -120,7 +102,6 @@
 
         private B thisBuilder() {
             return (B) this;
->>>>>>> 28ddc601
         }
     }
 }