--- conflicted
+++ resolved
@@ -41,7 +41,6 @@
     }
 
     @Override
-<<<<<<< HEAD
     public CompletableFuture<AsyncSignedRequest> signAsync(AsyncSignRequest<? extends TokenIdentity> request) {
         return CompletableFuture.completedFuture(
             AsyncSignedRequest.builder()
@@ -49,13 +48,6 @@
                               .payload(request.payload().orElse(null))
                               .build()
         );
-=======
-    public AsyncSignedRequest signAsync(AsyncSignRequest<? extends TokenIdentity> request) {
-        return AsyncSignedRequest.builder()
-                                 .request(doSign(request))
-                                 .payload(request.payload().orElse(null))
-                                 .build();
->>>>>>> 6d5a48fb
     }
 
     /**
