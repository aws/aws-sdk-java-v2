/*
 * Copyright Amazon.com, Inc. or its affiliates. All Rights Reserved.
 *
 * Licensed under the Apache License, Version 2.0 (the "License").
 * You may not use this file except in compliance with the License.
 * A copy of the License is located at
 *
 *  http://aws.amazon.com/apache2.0
 *
 * or in the "license" file accompanying this file. This file is distributed
 * on an "AS IS" BASIS, WITHOUT WARRANTIES OR CONDITIONS OF ANY KIND, either
 * express or implied. See the License for the specific language governing
 * permissions and limitations under the License.
 */

package software.amazon.awssdk.auth.credentials;

import static com.github.tomakehurst.wiremock.client.WireMock.aResponse;
import static com.github.tomakehurst.wiremock.client.WireMock.equalTo;
import static com.github.tomakehurst.wiremock.client.WireMock.get;
import static com.github.tomakehurst.wiremock.client.WireMock.getRequestedFor;
import static com.github.tomakehurst.wiremock.client.WireMock.put;
import static com.github.tomakehurst.wiremock.client.WireMock.putRequestedFor;
import static com.github.tomakehurst.wiremock.client.WireMock.stubFor;
import static com.github.tomakehurst.wiremock.client.WireMock.urlPathEqualTo;
import static com.github.tomakehurst.wiremock.core.WireMockConfiguration.wireMockConfig;
import static java.time.temporal.ChronoUnit.HOURS;
import static java.time.temporal.ChronoUnit.MINUTES;
import static java.time.temporal.ChronoUnit.SECONDS;
import static org.assertj.core.api.Assertions.assertThat;
import static org.assertj.core.api.Assertions.assertThatThrownBy;

import com.github.tomakehurst.wiremock.WireMockServer;
import com.github.tomakehurst.wiremock.client.ResponseDefinitionBuilder;
import com.github.tomakehurst.wiremock.client.WireMock;
import com.github.tomakehurst.wiremock.core.WireMockConfiguration;
import com.github.tomakehurst.wiremock.junit5.WireMockExtension;
import com.github.tomakehurst.wiremock.junit5.WireMockTest;
import com.github.tomakehurst.wiremock.matching.RequestPattern;
import com.github.tomakehurst.wiremock.matching.RequestPatternBuilder;
import java.time.Clock;
import java.time.Duration;
import java.time.Instant;
import java.time.ZoneId;
import java.time.ZoneOffset;
import java.util.Arrays;
import java.util.List;
import java.util.function.Supplier;
import java.util.stream.Collectors;
import org.junit.jupiter.api.AfterAll;
import org.junit.jupiter.api.BeforeEach;
import org.junit.jupiter.api.Test;
import org.junit.jupiter.api.extension.RegisterExtension;
import org.junit.jupiter.params.ParameterizedTest;
import org.junit.jupiter.params.provider.ValueSource;
import software.amazon.awssdk.core.SdkSystemSetting;
import software.amazon.awssdk.core.exception.SdkClientException;
import software.amazon.awssdk.core.util.SdkUserAgent;
import software.amazon.awssdk.profiles.ProfileFile;
import software.amazon.awssdk.profiles.ProfileFileSupplier;
import software.amazon.awssdk.profiles.ProfileProperty;
import software.amazon.awssdk.utils.DateUtils;
import software.amazon.awssdk.utils.Pair;
import software.amazon.awssdk.utils.StringInputStream;

@WireMockTest
public class InstanceProfileCredentialsProviderTest {
    private static final String TOKEN_RESOURCE_PATH = "/latest/api/token";
    private static final String CREDENTIALS_RESOURCE_PATH = "/latest/meta-data/iam/security-credentials/";
    private static final String STUB_CREDENTIALS = "{\"AccessKeyId\":\"ACCESS_KEY_ID\",\"SecretAccessKey\":\"SECRET_ACCESS_KEY\","
            + "\"Expiration\":\"" + DateUtils.formatIso8601Date(Instant.now().plus(Duration.ofDays(1)))
            + "\"}";
    private static final String TOKEN_HEADER = "x-aws-ec2-metadata-token";
    private static final String USER_AGENT_HEADER = "User-Agent";
    private static final String TOKEN_STUB = "some-token";
    private static final String PROFILE_NAME = "some-profile";
    private static final String USER_AGENT = SdkUserAgent.create().userAgent();
    private static final String EC2_METADATA_TOKEN_TTL_HEADER = "x-aws-ec2-metadata-token-ttl-seconds";

    @RegisterExtension
    static WireMockExtension wireMockServer = WireMockExtension.newInstance()
                                                               .options(wireMockConfig().dynamicPort().dynamicPort())
                                                               .configureStaticDsl(true)
                                                               .build();

    @BeforeEach
    public void methodSetup() {
        System.setProperty(SdkSystemSetting.AWS_EC2_METADATA_SERVICE_ENDPOINT.property(), "http://localhost:" + wireMockServer.getPort());
    }

    @AfterAll
    public static void teardown() {
        System.clearProperty(SdkSystemSetting.AWS_EC2_METADATA_SERVICE_ENDPOINT.property());
    }

    private void stubSecureCredentialsResponse(ResponseDefinitionBuilder responseDefinitionBuilder) {
        wireMockServer.stubFor(put(urlPathEqualTo(TOKEN_RESOURCE_PATH)).willReturn(aResponse().withBody(TOKEN_STUB)));
        stubCredentialsResponse(responseDefinitionBuilder);
    }

    private void stubTokenFetchErrorResponse(ResponseDefinitionBuilder responseDefinitionBuilder, int statusCode) {
        wireMockServer.stubFor(put(urlPathEqualTo(TOKEN_RESOURCE_PATH)).willReturn(aResponse().withStatus(statusCode)
                                                                                              .withBody("oops")));
        stubCredentialsResponse(responseDefinitionBuilder);
    }

    private void stubCredentialsResponse(ResponseDefinitionBuilder responseDefinitionBuilder) {
        wireMockServer.stubFor(get(urlPathEqualTo(CREDENTIALS_RESOURCE_PATH)).willReturn(aResponse().withBody(PROFILE_NAME)));
        wireMockServer.stubFor(get(urlPathEqualTo(CREDENTIALS_RESOURCE_PATH + PROFILE_NAME)).willReturn(responseDefinitionBuilder));
    }

    private void verifyImdsCallWithToken() {
        WireMock.verify(putRequestedFor(urlPathEqualTo(TOKEN_RESOURCE_PATH))
                            .withHeader(USER_AGENT_HEADER, equalTo(USER_AGENT))
                            .withHeader(EC2_METADATA_TOKEN_TTL_HEADER, equalTo("21600")));
        WireMock.verify(getRequestedFor(urlPathEqualTo(CREDENTIALS_RESOURCE_PATH))
                            .withHeader(TOKEN_HEADER, equalTo(TOKEN_STUB))
                            .withHeader(USER_AGENT_HEADER, equalTo(USER_AGENT)));
        WireMock.verify(getRequestedFor(urlPathEqualTo(CREDENTIALS_RESOURCE_PATH + "some-profile"))
                            .withHeader(TOKEN_HEADER, equalTo(TOKEN_STUB))
                            .withHeader(USER_AGENT_HEADER, equalTo(USER_AGENT)));
    }

    private void verifyImdsCallInsecure() {
        WireMock.verify(getRequestedFor(urlPathEqualTo(CREDENTIALS_RESOURCE_PATH))
                            .withoutHeader(TOKEN_HEADER)
                            .withHeader(USER_AGENT_HEADER, equalTo(USER_AGENT)));
        WireMock.verify(getRequestedFor(urlPathEqualTo(CREDENTIALS_RESOURCE_PATH + "some-profile"))
                            .withoutHeader(TOKEN_HEADER)
                            .withHeader(USER_AGENT_HEADER, equalTo(USER_AGENT)));
    }

    @Test
<<<<<<< HEAD
    public void resolveCredentials_queriesTokenResource_includesTokenInCredentialsRequests() {
        stubSecureCredentialsResponse(aResponse().withBody(STUB_CREDENTIALS));
        InstanceProfileCredentialsProvider provider = InstanceProfileCredentialsProvider.builder().build();
        provider.resolveCredentials();
=======
    public void resolveCredentials_usesTokenByDefault() {
        stubSecureCredentialsResponse(aResponse().withBody(STUB_CREDENTIALS));
        InstanceProfileCredentialsProvider provider = InstanceProfileCredentialsProvider.builder().build();
        AwsCredentials credentials = provider.resolveCredentials();
        assertThat(credentials.accessKeyId()).isEqualTo("ACCESS_KEY_ID");
        assertThat(credentials.secretAccessKey()).isEqualTo("SECRET_ACCESS_KEY");
        assertThat(credentials.providerName()).isPresent().contains("InstanceProfileCredentialsProvider");
>>>>>>> 51221362
        verifyImdsCallWithToken();
    }

    @ParameterizedTest
    @ValueSource(ints = {403, 404, 405})
    public void resolveCredentials_queriesTokenResource_40xError_fallbackToInsecure(int statusCode) {
        stubTokenFetchErrorResponse(aResponse().withBody(STUB_CREDENTIALS), statusCode);
        InstanceProfileCredentialsProvider provider = InstanceProfileCredentialsProvider.builder().build();
        provider.resolveCredentials();
        verifyImdsCallInsecure();
    }

    @Test
    public void resolveCredentials_queriesTokenResource_socketTimeout_fallbackToInsecure() {
        stubFor(put(urlPathEqualTo(TOKEN_RESOURCE_PATH)).willReturn(aResponse().withBody("some-token").withFixedDelay(Integer.MAX_VALUE)));
        stubFor(get(urlPathEqualTo(CREDENTIALS_RESOURCE_PATH)).willReturn(aResponse().withBody(PROFILE_NAME)));
        stubFor(get(urlPathEqualTo(CREDENTIALS_RESOURCE_PATH + PROFILE_NAME)).willReturn(aResponse().withBody(STUB_CREDENTIALS)));

        InstanceProfileCredentialsProvider provider = InstanceProfileCredentialsProvider.builder().build();
        provider.resolveCredentials();
        verifyImdsCallInsecure();
    }

    @ParameterizedTest
    @ValueSource(ints = {403, 404, 405})
    public void resolveCredentials_fallbackToInsecureDisabledThroughProperty_throwsWhenTokenFails(int statusCode) {
        System.setProperty(SdkSystemSetting.AWS_EC2_METADATA_V1_DISABLED.property(), "true");
        stubTokenFetchErrorResponse(aResponse().withBody(STUB_CREDENTIALS), statusCode);
        try {
            InstanceProfileCredentialsProvider.builder().build().resolveCredentials();
        } catch (Exception e) {
            assertThat(e).isInstanceOf(SdkClientException.class);
            Throwable cause = e.getCause();
            assertThat(cause).isInstanceOf(SdkClientException.class);
            assertThat(cause).hasMessageContaining("fallback to IMDS v1 is disabled");
        }
        finally {
            System.clearProperty(SdkSystemSetting.AWS_EC2_METADATA_V1_DISABLED.property());
        }
    }

    @Test
    public void resolveCredentials_fallbackToInsecureDisabledThroughProperty_returnsCredentialsWhenTokenReturned() {
        System.setProperty(SdkSystemSetting.AWS_EC2_METADATA_V1_DISABLED.property(), "true");
        stubSecureCredentialsResponse(aResponse().withBody(STUB_CREDENTIALS));
        try {
            InstanceProfileCredentialsProvider provider = InstanceProfileCredentialsProvider.builder().build();
            provider.resolveCredentials();
            verifyImdsCallWithToken();
        } finally {
            System.clearProperty(SdkSystemSetting.AWS_EC2_METADATA_V1_DISABLED.property());
        }
    }

    @ParameterizedTest
    @ValueSource(ints = {403, 404, 405})
    public void resolveCredentials_fallbackToInsecureDisabledThroughConfig_throwsWhenTokenFails(int statusCode) {
        stubTokenFetchErrorResponse(aResponse().withBody(STUB_CREDENTIALS), statusCode);
        try {
            InstanceProfileCredentialsProvider.builder()
                                              .profileFile(configFile("profile test", Pair.of(ProfileProperty.EC2_METADATA_V1_DISABLED, "true")))
                                              .profileName("test")
                                              .build()
                                              .resolveCredentials();
        } catch (Exception e) {
            assertThat(e).isInstanceOf(SdkClientException.class);
            Throwable cause = e.getCause();
            assertThat(cause).isInstanceOf(SdkClientException.class);
            assertThat(cause).hasMessageContaining("fallback to IMDS v1 is disabled");
        }
    }

    @Test
    public void resolveCredentials_fallbackToInsecureDisabledThroughConfig_returnsCredentialsWhenTokenReturned() {
        stubSecureCredentialsResponse(aResponse().withBody(STUB_CREDENTIALS));
        InstanceProfileCredentialsProvider.builder()
                                          .profileFile(configFile("profile test", Pair.of(ProfileProperty.EC2_METADATA_V1_DISABLED, "true")))
                                          .profileName("test")
                                          .build()
                                          .resolveCredentials();
        verifyImdsCallWithToken();
    }

    @Test
    public void resolveCredentials_fallbackToInsecureEnabledThroughConfig_returnsCredentialsWhenTokenReturned() {
        stubSecureCredentialsResponse(aResponse().withBody(STUB_CREDENTIALS));
        InstanceProfileCredentialsProvider.builder()
                                          .profileFile(configFile("profile test",
                                                                  Pair.of(ProfileProperty.EC2_METADATA_V1_DISABLED, "false")))
                                          .profileName("test")
                                          .build()
                                          .resolveCredentials();
        verifyImdsCallWithToken();
    }

    @Test
    public void resolveCredentials_queriesTokenResource_400Error_throws() {
        stubTokenFetchErrorResponse(aResponse().withBody(STUB_CREDENTIALS), 400);

        assertThatThrownBy(() ->  InstanceProfileCredentialsProvider.builder().build().resolveCredentials())
            .isInstanceOf(SdkClientException.class).hasMessage("Failed to load credentials from IMDS.");
    }

    @Test
    public void resolveCredentials_endpointSettingEmpty_throws() {
        System.setProperty(SdkSystemSetting.AWS_EC2_METADATA_SERVICE_ENDPOINT.property(), "");
        assertThatThrownBy(() ->  InstanceProfileCredentialsProvider.builder().build().resolveCredentials())
            .isInstanceOf(SdkClientException.class).hasMessage("Failed to load credentials from IMDS.");
    }

    @Test
    public void resolveCredentials_endpointSettingHostNotExists_throws() {
        System.setProperty(SdkSystemSetting.AWS_EC2_METADATA_SERVICE_ENDPOINT.property(), "some-host-that-does-not-exist");
        assertThatThrownBy(() ->  InstanceProfileCredentialsProvider.builder().build().resolveCredentials())
            .isInstanceOf(SdkClientException.class).hasMessage("Failed to load credentials from IMDS.");
    }

    @Test
    public void resolveCredentials_metadataLookupDisabled_throws() {
        System.setProperty(SdkSystemSetting.AWS_EC2_METADATA_DISABLED.property(), "true");
        try {
            assertThatThrownBy(() ->  InstanceProfileCredentialsProvider.builder().build().resolveCredentials())
                .isInstanceOf(SdkClientException.class)
                .hasMessage("IMDS credentials have been disabled by environment variable or system property.");
        } finally {
            System.clearProperty(SdkSystemSetting.AWS_EC2_METADATA_DISABLED.property());
        }
    }

    @Test
    public void resolveCredentials_customProfileFileAndName_usesCorrectEndpoint() {
        WireMockServer mockMetadataEndpoint_2 = new WireMockServer(WireMockConfiguration.options().dynamicPort());
        mockMetadataEndpoint_2.start();
        try {
            String stubToken = "some-token";
            mockMetadataEndpoint_2.stubFor(put(urlPathEqualTo(TOKEN_RESOURCE_PATH)).willReturn(aResponse().withBody(stubToken)));
            mockMetadataEndpoint_2.stubFor(get(urlPathEqualTo(CREDENTIALS_RESOURCE_PATH)).willReturn(aResponse().withBody("some-profile")));
            mockMetadataEndpoint_2.stubFor(get(urlPathEqualTo(CREDENTIALS_RESOURCE_PATH + "some-profile")).willReturn(aResponse().withBody(STUB_CREDENTIALS)));

            String mockServer2Endpoint = "http://localhost:" + mockMetadataEndpoint_2.port();

            InstanceProfileCredentialsProvider provider = InstanceProfileCredentialsProvider.builder()
                    .endpoint(mockServer2Endpoint)
                    .build();

            provider.resolveCredentials();

            mockMetadataEndpoint_2.verify(putRequestedFor(urlPathEqualTo(TOKEN_RESOURCE_PATH))
                                              .withHeader(USER_AGENT_HEADER, equalTo(USER_AGENT)));
            mockMetadataEndpoint_2.verify(getRequestedFor(urlPathEqualTo(CREDENTIALS_RESOURCE_PATH))
                                              .withHeader(USER_AGENT_HEADER, equalTo(USER_AGENT)));
            mockMetadataEndpoint_2.verify(getRequestedFor(urlPathEqualTo(CREDENTIALS_RESOURCE_PATH + "some-profile"))
                                              .withHeader(USER_AGENT_HEADER, equalTo(USER_AGENT)));

            // all requests should have gone to the second server, and none to the other one
            wireMockServer.verify(0, RequestPatternBuilder.allRequests());
        } finally {
            mockMetadataEndpoint_2.stop();
        }
    }

    @Test
    public void resolveCredentials_customProfileFileSupplierAndNameSettingEndpointOverride_usesCorrectEndpointFromSupplier() {
        System.clearProperty(SdkSystemSetting.AWS_EC2_METADATA_SERVICE_ENDPOINT.property());
        WireMockServer mockMetadataEndpoint_2 = new WireMockServer(WireMockConfiguration.options().dynamicPort());
        mockMetadataEndpoint_2.start();
        try {
            String stubToken = "some-token";
            mockMetadataEndpoint_2.stubFor(put(urlPathEqualTo(TOKEN_RESOURCE_PATH)).willReturn(aResponse().withBody(stubToken)));
            mockMetadataEndpoint_2.stubFor(get(urlPathEqualTo(CREDENTIALS_RESOURCE_PATH)).willReturn(aResponse().withBody("some-profile")));
            mockMetadataEndpoint_2.stubFor(get(urlPathEqualTo(CREDENTIALS_RESOURCE_PATH + "some-profile")).willReturn(aResponse().withBody(STUB_CREDENTIALS)));

            String mockServer2Endpoint = "http://localhost:" + mockMetadataEndpoint_2.port();

            ProfileFile config = configFile("profile test",
                                            Pair.of(ProfileProperty.EC2_METADATA_SERVICE_ENDPOINT, mockServer2Endpoint));

            List<ProfileFile> profileFileList = Arrays.asList(credentialFile("test", "key1", "secret1"),
                                                              credentialFile("test", "key2", "secret2"),
                                                              credentialFile("test", "key3", "secret3"));

            InstanceProfileCredentialsProvider provider = InstanceProfileCredentialsProvider
                .builder()
                .profileFile(ProfileFileSupplier.aggregate(supply(profileFileList), () -> config))
                .profileName("test")
                .build();

            AwsCredentials awsCredentials1 = provider.resolveCredentials();

            assertThat(awsCredentials1).isNotNull();

            mockMetadataEndpoint_2.verify(putRequestedFor(urlPathEqualTo(TOKEN_RESOURCE_PATH))
                                              .withHeader(USER_AGENT_HEADER, equalTo(USER_AGENT)));
            mockMetadataEndpoint_2.verify(getRequestedFor(urlPathEqualTo(CREDENTIALS_RESOURCE_PATH))
                                              .withHeader(USER_AGENT_HEADER, equalTo(USER_AGENT)));
            mockMetadataEndpoint_2.verify(getRequestedFor(urlPathEqualTo(CREDENTIALS_RESOURCE_PATH + "some-profile"))
                                              .withHeader(USER_AGENT_HEADER, equalTo(USER_AGENT)));

            // all requests should have gone to the second server, and none to the other one
            wireMockServer.verify(0, RequestPatternBuilder.allRequests());
        } finally {
            mockMetadataEndpoint_2.stop();
        }
    }

    @Test
    public void resolveCredentials_customSupplierProfileFileAndNameSettingEndpointOverride_usesCorrectEndpointFromSupplier() {
        System.clearProperty(SdkSystemSetting.AWS_EC2_METADATA_SERVICE_ENDPOINT.property());
        WireMockServer mockMetadataEndpoint_2 = new WireMockServer(WireMockConfiguration.options().dynamicPort());
        mockMetadataEndpoint_2.start();
        try {
            String stubToken = "some-token";
            mockMetadataEndpoint_2.stubFor(put(urlPathEqualTo(TOKEN_RESOURCE_PATH)).willReturn(aResponse().withBody(stubToken)));
            mockMetadataEndpoint_2.stubFor(get(urlPathEqualTo(CREDENTIALS_RESOURCE_PATH)).willReturn(aResponse().withBody("some-profile")));
            mockMetadataEndpoint_2.stubFor(get(urlPathEqualTo(CREDENTIALS_RESOURCE_PATH + "some-profile")).willReturn(aResponse().withBody(STUB_CREDENTIALS)));

            String mockServer2Endpoint = "http://localhost:" + mockMetadataEndpoint_2.port();

            ProfileFile config = configFile("profile test",
                                            Pair.of(ProfileProperty.EC2_METADATA_SERVICE_ENDPOINT, mockServer2Endpoint));

            Supplier<ProfileFile> supplier = () -> config;

            InstanceProfileCredentialsProvider provider = InstanceProfileCredentialsProvider
                .builder()
                .profileFile(supplier)
                .profileName("test")
                .build();

            AwsCredentials awsCredentials1 = provider.resolveCredentials();

            assertThat(awsCredentials1).isNotNull();

            mockMetadataEndpoint_2.verify(putRequestedFor(urlPathEqualTo(TOKEN_RESOURCE_PATH))
                                              .withHeader(USER_AGENT_HEADER, equalTo(USER_AGENT)));
            mockMetadataEndpoint_2.verify(getRequestedFor(urlPathEqualTo(CREDENTIALS_RESOURCE_PATH))
                                              .withHeader(USER_AGENT_HEADER, equalTo(USER_AGENT)));
            mockMetadataEndpoint_2.verify(getRequestedFor(urlPathEqualTo(CREDENTIALS_RESOURCE_PATH + "some-profile"))
                                              .withHeader(USER_AGENT_HEADER, equalTo(USER_AGENT)));

            // all requests should have gone to the second server, and none to the other one
            wireMockServer.verify(0, RequestPatternBuilder.allRequests());
        } finally {
            mockMetadataEndpoint_2.stop();
        }
    }

    @Test
    public void resolveCredentials_doesNotFailIfImdsReturnsExpiredCredentials() {
        String credentialsResponse =
            "{"
            + "\"AccessKeyId\":\"ACCESS_KEY_ID\","
            + "\"SecretAccessKey\":\"SECRET_ACCESS_KEY\","
            + "\"Expiration\":\"" + DateUtils.formatIso8601Date(Instant.now().minus(Duration.ofHours(1))) + '"'
            + "}";

        stubSecureCredentialsResponse(aResponse().withBody(credentialsResponse));

        AwsCredentials credentials = InstanceProfileCredentialsProvider.builder().build().resolveCredentials();

        assertThat(credentials.accessKeyId()).isEqualTo("ACCESS_KEY_ID");
        assertThat(credentials.secretAccessKey()).isEqualTo("SECRET_ACCESS_KEY");
    }

    @Test
    public void resolveCredentials_onlyCallsImdsOnceEvenWithExpiredCredentials() {
        String credentialsResponse =
            "{"
            + "\"AccessKeyId\":\"ACCESS_KEY_ID\","
            + "\"SecretAccessKey\":\"SECRET_ACCESS_KEY\","
            + "\"Expiration\":\"" + DateUtils.formatIso8601Date(Instant.now().minus(Duration.ofHours(1))) + '"'
            + "}";

        stubSecureCredentialsResponse(aResponse().withBody(credentialsResponse));

        AwsCredentialsProvider credentialsProvider = InstanceProfileCredentialsProvider.builder().build();

        credentialsProvider.resolveCredentials();

        int requestCountAfterOneRefresh = wireMockServer.countRequestsMatching(RequestPattern.everything()).getCount();

        credentialsProvider.resolveCredentials();
        credentialsProvider.resolveCredentials();

        int requestCountAfterThreeRefreshes = wireMockServer.countRequestsMatching(RequestPattern.everything()).getCount();

        assertThat(requestCountAfterThreeRefreshes).isEqualTo(requestCountAfterOneRefresh);
    }

    @Test
    public void resolveCredentials_failsIfImdsReturns500OnFirstCall() {
        String errorMessage = "XXXXX";
        String credentialsResponse =
            "{"
            + "\"code\": \"InternalServiceException\","
            + "\"message\": \"" + errorMessage + "\""
            + "}";

        stubSecureCredentialsResponse(aResponse().withStatus(500)
                                                 .withBody(credentialsResponse));

        assertThatThrownBy(InstanceProfileCredentialsProvider.builder().build()::resolveCredentials)
            .isInstanceOf(SdkClientException.class)
            .hasRootCauseMessage(errorMessage);
    }

    @Test
    public void resolveCredentials_usesCacheIfImdsFailsOnSecondCall() {
        AdjustableClock clock = new AdjustableClock();
        AwsCredentialsProvider credentialsProvider = credentialsProviderWithClock(clock);
        String successfulCredentialsResponse =
            "{"
            + "\"AccessKeyId\":\"ACCESS_KEY_ID\","
            + "\"SecretAccessKey\":\"SECRET_ACCESS_KEY\","
            + "\"Expiration\":\"" + DateUtils.formatIso8601Date(Instant.now()) + '"'
            + "}";

        // Set the time to the past, so that the cache expiration time is still is in the past, and then prime the cache
        clock.time = Instant.now().minus(24, HOURS);
        stubSecureCredentialsResponse(aResponse().withBody(successfulCredentialsResponse));
        AwsCredentials credentialsBefore = credentialsProvider.resolveCredentials();

        // Travel to the present time take down IMDS, so we can see if we use the cached credentials
        clock.time = Instant.now();
        stubSecureCredentialsResponse(aResponse().withStatus(500));
        AwsCredentials credentialsAfter = credentialsProvider.resolveCredentials();

        assertThat(credentialsBefore).isEqualTo(credentialsAfter);
    }

    @Test
    public void resolveCredentials_callsImdsIfCredentialsWithin5MinutesOfExpiration() {
        AdjustableClock clock = new AdjustableClock();
        AwsCredentialsProvider credentialsProvider = credentialsProviderWithClock(clock);
        Instant now = Instant.now();
        String successfulCredentialsResponse1 =
            "{"
            + "\"AccessKeyId\":\"ACCESS_KEY_ID\","
            + "\"SecretAccessKey\":\"SECRET_ACCESS_KEY\","
            + "\"Expiration\":\"" + DateUtils.formatIso8601Date(now) + '"'
            + "}";

        String successfulCredentialsResponse2 =
            "{"
            + "\"AccessKeyId\":\"ACCESS_KEY_ID\","
            + "\"SecretAccessKey\":\"SECRET_ACCESS_KEY2\","
            + "\"Expiration\":\"" + DateUtils.formatIso8601Date(now.plus(6, HOURS)) + '"'
            + "}";

        // Set the time to the past and call IMDS to prime the cache
        clock.time = now.minus(24, HOURS);
        stubSecureCredentialsResponse(aResponse().withBody(successfulCredentialsResponse1));
        AwsCredentials credentials24HoursAgo = credentialsProvider.resolveCredentials();

        // Set the time to 10 minutes before expiration, and fail to call IMDS
        clock.time = now.minus(10, MINUTES);
        stubSecureCredentialsResponse(aResponse().withStatus(500));
        AwsCredentials credentials10MinutesAgo = credentialsProvider.resolveCredentials();

        // Set the time to 10 seconds before expiration, and verify that we still call IMDS to try to get credentials in at the
        // last moment before expiration
        clock.time = now.minus(10, SECONDS);
        stubSecureCredentialsResponse(aResponse().withBody(successfulCredentialsResponse2));
        AwsCredentials credentials10SecondsAgo = credentialsProvider.resolveCredentials();

        assertThat(credentials24HoursAgo).isEqualTo(credentials10MinutesAgo);
        assertThat(credentials24HoursAgo.secretAccessKey()).isEqualTo("SECRET_ACCESS_KEY");
        assertThat(credentials10SecondsAgo.secretAccessKey()).isEqualTo("SECRET_ACCESS_KEY2");
    }

    @Test
    public void imdsCallFrequencyIsLimited() {
        // Requires running the test multiple times to account for refresh jitter
        for (int i = 0; i < 10; i++) {
            AdjustableClock clock = new AdjustableClock();
            AwsCredentialsProvider credentialsProvider = credentialsProviderWithClock(clock);
            Instant now = Instant.now();
            String successfulCredentialsResponse1 =
                "{"
                + "\"AccessKeyId\":\"ACCESS_KEY_ID\","
                + "\"SecretAccessKey\":\"SECRET_ACCESS_KEY\","
                + "\"Expiration\":\"" + DateUtils.formatIso8601Date(now) + '"'
                + "}";

            String successfulCredentialsResponse2 =
                "{"
                + "\"AccessKeyId\":\"ACCESS_KEY_ID2\","
                + "\"SecretAccessKey\":\"SECRET_ACCESS_KEY2\","
                + "\"Expiration\":\"" + DateUtils.formatIso8601Date(now.plus(6, HOURS)) + '"'
                + "}";

            // Set the time to 5 minutes before expiration and call IMDS
            clock.time = now.minus(5, MINUTES);
            stubSecureCredentialsResponse(aResponse().withBody(successfulCredentialsResponse1));
            AwsCredentials credentials5MinutesAgo = credentialsProvider.resolveCredentials();

            // Set the time to 2 seconds before expiration, and verify that do not call IMDS because it hasn't been 5 minutes yet
            clock.time = now.minus(2, SECONDS);
            stubSecureCredentialsResponse(aResponse().withBody(successfulCredentialsResponse2));
            AwsCredentials credentials2SecondsAgo = credentialsProvider.resolveCredentials();

            assertThat(credentials2SecondsAgo).isEqualTo(credentials5MinutesAgo);
            assertThat(credentials5MinutesAgo.secretAccessKey()).isEqualTo("SECRET_ACCESS_KEY");
        }
    }

    private AwsCredentialsProvider credentialsProviderWithClock(Clock clock) {
        InstanceProfileCredentialsProvider.BuilderImpl builder =
            (InstanceProfileCredentialsProvider.BuilderImpl) InstanceProfileCredentialsProvider.builder();
        builder.clock(clock);
        return builder.build();
    }

    private static class AdjustableClock extends Clock {
        private Instant time;

        @Override
        public ZoneId getZone() {
            return ZoneOffset.UTC;
        }

        @Override
        public Clock withZone(ZoneId zone) {
            throw new UnsupportedOperationException();
        }

        @Override
        public Instant instant() {
            return time;
        }
    }

    private static ProfileFileSupplier supply(Iterable<ProfileFile> iterable) {
        return iterable.iterator()::next;
    }

    private ProfileFile credentialFile(String credentialFile) {
        return ProfileFile.builder()
                          .content(new StringInputStream(credentialFile))
                          .type(ProfileFile.Type.CREDENTIALS)
                          .build();
    }

    private ProfileFile configFile(String credentialFile) {
        return ProfileFile.builder()
                          .content(new StringInputStream(credentialFile))
                          .type(ProfileFile.Type.CONFIGURATION)
                          .build();
    }

    private ProfileFile credentialFile(String name, String accessKeyId, String secretAccessKey) {
        String contents = String.format("[%s]\naws_access_key_id = %s\naws_secret_access_key = %s\n",
                                        name, accessKeyId, secretAccessKey);
        return credentialFile(contents);
    }

    private ProfileFile configFile(String name, Pair<?, ?>... pairs) {
        String values = Arrays.stream(pairs)
                              .map(pair -> String.format("%s=%s", pair.left(), pair.right()))
                              .collect(Collectors.joining(System.lineSeparator()));
        String contents = String.format("[%s]\n%s", name, values);

        return configFile(contents);
    }

}<|MERGE_RESOLUTION|>--- conflicted
+++ resolved
@@ -131,12 +131,6 @@
     }
 
     @Test
-<<<<<<< HEAD
-    public void resolveCredentials_queriesTokenResource_includesTokenInCredentialsRequests() {
-        stubSecureCredentialsResponse(aResponse().withBody(STUB_CREDENTIALS));
-        InstanceProfileCredentialsProvider provider = InstanceProfileCredentialsProvider.builder().build();
-        provider.resolveCredentials();
-=======
     public void resolveCredentials_usesTokenByDefault() {
         stubSecureCredentialsResponse(aResponse().withBody(STUB_CREDENTIALS));
         InstanceProfileCredentialsProvider provider = InstanceProfileCredentialsProvider.builder().build();
@@ -144,7 +138,6 @@
         assertThat(credentials.accessKeyId()).isEqualTo("ACCESS_KEY_ID");
         assertThat(credentials.secretAccessKey()).isEqualTo("SECRET_ACCESS_KEY");
         assertThat(credentials.providerName()).isPresent().contains("InstanceProfileCredentialsProvider");
->>>>>>> 51221362
         verifyImdsCallWithToken();
     }
 
