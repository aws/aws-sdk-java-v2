<?xml version="1.0"?>
<!--
  ~ Copyright Amazon.com, Inc. or its affiliates. All Rights Reserved.
  ~
  ~ Licensed under the Apache License, Version 2.0 (the "License").
  ~ You may not use this file except in compliance with the License.
  ~ A copy of the License is located at
  ~
  ~  http://aws.amazon.com/apache2.0
  ~
  ~ or in the "license" file accompanying this file. This file is distributed
  ~ on an "AS IS" BASIS, WITHOUT WARRANTIES OR CONDITIONS OF ANY KIND, either
  ~ express or implied. See the License for the specific language governing
  ~ permissions and limitations under the License.
  -->

<project xsi:schemaLocation="http://maven.apache.org/POM/4.0.0 http://maven.apache.org/xsd/maven-4.0.0.xsd"
         xmlns="http://maven.apache.org/POM/4.0.0"
         xmlns:xsi="http://www.w3.org/2001/XMLSchema-instance">
    <modelVersion>4.0.0</modelVersion>
    <groupId>software.amazon.awssdk</groupId>
    <artifactId>aws-sdk-java-pom</artifactId>
    <version>2.37.5-SNAPSHOT</version>
    <packaging>pom</packaging>
    <name>AWS Java SDK :: Parent</name>
    <description>The Amazon Web Services SDK for Java provides Java APIs
        for building software on AWS' cost-effective, scalable, and reliable
        infrastructure products. The AWS Java SDK allows developers to code
        against APIs for all of Amazon's infrastructure web services (Amazon
        S3, Amazon EC2, Amazon SQS, Amazon Relational Database Service, Amazon
        AutoScaling, etc).
    </description>
    <url>https://aws.amazon.com/sdkforjava</url>
    <licenses>
        <license>
            <name>Apache License, Version 2.0</name>
            <url>https://aws.amazon.com/apache2.0</url>
            <distribution>repo</distribution>
        </license>
    </licenses>
    <developers>
        <developer>
            <id>amazonwebservices</id>
            <organization>Amazon Web Services</organization>
            <organizationUrl>https://aws.amazon.com</organizationUrl>
            <roles>
                <role>developer</role>
            </roles>
        </developer>
    </developers>

    <modules>
        <module>aws-sdk-java</module>
        <module>core</module>
        <module>services</module>
        <module>services-custom</module>
        <module>bom</module>
        <module>bom-internal</module>
        <module>codegen</module>
        <module>http-client-spi</module>
        <module>http-clients</module>
        <module>codegen-maven-plugin</module>
        <module>bundle</module>
        <module>bundle-sdk</module>
        <module>bundle-logging-bridge</module>
        <module>build-tools</module>
        <module>metric-publishers</module>
        <module>release-scripts</module>
        <module>utils</module>
        <module>utils-lite</module>
        <module>codegen-lite</module>
        <module>codegen-lite-maven-plugin</module>
        <module>archetypes</module>
        <module>third-party</module>
        <module>v2-migration</module>
        <module>test/http-client-tests</module>
        <module>test/protocol-tests</module>
        <module>test/protocol-tests-core</module>
        <module>test/service-test-utils</module>
        <module>test/test-utils</module>
        <module>test/codegen-generated-classes-test</module>
        <module>test/sdk-benchmarks</module>
        <module>test/http-client-benchmarks</module>
        <module>test/module-path-tests</module>
        <module>test/tests-coverage-reporting</module>
        <module>test/stability-tests</module>
        <module>test/sdk-native-image-test</module>
        <module>test/s3-benchmarks</module>
        <module>test/auth-tests</module>
        <module>test/region-testing</module>
        <module>test/ruleset-testing-core</module>
        <module>test/old-client-version-compatibility-test</module>
        <module>test/bundle-logging-bridge-binding-test</module>
        <module>test/v2-migration-tests</module>
        <module>test/bundle-shading-tests</module>
        <module>test/crt-unavailable-tests</module>
        <module>test/architecture-tests</module>
        <module>test/s3-tests</module>
    </modules>
    <scm>
        <url>${scm.github.url}</url>
        <connection>${scm.github.connection}</connection>
    </scm>
    <properties>
        <awsjavasdk.version>${project.version}</awsjavasdk.version>
<<<<<<< HEAD
        <awsjavasdk.previous.version>2.36.2</awsjavasdk.previous.version>
        <awsjavasdk.previous-previous.version>2.36.1</awsjavasdk.previous-previous.version>
=======
        <awsjavasdk.previous.version>2.37.4</awsjavasdk.previous.version>
        <awsjavasdk.previous-previous.version>2.37.3</awsjavasdk.previous-previous.version>
>>>>>>> 25446c76
        <jackson.version>2.19.4</jackson.version>
        <jackson.databind.version>2.19.4</jackson.databind.version>
        <jacksonjr.version>2.19.4</jacksonjr.version>
        <eventstream.version>1.0.1</eventstream.version>
        <commons.lang.version>3.14.0</commons.lang.version>
        <wiremock.version>2.32.0</wiremock.version>
        <slf4j.version>1.7.36</slf4j.version>
        <log4j.version>2.17.1</log4j.version>
        <commons.io.version>2.11.0</commons.io.version>
        <equalsverifier.version>3.15.1</equalsverifier.version>
        <!-- Update netty-open-ssl-version accordingly whenever we update netty version-->
        <!-- https://github.com/netty/netty/blob/4.1/pom.xml search "tcnative.version" -->
        <netty.version>4.1.126.Final</netty.version>
        <unitils.version>3.4.6</unitils.version>
        <xmlunit.version>1.3</xmlunit.version>
        <project.build.sourceEncoding>UTF-8</project.build.sourceEncoding>
        <spotbugs.version>4.7.3.5</spotbugs.version>
        <javapoet.verion>1.13.0</javapoet.verion>
        <org.eclipse.jdt.version>3.10.0</org.eclipse.jdt.version>
        <org.eclipse.text.version>3.5.101</org.eclipse.text.version>
        <rxjava.version>2.2.21</rxjava.version>
        <rxjava3.version>3.1.5</rxjava3.version>
        <commons-codec.verion>1.17.1</commons-codec.verion>
        <jmh.version>1.37</jmh.version>
        <awscrt.version>0.39.4</awscrt.version>

        <!--Test dependencies -->
        <junit5.version>5.10.0</junit5.version>
        <mockito.junit5.version>4.6.0</mockito.junit5.version>
        <junit4.version>4.13.2</junit4.version> <!-- Used to resolve conflicts in transitive dependencies -->
        <hamcrest.version>1.3</hamcrest.version>
        <mockito.version>4.3.1</mockito.version>
        <assertj.version>3.20.2</assertj.version>
        <guava.version>29.0-jre</guava.version>
        <jimfs.version>1.1</jimfs.version>
        <testng.version>7.1.0</testng.version> <!-- TCK Tests -->
        <commons-lang.verson>2.6</commons-lang.verson>
        <netty-open-ssl-version>2.0.73.Final</netty-open-ssl-version>
        <dynamodb-local.version>1.25.0</dynamodb-local.version>
        <sqllite.version>1.0.392</sqllite.version>
        <blockhound.version>1.0.8.RELEASE</blockhound.version>
        <jetty.version>9.4.45.v20220203</jetty.version>
        <bytebuddy.version>1.14.15</bytebuddy.version>
        <archunit.version>1.3.0</archunit.version>
        <json-schema-validator.version>1.5.4</json-schema-validator.version>

        <!-- build plugin dependencies-->
        <maven.surefire.version>3.1.2</maven.surefire.version>
        <maven-compiler-plugin.version>3.8.1</maven-compiler-plugin.version>
        <maven-checkstyle-plugin.version>3.1.2</maven-checkstyle-plugin.version>
        <maven-failsafe-plugin.version>3.0.0-M5</maven-failsafe-plugin.version>
        <maven-jar-plugin.version>3.3.0</maven-jar-plugin.version>
        <maven-javadoc-plugin.version>3.4.1</maven-javadoc-plugin.version>
        <maven.build.timestamp.format>yyyy</maven.build.timestamp.format>
        <maven-dependency-plugin.version>3.1.1</maven-dependency-plugin.version>
        <maven-gpg-plugin.version>1.6</maven-gpg-plugin.version>
        <checkstyle.version>8.42</checkstyle.version>
        <jacoco-maven-plugin.version>0.8.12</jacoco-maven-plugin.version>
        <central-publishing-maven-plugin.version>0.8.0</central-publishing-maven-plugin.version>
        <nexus-staging-maven-plugin.version>1.6.8</nexus-staging-maven-plugin.version>
        <exec-maven-plugin.version>1.6.0</exec-maven-plugin.version>
        <maven-deploy-plugin.version>2.8.2</maven-deploy-plugin.version>
        <build-helper-maven-plugin.version>3.3.0</build-helper-maven-plugin.version>
        <japicmp-maven-plugin.version>0.15.6</japicmp-maven-plugin.version>
        <versions-maven-plugin.version>2.13.0</versions-maven-plugin.version>
        <maven-archetype-plugin.version>3.3.0</maven-archetype-plugin.version>
        <!-- Whenever we update maven-wrapper-plugin version, we need to run mvn wrapper:wrapper to update the Maven Wrapper files(mvnw, .maven and mvnw.cmd) -->
        <maven-wrapper-plugin.version>3.2.0</maven-wrapper-plugin.version>
        <ant.version>1.10.14</ant.version>
        <maven-velocity-plugin.version>0.9</maven-velocity-plugin.version>

        <!-- These properties are used by Step functions for its dependencies -->
        <json-path.version>2.4.0</json-path.version>

        <!-- These properties are used by SWF for its dependencies -->
        <spring.version>3.0.7.RELEASE</spring.version>
        <freemarker.version>2.3.9</freemarker.version>
        <aspectj.version>1.8.2</aspectj.version>

        <jre.version>1.8</jre.version>
        <httpcomponents.httpclient.version>4.5.13</httpcomponents.httpclient.version>
        <httpcomponents.httpcore.version>4.4.16</httpcomponents.httpcore.version>
        <httpcomponents.client5.version>5.5</httpcomponents.client5.version>
        <httpcomponents.core5.version>5.3.4</httpcomponents.core5.version>
        <!-- Reactive Streams version -->
        <reactive-streams.version>1.0.4</reactive-streams.version>

        <!-- S3 Access Grants plugin version -->
        <s3accessgrants.version>2.1.0</s3accessgrants.version>

        <skip.unit.tests>${skipTests}</skip.unit.tests>
        <v2.migration.tests.skip>true</v2.migration.tests.skip>
        <integTestSourceDirectory>${project.basedir}/src/it/java</integTestSourceDirectory>
        <javadoc.resourcesDir>${session.executionRootDirectory}</javadoc.resourcesDir>
        <scm.github.url>https://github.com/aws/aws-sdk-java-v2</scm.github.url>
        <scm.github.connection>scm:git:git://github.com/aws/aws-sdk-java-v2.git</scm.github.connection>
    </properties>

    <dependencyManagement>
        <!-- Internal dependencies are managed in the bom-internal module. -->
    </dependencyManagement>

    <dependencies>
        <!-- Internal dependencies are managed in the bom-internal module. -->
    </dependencies>

    <build>
        <finalName>aws-sdk-java-${project.artifactId}-${awsjavasdk.version}</finalName>
        <resources>
            <resource>
                <directory>src/main/resources</directory>
                <excludes>
                    <exclude>codegen-resources/**</exclude>
                </excludes>
                <filtering>false</filtering>
            </resource>
        </resources>
        <pluginManagement>
            <plugins>
                <plugin>
                    <groupId>org.apache.maven.plugins</groupId>
                    <artifactId>maven-compiler-plugin</artifactId>
                    <version>${maven-compiler-plugin.version}</version>
                    <configuration>
                        <source>${jre.version}</source>
                        <target>${jre.version}</target>
                        <encoding>UTF-8</encoding>
                        <forceJavacCompilerUse>true</forceJavacCompilerUse>
                        <compilerArgument>-proc:none</compilerArgument>
                        <fork>false</fork>
                        <compilerArgument>-proc:none</compilerArgument>
                        <excludes>
                            <exclude>software/amazon/awssdk/services/kinesis/model/SubscribeToShardEvent.java</exclude>
                            <exclude>software/amazon/awssdk/services/kinesis/KinesisAsyncClient.java</exclude>
                            <exclude>software/amazon/awssdk/services/kinesis/DefaultKinesisAsyncClient.java</exclude>
                            <exclude>software/amazon/awssdk/services/kinesis/DefaultKinesisBaseClientBuilder.java</exclude>
                            <exclude>software/amazon/awssdk/services/kinesis/transform/SubscribeToShardResponseUnmarshaller.java</exclude>
                        </excludes>
                    </configuration>
                </plugin>

                <plugin>
                    <groupId>org.apache.maven.plugins</groupId>
                    <artifactId>maven-javadoc-plugin</artifactId>
                    <version>${maven-javadoc-plugin.version}</version>
                    <executions>
                        <execution>
                            <id>generate-javadocs</id>
                            <goals>
                                <goal>jar</goal>
                            </goals>
                            <configuration>
                                <detectJavaApiLink>false</detectJavaApiLink>
                                <source>8</source>
                                <notree>true</notree>
                                <includeDependencySources>false</includeDependencySources>
                                <doclint>none</doclint>
                                <!-- Exclude service packages to accelerate build -->
                                <excludePackageNames>software.amazon.awssdk.services.*:*.codegen</excludePackageNames>
                            </configuration>
                        </execution>
                    </executions>
                </plugin>

                <plugin>
                    <groupId>org.apache.maven.plugins</groupId>
                    <artifactId>maven-dependency-plugin</artifactId>
                    <version>${maven-dependency-plugin.version}</version>
                </plugin>

                <plugin>
                    <groupId>org.apache.maven.plugins</groupId>
                    <artifactId>maven-surefire-plugin</artifactId>
                    <version>${maven.surefire.version}</version>
                    <configuration>
                        <excludes>
                            <exclude>**/*StabilityTest.java</exclude>
                            <exclude>**/*StabilityTests.java</exclude>
                            <exclude>**/*CucumberTest.java</exclude>
                            <exclude>**/*IntegrationTest.java</exclude>
                            <exclude>**/*IntegrationTests.java</exclude>
                            <exclude>**/*IntegTest.java</exclude>
                            <exclude>**/*IntegrationTestCase.java</exclude>
                            <exclude>**/*ClientEndpointTests.java</exclude>
                            <exclude>**/*EndpointProviderTests.java</exclude>
                        </excludes>
                        <includes>
                            <include>**/Test*.java</include>
                            <include>**/*Tests.java</include>
                            <include>**/*Test.java</include>
                            <include>**/*TestCase.java</include>
                        </includes>
                        <skipTests>${skip.unit.tests}</skipTests>
                    </configuration>
                    <!-- Have to explicitly set surefire provider because reactivestreamsTCK is using TestNG-->
                    <dependencies>
                        <dependency>
                            <groupId>org.apache.maven.surefire</groupId>
                            <artifactId>surefire-junit-platform</artifactId>
                            <version>${maven.surefire.version}</version>
                        </dependency>
                    </dependencies>
                </plugin>
                <plugin>
                    <groupId>org.codehaus.mojo</groupId>
                    <artifactId>build-helper-maven-plugin</artifactId>
                    <version>${build-helper-maven-plugin.version}</version>
                    <executions>
                        <execution>
                            <id>add-integ-sources</id>
                            <phase>generate-sources</phase>
                            <goals>
                                <goal>add-test-source</goal>
                            </goals>
                            <configuration>
                                <sources>
                                    <source>${basedir}/src/it/java</source>
                                </sources>
                            </configuration>
                        </execution>
                        <execution>
                            <id>add-integ-resources</id>
                            <phase>generate-sources</phase>
                            <goals>
                                <goal>add-test-resource</goal>
                            </goals>
                            <configuration>
                                <resources>
                                    <resource>
                                        <directory>${basedir}/src/it/resources</directory>
                                    </resource>
                                </resources>
                            </configuration>
                        </execution>
                        <execution>
                            <id>add-generated-sources</id>
                            <phase>generate-sources</phase>
                            <goals>
                                <goal>add-source</goal>
                            </goals>
                            <configuration>
                                <sources>
                                    <source>${basedir}/target/generated-sources/sdk</source>
                                </sources>
                            </configuration>
                        </execution>
                        <execution>
                            <id>add-generated-resources</id>
                            <phase>generate-sources</phase>
                            <goals>
                                <goal>add-resource</goal>
                            </goals>
                            <configuration>
                                <resources>
                                    <resource>
                                        <directory>${basedir}/target/generated-resources/sdk-resources</directory>
                                    </resource>
                                </resources>
                            </configuration>
                        </execution>
                        <execution>
                            <id>add-license-notice</id>
                            <phase>generate-sources</phase>
                            <goals>
                                <goal>add-resource</goal>
                            </goals>
                            <configuration>
                                <resources>
                                    <resource>
                                        <directory>${maven.multiModuleProjectDirectory}</directory>
                                        <includes>
                                            <include>LICENSE.txt</include>
                                            <include>NOTICE.txt</include>
                                        </includes>
                                        <targetPath>META-INF</targetPath>
                                    </resource>
                                </resources>
                            </configuration>
                        </execution>
                    </executions>
                </plugin>
                <plugin>
                    <groupId>com.github.spotbugs</groupId>
                    <artifactId>spotbugs-maven-plugin</artifactId>
                    <version>${spotbugs.version}</version>
                    <dependencies>
                        <dependency>
                            <groupId>software.amazon.awssdk</groupId>
                            <artifactId>build-tools</artifactId>
                            <version>1.0</version>
                        </dependency>
                        <dependency>
                            <groupId>org.apache.ant</groupId>
                            <artifactId>ant</artifactId>
                            <version>${ant.version}</version>
                        </dependency>
                    </dependencies>
                    <executions>
                        <execution>
                            <id>findbugs</id>
                            <phase>process-classes</phase>
                            <goals>
                                <goal>check</goal>
                            </goals>
                        </execution>
                    </executions>
                    <configuration>
                        <failOnError>true</failOnError>
                        <fork>false</fork>
                        <spotbugsXmlOutput>true</spotbugsXmlOutput>
                        <excludeFilterFile>software/amazon/awssdk/spotbugs-suppressions.xml</excludeFilterFile>
                        <threshold>Low</threshold>
                        <effort>Max</effort>
                        <plugins>
                            <dependency>
                                <groupId>software.amazon.awssdk</groupId>
                                <artifactId>build-tools</artifactId>
                                <version>1.0</version>
                            </dependency>
                        </plugins>
                    </configuration>
                </plugin>
                <plugin>
                    <groupId>org.apache.maven.plugins</groupId>
                    <artifactId>maven-checkstyle-plugin</artifactId>
                    <version>${maven-checkstyle-plugin.version}</version>
                    <dependencies>
                        <dependency>
                            <groupId>com.puppycrawl.tools</groupId>
                            <artifactId>checkstyle</artifactId>
                            <version>${checkstyle.version}</version>
                        </dependency>
                        <dependency>
                            <groupId>software.amazon.awssdk</groupId>
                            <artifactId>build-tools</artifactId>
                            <version>1.0</version>
                        </dependency>
                    </dependencies>
                    <executions>
                        <execution>
                            <id>checkstyle</id>
                            <phase>validate</phase>
                            <goals>
                                <goal>check</goal>
                            </goals>
                        </execution>
                    </executions>
                    <configuration>
                        <configLocation>software/amazon/awssdk/checkstyle.xml</configLocation>
                        <suppressionsLocation>software/amazon/awssdk/checkstyle-suppressions.xml</suppressionsLocation>
                        <consoleOutput>true</consoleOutput>
                        <failsOnError>true</failsOnError>
                        <logViolationsToConsole>true</logViolationsToConsole>
                        <testSourceDirectories>${project.build.testSourceDirectory},${integTestSourceDirectory}</testSourceDirectories>
                        <includeTestSourceDirectory>true</includeTestSourceDirectory>
                        <failOnViolation>true</failOnViolation>
                        <excludes>**/module-info.java</excludes>
                    </configuration>
                </plugin>
                <plugin>
                    <groupId>org.apache.maven.plugins</groupId>
                    <artifactId>maven-jar-plugin</artifactId>
                    <version>${maven-jar-plugin.version}</version>
                </plugin>
            </plugins>
        </pluginManagement>

        <plugins>
            <plugin>
                <groupId>org.apache.maven.plugins</groupId>
                <artifactId>maven-archetype-plugin</artifactId>
                <version>${maven-archetype-plugin.version}</version>
            </plugin>

            <plugin>
                <groupId>org.codehaus.mojo</groupId>
                <artifactId>versions-maven-plugin</artifactId>
                <version>${versions-maven-plugin.version}</version>
            </plugin>

            <plugin>
                <groupId>org.codehaus.mojo</groupId>
                <artifactId>build-helper-maven-plugin</artifactId>
                <version>${build-helper-maven-plugin.version}</version>
            </plugin>

            <plugin>
                <groupId>org.apache.maven.plugins</groupId>
                <artifactId>maven-compiler-plugin</artifactId>
                <version>${maven-compiler-plugin.version}</version>
            </plugin>

            <plugin>
                <groupId>org.apache.maven.plugins</groupId>
                <artifactId>maven-javadoc-plugin</artifactId>
                <version>${maven-javadoc-plugin.version}</version>
            </plugin>

            <plugin>
                <groupId>org.apache.maven.plugins</groupId>
                <artifactId>maven-dependency-plugin</artifactId>
                <version>${maven-dependency-plugin.version}</version>
                <executions>
                    <execution>
                        <goals>
                            <goal>analyze-only</goal>
                        </goals>
                    </execution>
                </executions>
                <configuration>
                    <failOnWarning>true</failOnWarning>
                    <ignoreNonCompile>true</ignoreNonCompile>
                    <ignoredUsedUndeclaredDependencies>
                        <!--Ignore used undeclared test dependencies -->
                        <ignoredUsedUndeclaredDependency>junit:*:*</ignoredUsedUndeclaredDependency>
                        <ignoredUsedUndeclaredDependency>org.junit.jupiter:*</ignoredUsedUndeclaredDependency>
                        <ignoredUsedUndeclaredDependency>software.amazon.awssdk:test-utils</ignoredUsedUndeclaredDependency>
                        <ignoredUsedUndeclaredDependency>org.hamcrest:*</ignoredUsedUndeclaredDependency>
                        <ignoredUsedUndeclaredDependency>org.testng:testng</ignoredUsedUndeclaredDependency>
                        <ignoredUsedUndeclaredDependency>org.mockito:*</ignoredUsedUndeclaredDependency>
                        <ignoredUsedUndeclaredDependency>org.junit.jupiter:*</ignoredUsedUndeclaredDependency>
                        <ignoredUsedUndeclaredDependency>org.junit.platform:*</ignoredUsedUndeclaredDependency>
                        <ignoredUsedUndeclaredDependency>org.opentest4j:*</ignoredUsedUndeclaredDependency>

                        <!-- TODO: fix this once we start to generate pom.xml for individual services -->
                        <ignoredUsedUndeclaredDependency>org.reactivestreams:reactive-streams</ignoredUsedUndeclaredDependency>
                        <ignoredUsedUndeclaredDependency>com.fasterxml.jackson.core:*</ignoredUsedUndeclaredDependency>
                        <ignoredUsedUndeclaredDependency>org.slf4j:slf4j-api</ignoredUsedUndeclaredDependency>
                    </ignoredUsedUndeclaredDependencies>
                    <ignoredUnusedDeclaredDependencies>
                        <ignoredUnusedDeclaredDependency>commons-codec:commons-codec</ignoredUnusedDeclaredDependency>
                        <ignoredUnusedDeclaredDependency>org.junit.jupiter:*</ignoredUnusedDeclaredDependency>
                        <ignoredUnusedDeclaredDependency>org.mockito:*</ignoredUnusedDeclaredDependency>
                        <ignoredUnusedDeclaredDependency>org.junit.vintage:*</ignoredUnusedDeclaredDependency>
                        <ignoredUnusedDeclaredDependency>software.amazon.awssdk:aws-sdk-java</ignoredUnusedDeclaredDependency>
                        <!-- Declared by the codegen maven plugins (lite and normal). Not used directly but used to override a transitive dependecy -->
                        <ignoredUnusedDeclaredDependency>org.codehaus.plexus:plexus-utils</ignoredUnusedDeclaredDependency>

                        <!-- TODO(post-sra-identity-auth): Once everything is switched to useSraAuth=true, remove this-->
                        <ignoredUnusedDeclaredDependency>software.amazon.awssdk:http-auth</ignoredUnusedDeclaredDependency>

			<!-- TODO(post-sra-identity-auth): With move to SRA Identity & Auth, most clients won't need a
                             dependency on auth module. But cannot remove it from services/pom.xml until all services
                             have switched. Some service modules may still need it, because they have tests that use the
                             old interfaces, but that should become a test scoped dependency in modules where needed.
                             And the line below removed. -->
                        <ignoredUnusedDeclaredDependency>software.amazon.awssdk:auth</ignoredUnusedDeclaredDependency>

                        <!-- Ignoring any unused declared dependency warnings for access grants plugin across the bundle -->
                        <ignoredUnusedDeclaredDependency>software.amazon.s3.accessgrants:*</ignoredUnusedDeclaredDependency>
                    </ignoredUnusedDeclaredDependencies>
                </configuration>
            </plugin>

            <plugin>
                <groupId>org.apache.maven.plugins</groupId>
                <artifactId>maven-checkstyle-plugin</artifactId>
                <version>${maven-checkstyle-plugin.version}</version>
            </plugin>

            <plugin>
                <groupId>org.jacoco</groupId>
                <artifactId>jacoco-maven-plugin</artifactId>
                <version>${jacoco-maven-plugin.version}</version>
                <executions>
                    <execution>
                        <id>default-prepare-agent</id>
                        <goals>
                            <goal>prepare-agent</goal>
                        </goals>
                    </execution>
                    <execution>
                        <id>jacoco-site</id>
                        <phase>package</phase>
                        <goals>
                            <goal>report</goal>
                        </goals>
                    </execution>
                    <!--
                        Prepares the property pointing to the JaCoCo runtime agent which
                        is passed as VM argument when Maven the Failsafe plugin is executed.
                    -->
                    <execution>
                        <id>pre-integration-test</id>
                        <phase>integration-test</phase>
                        <goals>
                            <goal>prepare-agent</goal>
                        </goals>
                    </execution>
                    <execution>
                        <id>post-integration-test</id>
                        <phase>post-integration-test</phase>
                        <goals>
                            <goal>report</goal>
                        </goals>
                    </execution>
                </executions>
                <configuration>
                    <excludes>
                        <exclude>software/amazon/awssdk/modulepath/tests/**/*.class</exclude>
                        <exclude>software/amazon/awssdk/nativeimagetest/**/*.class</exclude>
                        <exclude>software/amazon/awssdk/testutils/service/**/*.class</exclude>
                        <exclude>**/*Benchmark.class</exclude>
                    </excludes>
                </configuration>
            </plugin>

            <plugin>
                <groupId>com.github.spotbugs</groupId>
                <artifactId>spotbugs-maven-plugin</artifactId>
                <version>${spotbugs.version}</version>
            </plugin>

            <!-- https://siom79.github.io/japicmp/MavenPlugin.html -->
            <plugin>
                <groupId>com.github.siom79.japicmp</groupId>
                <artifactId>japicmp-maven-plugin</artifactId>
                <version>${japicmp-maven-plugin.version}</version>
                <configuration>
                    <oldVersion>
                        <dependency>
                            <groupId>${project.groupId}</groupId>
                            <artifactId>${project.artifactId}</artifactId>
                            <version>${awsjavasdk.previous.version}</version>
                            <type>jar</type>
                        </dependency>
                    </oldVersion>
                    <newVersion>
                        <file>
                            <path>${project.build.directory}/aws-sdk-java-${project.artifactId}-${project.version}.${project.packaging}</path>
                        </file>
                    </newVersion>
                    <parameter>
                        <onlyModified>true</onlyModified>
                        <includeModules>
                            <includeModule>annotations</includeModule>
                            <includeModule>arns</includeModule>
                            <includeModule>auth</includeModule>
                            <includeModule>auth-crt</includeModule>
                            <includeModule>aws-core</includeModule>
                            <includeModule>crt-core</includeModule>
                            <includeModule>http-auth</includeModule>
                            <includeModule>http-auth-spi</includeModule>
                            <includeModule>http-auth-aws</includeModule>
                            <includeModule>http-auth-aws-crt</includeModule>
                            <includeModule>http-auth-aws-eventstream</includeModule>
                            <includeModule>endpoints-spi</includeModule>
                            <includeModule>identity-spi</includeModule>
                            <includeModule>json-utils</includeModule>
                            <includeModule>metrics-spi</includeModule>
                            <includeModule>profiles</includeModule>
                            <includeModule>protocols</includeModule>
                            <includeModule>regions</includeModule>
                            <includeModule>sdk-core</includeModule>
                            <includeModule>http-client-spi</includeModule>
                            <includeModule>apache-client</includeModule>
                            <includeModule>netty-nio-client</includeModule>
                            <includeModule>url-connection-client</includeModule>
                            <includeModule>cloudwatch-metric-publisher</includeModule>
                            <includeModule>emf-metric-logging-publisher</includeModule>
                            <includeModule>utils</includeModule>
                            <includeModule>utils-lite</includeModule>
                            <includeModule>imds</includeModule>
                            <includeModule>retries</includeModule>
                            <includeModule>retries-spi</includeModule>

                            <!-- High level libraries -->
                            <includeModule>dynamodb-enhanced</includeModule>
                            <includeModule>s3-transfer-manager</includeModule>
                            <includeModule>iam-policy-builder</includeModule>
                            <includeModule>s3-event-notifications</includeModule>

                            <!-- Service modules that are heavily customized should be included -->
                             <includeModule>s3</includeModule>
                            <includeModule>s3-control</includeModule>
                            <includeModule>sqs</includeModule>
                            <includeModule>rds</includeModule>
                            <includeModule>apigateway</includeModule>
                            <includeModule>polly</includeModule>
                        </includeModules>
                        <excludes>
                            <exclude>*.internal.*</exclude>
                            <!-- TODO remove after release -->
                            <exclude>software.amazon.awssdk.annotations.ReviewBeforeRelease</exclude>
                            <exclude>software.amazon.awssdk.thirdparty.*</exclude>
                            <exclude>software.amazon.awssdk.regions.*</exclude>
                        </excludes>

                        <ignoreMissingOldVersion>true</ignoreMissingOldVersion>
                        <breakBuildOnBinaryIncompatibleModifications>true</breakBuildOnBinaryIncompatibleModifications>
                        <breakBuildOnSourceIncompatibleModifications>true</breakBuildOnSourceIncompatibleModifications>
                        <overrideCompatibilityChangeParameters>
                            <overrideCompatibilityChangeParameter>
                                <compatibilityChange>METHOD_ABSTRACT_ADDED_IN_IMPLEMENTED_INTERFACE</compatibilityChange>
                                <binaryCompatible>true</binaryCompatible>
                                <sourceCompatible>true</sourceCompatible>
                            </overrideCompatibilityChangeParameter>
                            <overrideCompatibilityChangeParameter>
                                <compatibilityChange>METHOD_NEW_DEFAULT</compatibilityChange>
                                <binaryCompatible>true</binaryCompatible>
                                <sourceCompatible>true</sourceCompatible>
                            </overrideCompatibilityChangeParameter>
                            <overrideCompatibilityChangeParameter>
                                <compatibilityChange>METHOD_ADDED_TO_INTERFACE</compatibilityChange>
                                <binaryCompatible>true</binaryCompatible>
                                <sourceCompatible>true</sourceCompatible>
                            </overrideCompatibilityChangeParameter>
                            <overrideCompatibilityChangeParameter>
                                <compatibilityChange>METHOD_ABSTRACT_NOW_DEFAULT</compatibilityChange>
                                <binaryCompatible>true</binaryCompatible>
                                <sourceCompatible>true</sourceCompatible>
                            </overrideCompatibilityChangeParameter>
                        </overrideCompatibilityChangeParameters>
                    </parameter>
                </configuration>
                <executions>
                    <execution>
                        <phase>verify</phase>
                        <goals>
                            <goal>cmp</goal>
                        </goals>
                    </execution>
                </executions>
            </plugin>
            <plugin>
                <groupId>org.apache.maven.plugins</groupId>
                <artifactId>maven-wrapper-plugin</artifactId>
                <version>${maven-wrapper-plugin.version}</version>
            </plugin>
        </plugins>
    </build>

    <profiles>
        <profile>
            <id>sonar-generate</id>
            <properties>
                <checkstyle.skip>true</checkstyle.skip>
                <spotbugs.skip>true</spotbugs.skip>
                <mdep.analyze.skip>true</mdep.analyze.skip>
                <japicmp.skip>true</japicmp.skip>
                <javadoc.skip>true</javadoc.skip>
            </properties>
        </profile>
        <profile>
            <!-- This is the new maven publishing profile. It's similar to the "publishing" profile except
            for the fact that it uses the maven central publishing plugin instead of the nexus publishing plugin.
            Once OSSRH is disabled we can rename this "publishing", and remove the existing publishing profile -->
            <id>central-portal-publishing</id>
            <build>
                <plugins>
                    <plugin>
                        <groupId>org.apache.maven.plugins</groupId>
                        <artifactId>maven-gpg-plugin</artifactId>
                        <version>${maven-gpg-plugin.version}</version>
                        <executions>
                            <execution>
                                <id>sign-artifacts</id>
                                <phase>verify</phase>
                                <goals>
                                    <goal>sign</goal>
                                </goals>
                            </execution>
                        </executions>
                        <configuration>
                            <gpgArguments>
                                <arg>--batch</arg>
                                <arg>--pinentry-mode</arg>
                                <arg>loopback</arg>
                            </gpgArguments>
                        </configuration>
                    </plugin>
                    <plugin>
                        <groupId>org.sonatype.central</groupId>
                        <artifactId>central-publishing-maven-plugin</artifactId>
                        <version>${central-publishing-maven-plugin.version}</version>
                        <extensions>true</extensions>
                        <configuration>
                            <publishingServerId>central</publishingServerId>
                        </configuration>
                    </plugin>
                </plugins>
            </build>
        </profile>
        <profile>
            <id>publishing</id>
            <build>
                <plugins>
                    <plugin>
                        <groupId>org.apache.maven.plugins</groupId>
                        <artifactId>maven-gpg-plugin</artifactId>
                        <version>${maven-gpg-plugin.version}</version>
                        <executions>
                            <execution>
                                <id>sign-artifacts</id>
                                <phase>verify</phase>
                                <goals>
                                    <goal>sign</goal>
                                </goals>
                            </execution>
                        </executions>
                        <configuration>
                            <gpgArguments>
                                <arg>--batch</arg>
                                <arg>--pinentry-mode</arg>
                                <arg>loopback</arg>
                            </gpgArguments>
                        </configuration>
                    </plugin>
                    <plugin>
                        <groupId>org.sonatype.plugins</groupId>
                        <artifactId>nexus-staging-maven-plugin</artifactId>
                        <version>${nexus-staging-maven-plugin.version}</version>
                        <extensions>true</extensions>
                        <configuration>
                            <serverId>sonatype-nexus-staging</serverId>
                            <nexusUrl>https://aws.oss.sonatype.org</nexusUrl>
                        </configuration>
                    </plugin>
                </plugins>
            </build>
        </profile>

        <profile>
            <id>disable-java8-doclint</id>
            <activation>
                <jdk>[1.8,)</jdk>
            </activation>
            <properties>
                <additionalparam>-Xdoclint:none</additionalparam>
            </properties>
        </profile>

        <profile>
            <id>jdk-11-plus</id>
            <activation>
                <jdk>[11,)</jdk>
            </activation>
            <properties>
                <maven.compiler.release>8</maven.compiler.release>
            </properties>
        </profile>

        <profile>
            <id>jdk-13-plus</id>
            <activation>
                <jdk>[13,)</jdk>
            </activation>
            <properties>
                <!-- Blockhound doesn't support Java 13+ without flags: https://github.com/reactor/BlockHound/issues/33 -->
                <argLine>-XX:+AllowRedefinitionToAddDeleteMethods</argLine>
            </properties>
        </profile>

        <profile>
            <id>quick</id>
            <properties>
                <checkstyle.skip>true</checkstyle.skip>
                <spotbugs.skip>true</spotbugs.skip>
                <skip.unit.tests>true</skip.unit.tests>
                <mdep.analyze.skip>true</mdep.analyze.skip>
                <japicmp.skip>true</japicmp.skip>
                <maven.javadoc.skip>true</maven.javadoc.skip>
            </properties>
        </profile>

        <profile>
            <id>migration-tests</id>
            <activation>
                <activeByDefault>false</activeByDefault>
            </activation>
            <properties>
                <v2.migration.tests.skip>false</v2.migration.tests.skip>
                <checkstyle.skip>true</checkstyle.skip>
                <spotbugs.skip>true</spotbugs.skip>
                <mdep.analyze.skip>true</mdep.analyze.skip>
                <japicmp.skip>true</japicmp.skip>
                <javadoc.skip>true</javadoc.skip>
            </properties>
        </profile>

        <profile>
            <id>integration-tests</id>
            <activation>
                <property>
                    <name>doRelease</name>
                </property>
            </activation>
            <properties>
                <checkstyle.skip>true</checkstyle.skip>
                <spotbugs.skip>true</spotbugs.skip>
                <skip.unit.tests>true</skip.unit.tests>
                <mdep.analyze.skip>true</mdep.analyze.skip>
                <japicmp.skip>true</japicmp.skip>
                <maven.javadoc.skip>true</maven.javadoc.skip>
            </properties>
            <build>
                <plugins>
                    <plugin>
                        <groupId>org.apache.maven.plugins</groupId>
                        <artifactId>maven-failsafe-plugin</artifactId>
                        <version>${maven-failsafe-plugin.version}</version>
                        <executions>
                            <execution>
                                <phase>integration-test</phase>
                                <goals>
                                    <goal>integration-test</goal>
                                    <goal>verify</goal>
                                </goals>
                                <configuration>
                                    <!-- Sets the VM argument line used when integration tests are run. -->
                                    <argLine>${argLine}</argLine>
                                    <includes>
                                        <include>**/*IntegrationTest.java</include>
                                        <include>**/*IntegrationTests.java</include>
                                        <include>**/*IntegTest.java</include>
                                        <include>**/RunCucumberTest.java</include>
                                    </includes>
                                    <excludes>
                                        <exclude>**/SimpleMethodsIntegrationTest.java</exclude>
                                    </excludes>
                                    <trimStackTrace>false</trimStackTrace>
                                    <rerunFailingTestsCount>2</rerunFailingTestsCount>
                                </configuration>
                            </execution>
                        </executions>
                    </plugin>
                </plugins>
            </build>
        </profile>

        <profile>
            <id>s3-regression-tests</id>
            <activation>
                <property>
                    <name>doRelease</name>
                </property>
            </activation>

            <properties>
                <checkstyle.skip>true</checkstyle.skip>
                <spotbugs.skip>true</spotbugs.skip>
                <skip.unit.tests>true</skip.unit.tests>
                <mdep.analyze.skip>true</mdep.analyze.skip>
                <japicmp.skip>true</japicmp.skip>
                <maven.javadoc.skip>true</maven.javadoc.skip>
            </properties>
            <build>
                <plugins>
                    <plugin>
                        <groupId>org.apache.maven.plugins</groupId>
                        <artifactId>maven-failsafe-plugin</artifactId>
                        <version>${maven-failsafe-plugin.version}</version>
                        <executions>
                            <execution>
                                <phase>integration-test</phase>
                                <goals>
                                    <goal>integration-test</goal>
                                    <goal>verify</goal>
                                </goals>
                                <configuration>
                                    <!-- this test needs a lot of memory, we need to increase java heap size or we get OOM in codebuild -->
                                    <argLine>-Xmx12g -Xms4g</argLine>
                                    <includes>
                                        <include>**/*${regression.test}.java</include>
                                    </includes>
                                    <trimStackTrace>false</trimStackTrace>
                                    <classesDirectory>${project.build.outputDirectory}</classesDirectory>
                                    <testClassesDirectory>${project.build.testOutputDirectory}</testClassesDirectory>
                                    <parallel>methods</parallel>
                                    <threadCount>8</threadCount>
                                    <perCoreThreadCount>false</perCoreThreadCount>
                                </configuration>
                            </execution>
                        </executions>
                    </plugin>
                </plugins>
            </build>
        </profile>

        <profile>
            <id>endpoint-tests</id>
            <activation>
                <property>
                    <name>doRelease</name>
                </property>
            </activation>
            <properties>
                <checkstyle.skip>true</checkstyle.skip>
                <spotbugs.skip>true</spotbugs.skip>
                <skip.unit.tests>true</skip.unit.tests>
                <mdep.analyze.skip>true</mdep.analyze.skip>
                <japicmp.skip>true</japicmp.skip>
                <maven.javadoc.skip>true</maven.javadoc.skip>
            </properties>
            <build>
                <plugins>
                    <plugin>
                        <groupId>org.apache.maven.plugins</groupId>
                        <artifactId>maven-failsafe-plugin</artifactId>
                        <version>${maven-failsafe-plugin.version}</version>
                        <executions>
                            <execution>
                                <phase>integration-test</phase>
                                <goals>
                                    <goal>integration-test</goal>
                                    <goal>verify</goal>
                                </goals>
                                <configuration>
                                    <!-- Sets the VM argument line used when endpoint tests are run. -->
                                    <argLine>${argLine}</argLine>
                                    <includes>
                                        <include>**/*ClientEndpointTests.java</include>
                                        <include>**/*EndpointProviderTests.java</include>
                                    </includes>
                                    <trimStackTrace>false</trimStackTrace>
                                    <rerunFailingTestsCount>2</rerunFailingTestsCount>
                                </configuration>
                            </execution>
                        </executions>
                    </plugin>
                </plugins>
            </build>
        </profile>

        <profile>
            <id>stability-tests</id>
            <activation>
                <property>
                    <name>doRelease</name>
                </property>
            </activation>
            <properties>
                <checkstyle.skip>true</checkstyle.skip>
                <spotbugs.skip>true</spotbugs.skip>
                <skip.unit.tests>true</skip.unit.tests>
                <mdep.analyze.skip>true</mdep.analyze.skip>
                <japicmp.skip>true</japicmp.skip>
                <maven.javadoc.skip>true</maven.javadoc.skip>
            </properties>
            <build>
                <plugins>
                    <plugin>
                        <groupId>org.apache.maven.plugins</groupId>
                        <artifactId>maven-failsafe-plugin</artifactId>
                        <version>${maven-failsafe-plugin.version}</version>
                        <executions>
                            <execution>
                                <phase>integration-test</phase>
                                <goals>
                                    <goal>integration-test</goal>
                                    <goal>verify</goal>
                                </goals>
                                <configuration>
                                    <argLine>-Dio.netty.leakDetection.level=advanced</argLine>
                                    <includes>
                                        <include>**/*StabilityTest.java</include>
                                        <include>**/*StabilityTests.java</include>
                                    </includes>
                                    <trimStackTrace>false</trimStackTrace>
                                    <rerunFailingTestsCount>2</rerunFailingTestsCount>
                                </configuration>
                            </execution>
                        </executions>
                    </plugin>
                </plugins>
            </build>
        </profile>

        <profile>
            <id>crt-tests</id>
            <properties>
                <checkstyle.skip>true</checkstyle.skip>
                <spotbugs.skip>true</spotbugs.skip>
                <skip.unit.tests>true</skip.unit.tests>
                <mdep.analyze.skip>true</mdep.analyze.skip>
                <japicmp.skip>true</japicmp.skip>
                <maven.javadoc.skip>true</maven.javadoc.skip>
            </properties>
            <build>
                <plugins>
                    <plugin>
                        <groupId>org.apache.maven.plugins</groupId>
                        <artifactId>maven-failsafe-plugin</artifactId>
                        <version>${maven-failsafe-plugin.version}</version>
                        <executions>
                            <execution>
                                <phase>integration-test</phase>
                                <goals>
                                    <goal>integration-test</goal>
                                    <goal>verify</goal>
                                </goals>
                                <configuration>
                                    <includes>
                                        <include>**/*TransferManager*IntegrationTest.java</include>
                                        <include>**/*Crt*StabilityTest.java</include>
                                        <include>**/*Crt*StabilityTests.java</include>
                                        <include>**/*Crt*IntegrationTest.java</include>
                                        <include>**/*Crt*IntegrationTests.java</include>
                                    </includes>
                                    <trimStackTrace>false</trimStackTrace>
                                    <rerunFailingTestsCount>2</rerunFailingTestsCount>
                                </configuration>
                            </execution>
                        </executions>
                    </plugin>
                </plugins>
            </build>
        </profile>

        <profile>
            <id>simple-method-integration-tests</id>
            <activation>
                <property>
                    <name>doRelease</name>
                </property>
            </activation>
            <properties>
                <checkstyle.skip>true</checkstyle.skip>
                <spotbugs.skip>true</spotbugs.skip>
                <skip.unit.tests>true</skip.unit.tests>
                <mdep.analyze.skip>true</mdep.analyze.skip>
                <japicmp.skip>true</japicmp.skip>
                <maven.javadoc.skip>true</maven.javadoc.skip>
            </properties>
            <build>
                <plugins>
                    <plugin>
                        <groupId>org.apache.maven.plugins</groupId>
                        <artifactId>maven-failsafe-plugin</artifactId>
                        <version>${maven-failsafe-plugin.version}</version>
                        <executions>
                            <execution>
                                <phase>integration-test</phase>
                                <goals>
                                    <goal>integration-test</goal>
                                    <goal>verify</goal>
                                </goals>
                                <configuration>
                                    <includes>
                                        <include>**/SimpleMethodsIntegrationTest.java</include>
                                    </includes>
                                    <trimStackTrace>false</trimStackTrace>
                                    <rerunFailingTestsCount>2</rerunFailingTestsCount>
                                </configuration>
                            </execution>
                        </executions>
                    </plugin>
                </plugins>
            </build>
        </profile>

        <profile>
            <id>public-javadoc</id>
            <build>
                <plugins>
                    <plugin>
                        <groupId>org.apache.maven.plugins</groupId>
                        <artifactId>maven-javadoc-plugin</artifactId>
                        <version>${maven-javadoc-plugin.version}</version>
                        <configuration>
                            <minmemory>128m</minmemory>
                            <maxmemory>24g</maxmemory>
                            <includeDependencySources>false</includeDependencySources>
                            <show>public</show>
                            <author>false</author>
                            <version>true</version>
                            <!-- Whether to enable search button -->
                            <noindex>false</noindex>
                            <use>false</use>
                            <source>8</source>
                            <notree>true</notree>
                            <nodeprecatedlist>true</nodeprecatedlist>
                            <additionalJOptions>
                                <additionalJOption>--allow-script-in-comments</additionalJOption>
                            </additionalJOptions>
                            <windowtitle>AWS SDK for Java - ${awsjavasdk.version}</windowtitle>
                            <encoding>UTF-8</encoding>
                            <docencoding>UTF-8</docencoding>
                            <doctitle>AWS SDK for Java API Reference - ${awsjavasdk.version}</doctitle>
                            <packagesheader>AWS SDK for Java</packagesheader>
                            <excludePackageNames>:*.codegen:software.amazon.awssdk.services.protocol*</excludePackageNames>
                            <docfilessubdirs>true</docfilessubdirs>
                            <javadocDirectory>${javadoc.resourcesDir}/javadoc-resources</javadocDirectory>
                            <addStylesheets>
                                <addStylesheet>aws-sdk-java-v2-javadoc.css</addStylesheet>
                            </addStylesheets>
                            <groups>
                                <group>
                                    <title>Greengrass</title>
                                    <packages>software.amazon.awssdk.services.greengrass*</packages>
                                </group>
                                <group>
                                    <title>Athena</title>
                                    <packages>software.amazon.awssdk.services.athena*</packages>
                                </group>
                                <group>
                                    <title>Marketplace Entitlement</title>
                                    <packages>software.amazon.awssdk.services.marketplaceentitlement*</packages>
                                </group>
                                <group>
                                    <title>Lex Model Building</title>
                                    <packages>software.amazon.awssdk.services.lexmodelbuilding*</packages>
                                </group>
                                <group>
                                    <title>Resource Groups Tagging API</title>
                                    <packages>software.amazon.awssdk.services.resourcegroupstaggingapi*</packages>
                                </group>
                                <group>
                                    <title>S3 Control</title>
                                    <packages>software.amazon.awssdk.services.s3control*</packages>
                                </group>
                                <group>
                                    <title>S3</title>
                                    <packages>software.amazon.awssdk.services.s3*</packages>
                                </group>
                                <group>
                                    <title>Glacier</title>
                                    <packages>software.amazon.awssdk.services.glacier*</packages>
                                </group>
                                <group>
                                    <title>DynamoDB</title>
                                    <packages>software.amazon.awssdk.services.dynamo*</packages>
                                </group>
                                <group>
                                    <title>EC2</title>
                                    <packages>software.amazon.awssdk.services.ec2*</packages>
                                </group>
                                <group>
                                    <title>SQS</title>
                                    <packages>software.amazon.awssdk.services.sqs*</packages>
                                </group>
                                <group>
                                    <title>SNS</title>
                                    <packages>software.amazon.awssdk.services.sns*</packages>
                                </group>
                                <group>
                                    <title>Relational Database Service</title>
                                    <packages>software.amazon.awssdk.services.rds*</packages>
                                </group>
                                <group>
                                    <title>Route 53</title>
                                    <packages>software.amazon.awssdk.services.route53*</packages>
                                </group>
                                <group>
                                    <title>Simple Workflow Service</title>
                                    <!-- TODO: Unify Packages -->
                                    <packages>software.amazon.awssdk.services.swf*:software.amazon.awssdk.services.simpleworkflow*</packages>
                                </group>
                                <group>
                                    <title>Elastic MapReduce</title>
                                    <packages>software.amazon.awssdk.services.emr*</packages>
                                </group>
                                <group>
                                    <title>Simple Email Service</title>
                                    <!-- TODO: Unify Packages -->
                                    <packages>software.amazon.awssdk.services.ses*:software.amazon.awssdk.services.simpleemail*</packages>
                                </group>
                                <group>
                                    <title>Elastic Load Balancing</title>
                                    <packages>software.amazon.awssdk.services.elasticloadbalancing*</packages>
                                </group>
                                <group>
                                    <title>CloudSearch</title>
                                    <packages>software.amazon.awssdk.services.cloudsearch*</packages>
                                </group>
                                <group>
                                    <title>CloudWatch</title>
                                    <packages>software.amazon.awssdk.services.cloudwatch*</packages>
                                </group>
                                <group>
                                    <title>CloudWatch Logs</title>
                                    <packages>software.amazon.awssdk.services.logs*</packages>
                                </group>
                                <group>
                                    <title>CloudWatch Events</title>
                                    <packages>software.amazon.awssdk.services.cloudwatchevents*</packages>
                                </group>
                                <group>
                                    <title>CloudFront</title>
                                    <packages>software.amazon.awssdk.services.cloudfront*</packages>
                                </group>
                                <group>
                                    <title>CloudDirectory</title>
                                    <packages>software.amazon.awssdk.services.clouddirectory*</packages>
                                </group>
                                <group>
                                    <title>Cognito</title>
                                    <packages>software.amazon.awssdk.services.cognito*</packages>
                                </group>
                                <group>
                                    <title>AutoScaling</title>
                                    <packages>software.amazon.awssdk.services.autoscaling*</packages>
                                </group>
                                <group>
                                    <title>Kinesis</title>
                                    <packages>software.amazon.awssdk.services.kinesis*:software.amazon.awssdk.services.firehose*</packages>
                                </group>
                                <group>
                                    <title>Redshift</title>
                                    <packages>software.amazon.awssdk.services.redshift*</packages>
                                </group>
                                <group>
                                    <title>ElastiCache</title>
                                    <packages>software.amazon.awssdk.services.elasticache*</packages>
                                </group>
                                <group>
                                    <title>Elastic Transcoder</title>
                                    <packages>software.amazon.awssdk.services.elastictranscoder*</packages>
                                </group>
                                <group>
                                    <title>CloudFormation</title>
                                    <packages>software.amazon.awssdk.services.cloudformation*</packages>
                                </group>
                                <group>
                                    <title>Data Pipeline</title>
                                    <packages>software.amazon.awssdk.services.datapipeline*</packages>
                                </group>
                                <group>
                                    <title>Direct Connect</title>
                                    <packages>software.amazon.awssdk.services.directconnect*</packages>
                                </group>
                                <group>
                                    <title>Elastic Beanstalk</title>
                                    <packages>software.amazon.awssdk.services.elasticbeanstalk*</packages>
                                </group>
                                <group>
                                    <title>Identity and Access Management</title>
                                    <packages>software.amazon.awssdk.services.iam*</packages>
                                </group>
                                <group>
                                    <title>Security Token Service</title>
                                    <packages>software.amazon.awssdk.services.sts*</packages>
                                </group>
                                <group>
                                    <title>Storage Gateway Service</title>
                                    <packages>software.amazon.awssdk.services.storagegateway*</packages>
                                </group>
                                <group>
                                    <title>Support</title>
                                    <packages>software.amazon.awssdk.services.support*</packages>
                                </group>
                                <group>
                                    <title>Transcribe Streaming</title>
                                    <packages>software.amazon.awssdk.services.transcribestreaming*</packages>
                                </group>
                                <group>
                                    <title>CloudTrail</title>
                                    <packages>software.amazon.awssdk.services.cloudtrail*</packages>
                                </group>
                                <group>
                                    <title>Config</title>
                                    <packages>software.amazon.awssdk.services.config*</packages>
                                </group>
                                <group>
                                    <title>Certificate Manager</title>
                                    <packages>software.amazon.awssdk.services.acm*</packages>
                                </group>
                                <group>
                                    <title>Key Management</title>
                                    <packages>software.amazon.awssdk.services.kms*</packages>
                                </group>
                                <group>
                                    <title>Lambda</title>
                                    <packages>software.amazon.awssdk.services.lambda*</packages>
                                </group>
                                <group>
                                    <title>EC2 Container Service</title>
                                    <packages>software.amazon.awssdk.services.ecs*</packages>
                                </group>
                                <group>
                                    <title>CloudHSM</title>
                                    <packages>software.amazon.awssdk.services.cloudhsm*</packages>
                                </group>
                                <group>
                                    <title>Simple Systems Management Service</title>
                                    <packages>software.amazon.awssdk.services.ssm*</packages>
                                </group>
                                <group>
                                    <title>WorkSpaces</title>
                                    <packages>software.amazon.awssdk.services.workspaces*</packages>
                                </group>
                                <group>
                                    <title>Machine Learning</title>
                                    <packages>software.amazon.awssdk.services.machinelearning*</packages>
                                </group>
                                <group>
                                    <title>Directory Service</title>
                                    <packages>software.amazon.awssdk.services.directory*</packages>
                                </group>
                                <group>
                                    <title>Elastic File System</title>
                                    <packages>software.amazon.awssdk.services.efs*</packages>
                                </group>
                                <group>
                                    <title>CodePipeline</title>
                                    <packages>software.amazon.awssdk.services.codepipeline*</packages>
                                </group>
                                <group>
                                    <title>CodeCommit</title>
                                    <packages>software.amazon.awssdk.services.codecommit*</packages>
                                </group>
                                <group>
                                    <title>Device Farm</title>
                                    <packages>software.amazon.awssdk.services.devicefarm*</packages>
                                </group>
                                <group>
                                    <title>Elasticsearch Service</title>
                                    <packages>software.amazon.awssdk.services.elasticsearch*</packages>
                                </group>
                                <group>
                                    <title>Marketplace Commerce Analytics</title>
                                    <packages>software.amazon.awssdk.services.marketplacecommerceanalytics*</packages>
                                </group>
                                <group>
                                    <title>WAF</title>
                                    <packages>software.amazon.awssdk.services.waf*</packages>
                                </group>
                                <group>
                                    <title>Inspector Service</title>
                                    <packages>software.amazon.awssdk.services.inspector*</packages>
                                </group>
                                <group>
                                    <title>IoT</title>
                                    <packages>software.amazon.awssdk.services.iot*</packages>
                                </group>
                                <group>
                                    <title>API Gateway</title>
                                    <packages>software.amazon.awssdk.services.apigateway*</packages>
                                </group>
                                <group>
                                    <title>EC2 Container Registry</title>
                                    <packages>software.amazon.awssdk.services.ecr*</packages>
                                </group>
                                <group>
                                    <title>GameLift</title>
                                    <packages>software.amazon.awssdk.services.gamelift*</packages>
                                </group>
                                <group>
                                    <title>Database Migration Service</title>
                                    <packages>software.amazon.awssdk.services.databasemigration*</packages>
                                </group>
                                <group>
                                    <title>Marketplace Metering Service</title>
                                    <packages>software.amazon.awssdk.services.marketplacemetering*</packages>
                                </group>
                                <group>
                                    <title>Cognito Identity Provider</title>
                                    <packages>software.amazon.awssdk.services.cognitoidp*</packages>
                                </group>
                                <group>
                                    <title>Application Discovery Service</title>
                                    <packages>software.amazon.awssdk.services.applicationdiscovery*</packages>
                                </group>
                                <group>
                                    <title>Application Auto Scaling</title>
                                    <packages>software.amazon.awssdk.services.applicationautoscaling*</packages>
                                </group>
                                <group>
                                    <title>Snowball</title>
                                    <packages>software.amazon.awssdk.services.snowball*</packages>
                                </group>
                                <group>
                                    <title>Service Catalog</title>
                                    <packages>software.amazon.awssdk.services.servicecatalog*</packages>
                                </group>
                                <group>
                                    <title>Budgets</title>
                                    <packages>software.amazon.awssdk.services.budgets*</packages>
                                </group>
                                <group>
                                    <title>Rekognition</title>
                                    <packages>software.amazon.awssdk.services.rekognition*</packages>
                                </group>
                                <group>
                                    <title>Polly</title>
                                    <packages>software.amazon.awssdk.services.polly*</packages>
                                </group>
                                <group>
                                    <title>Lightsail</title>
                                    <packages>software.amazon.awssdk.services.lightsail*</packages>
                                </group>
                                <group>
                                    <title>AppStream</title>
                                    <packages>software.amazon.awssdk.services.appstream*</packages>
                                </group>
                                <group>
                                    <title>X-Ray</title>
                                    <packages>software.amazon.awssdk.services.xray*</packages>
                                </group>
                                <group>
                                    <title>Pinpoint</title>
                                    <packages>software.amazon.awssdk.services.pinpoint*</packages>
                                </group>
                                <group>
                                    <title>Step Functions</title>
                                    <!-- TODO: Unify Packages -->
                                    <packages>software.amazon.awssdk.services.sfn*:software.amazon.awssdk.services.stepfunctions*</packages>
                                </group>
                                <group>
                                    <title>Shield</title>
                                    <packages>software.amazon.awssdk.services.shield*</packages>
                                </group>
                                <group>
                                    <title>Health APIs and Notifications</title>
                                    <packages>software.amazon.awssdk.services.health*</packages>
                                </group>
                                <group>
                                    <title>Cost and Usage Report</title>
                                    <packages>software.amazon.awssdk.services.costandusagereport*</packages>
                                </group>
                                <group>
                                    <title>Code Build</title>
                                    <packages>software.amazon.awssdk.services.codebuild*</packages>
                                </group>
                                <group>
                                    <title>Batch</title>
                                    <packages>software.amazon.awssdk.services.batch*</packages>
                                </group>
                                <group>
                                    <title>Lex Runtime</title>
                                    <packages>software.amazon.awssdk.services.lexruntime*</packages>
                                </group>
                                <group>
                                    <title>Lex Model Building</title>
                                    <packages>software.amazon.awssdk.services.lexmodelbuilding*</packages>
                                </group>
                                <group>
                                    <title>Mechanical Turk Requester</title>
                                    <packages>software.amazon.awssdk.services.mechanicalturkrequester*</packages>
                                </group>
                                <group>
                                    <title>Organizations</title>
                                    <packages>software.amazon.awssdk.services.organizations*</packages>
                                </group>
                                <group>
                                    <title>WorkDocs</title>
                                    <packages>software.amazon.awssdk.services.workdocs*</packages>
                                </group>
                                <group>
                                    <title>CodeDeploy</title>
                                    <packages>software.amazon.awssdk.services.codedeploy*</packages>
                                </group>
                                <group>
                                    <title>Common</title>
                                    <packages>software.amazon.awssdk*</packages>
                                </group>
                            </groups>
                            <header><![CDATA[
                                <h2>AWS SDK for Java API Reference - ${project.version}</h2>
                                ]]>
                            </header>
                            <bottom><![CDATA[
                              <div style="margin:1.2em;"><h3><a id="fdbk" target="_blank">Provide feedback</a><h3></div>
                              <span id="awsdocs-legal-zone-copyright"></span>
                              <script type="text/javascript">document.addEventListener("DOMContentLoaded",()=>{
                                var a=document.createElement("meta"),b=document.createElement("meta"),c=document.createElement("script"),
                                h=document.getElementsByTagName("head")[0],l=location.href,f=document.getElementById("fdbk");
                                a.name="guide-name",a.content="API Reference";b.name="service-name",b.content="AWS SDK for Java";
                                c.setAttribute("type","text/javascript"),c.setAttribute("src",
                                "https://docs.aws.amazon.com/assets/js/awsdocs-boot.js");h.appendChild(a);h.appendChild(b);
                                h.appendChild(c);f.setAttribute("href",
                                "https://docs-feedback.aws.amazon.com/feedback.jsp?hidden_service_name="+
                                encodeURI("AWS SDK for Java")+"&topic_url="+encodeURI(l))});
                              </script>
                              ]]>
                            </bottom>
                        </configuration>
                    </plugin>
                </plugins>
            </build>
        </profile>
    </profiles>
</project><|MERGE_RESOLUTION|>--- conflicted
+++ resolved
@@ -103,13 +103,8 @@
     </scm>
     <properties>
         <awsjavasdk.version>${project.version}</awsjavasdk.version>
-<<<<<<< HEAD
-        <awsjavasdk.previous.version>2.36.2</awsjavasdk.previous.version>
-        <awsjavasdk.previous-previous.version>2.36.1</awsjavasdk.previous-previous.version>
-=======
         <awsjavasdk.previous.version>2.37.4</awsjavasdk.previous.version>
         <awsjavasdk.previous-previous.version>2.37.3</awsjavasdk.previous-previous.version>
->>>>>>> 25446c76
         <jackson.version>2.19.4</jackson.version>
         <jackson.databind.version>2.19.4</jackson.databind.version>
         <jacksonjr.version>2.19.4</jacksonjr.version>
