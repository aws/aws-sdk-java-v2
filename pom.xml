--- conflicted
+++ resolved
@@ -114,11 +114,7 @@
         <rxjava.version>2.2.21</rxjava.version>
         <commons-codec.verion>1.10</commons-codec.verion>
         <jmh.version>1.29</jmh.version>
-<<<<<<< HEAD
         <awscrt.version>0.19.10</awscrt.version>
-=======
-        <awscrt.version>0.19.9</awscrt.version>
->>>>>>> 5af85b10
 
         <!--Test dependencies -->
         <junit5.version>5.8.1</junit5.version>
