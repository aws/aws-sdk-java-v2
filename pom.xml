<?xml version="1.0"?>
<!--
  ~ Copyright Amazon.com, Inc. or its affiliates. All Rights Reserved.
  ~
  ~ Licensed under the Apache License, Version 2.0 (the "License").
  ~ You may not use this file except in compliance with the License.
  ~ A copy of the License is located at
  ~
  ~  http://aws.amazon.com/apache2.0
  ~
  ~ or in the "license" file accompanying this file. This file is distributed
  ~ on an "AS IS" BASIS, WITHOUT WARRANTIES OR CONDITIONS OF ANY KIND, either
  ~ express or implied. See the License for the specific language governing
  ~ permissions and limitations under the License.
  -->

<project xsi:schemaLocation="http://maven.apache.org/POM/4.0.0 http://maven.apache.org/xsd/maven-4.0.0.xsd"
         xmlns="http://maven.apache.org/POM/4.0.0"
         xmlns:xsi="http://www.w3.org/2001/XMLSchema-instance">
    <modelVersion>4.0.0</modelVersion>
    <groupId>software.amazon.awssdk</groupId>
    <artifactId>aws-sdk-java-pom</artifactId>
    <version>2.21.3-SNAPSHOT</version>
    <packaging>pom</packaging>
    <name>AWS Java SDK :: Parent</name>
    <description>The Amazon Web Services SDK for Java provides Java APIs
        for building software on AWS' cost-effective, scalable, and reliable
        infrastructure products. The AWS Java SDK allows developers to code
        against APIs for all of Amazon's infrastructure web services (Amazon
        S3, Amazon EC2, Amazon SQS, Amazon Relational Database Service, Amazon
        AutoScaling, etc).
    </description>
    <url>https://aws.amazon.com/sdkforjava</url>
    <licenses>
        <license>
            <name>Apache License, Version 2.0</name>
            <url>https://aws.amazon.com/apache2.0</url>
            <distribution>repo</distribution>
        </license>
    </licenses>
    <developers>
        <developer>
            <id>amazonwebservices</id>
            <organization>Amazon Web Services</organization>
            <organizationUrl>https://aws.amazon.com</organizationUrl>
            <roles>
                <role>developer</role>
            </roles>
        </developer>
    </developers>

    <modules>
        <module>aws-sdk-java</module>
        <module>core</module>
        <module>services</module>
        <module>services-custom</module>
        <module>bom</module>
        <module>bom-internal</module>
        <module>codegen</module>
        <module>http-client-spi</module>
        <module>http-clients</module>
        <module>codegen-maven-plugin</module>
        <module>bundle</module>
        <module>build-tools</module>
        <module>metric-publishers</module>
        <module>release-scripts</module>
        <module>utils</module>
        <module>codegen-lite</module>
        <module>codegen-lite-maven-plugin</module>
        <module>archetypes</module>
        <module>third-party</module>
        <module>test/http-client-tests</module>
        <module>test/protocol-tests</module>
        <module>test/protocol-tests-core</module>
        <module>test/service-test-utils</module>
        <module>test/test-utils</module>
        <module>test/codegen-generated-classes-test</module>
        <module>test/sdk-benchmarks</module>
        <module>test/module-path-tests</module>
        <module>test/tests-coverage-reporting</module>
        <module>test/stability-tests</module>
        <module>test/sdk-native-image-test</module>
        <module>test/s3-benchmarks</module>
        <module>test/auth-tests</module>
        <module>test/region-testing</module>
        <module>test/ruleset-testing-core</module>
        <module>test/old-client-version-compatibility-test</module>
    </modules>
    <scm>
        <url>${scm.github.url}</url>
        <connection>${scm.github.connection}</connection>
    </scm>
    <properties>
        <awsjavasdk.version>${project.version}</awsjavasdk.version>
        <awsjavasdk.previous.version>2.21.2</awsjavasdk.previous.version>
        <jackson.version>2.15.2</jackson.version>
        <jackson.databind.version>2.15.2</jackson.databind.version>
        <jacksonjr.version>2.13.2</jacksonjr.version>
        <eventstream.version>1.0.1</eventstream.version>
        <commons.lang.version>3.12.0</commons.lang.version>
        <wiremock.version>2.32.0</wiremock.version>
        <slf4j.version>1.7.30</slf4j.version>
        <log4j.version>2.17.1</log4j.version>
        <commons.io.version>2.11.0</commons.io.version>
        <equalsverifier.version>3.15.1</equalsverifier.version>
        <!-- Update netty-open-ssl-version accordingly whenever we update netty version-->
        <!-- https://github.com/netty/netty/blob/4.1/pom.xml search "tcnative.version" -->
        <netty.version>4.1.94.Final</netty.version>
        <unitils.version>3.4.6</unitils.version>
        <xmlunit.version>1.3</xmlunit.version>
        <project.build.sourceEncoding>UTF-8</project.build.sourceEncoding>
        <spotbugs.version>4.7.3.5</spotbugs.version>
        <javapoet.verion>1.13.0</javapoet.verion>
        <org.eclipse.jdt.version>3.10.0</org.eclipse.jdt.version>
        <org.eclipse.text.version>3.5.101</org.eclipse.text.version>
        <rxjava.version>2.2.21</rxjava.version>
        <commons-codec.verion>1.15</commons-codec.verion>
        <jmh.version>1.29</jmh.version>
        <awscrt.version>0.26.0</awscrt.version>

        <!--Test dependencies -->
        <junit5.version>5.10.0</junit5.version>
        <mockito.junit5.version>4.6.0</mockito.junit5.version>
        <junit4.version>4.13.2</junit4.version> <!-- Used to resolve conflicts in transitive dependencies -->
        <hamcrest.version>1.3</hamcrest.version>
        <mockito.version>4.3.1</mockito.version>
        <assertj.version>3.20.2</assertj.version>
        <guava.version>29.0-jre</guava.version>
        <jimfs.version>1.1</jimfs.version>
        <testng.version>7.1.0</testng.version> <!-- TCK Tests -->
        <commons-lang.verson>2.6</commons-lang.verson>
        <netty-open-ssl-version>2.0.61.Final</netty-open-ssl-version>
        <dynamodb-local.version>1.16.0</dynamodb-local.version>
        <sqllite.version>1.0.392</sqllite.version>
        <blockhound.version>1.0.8.RELEASE</blockhound.version>
        <jetty.version>9.4.45.v20220203</jetty.version>
        <bytebuddy.version>1.14.8</bytebuddy.version>

        <!-- build plugin dependencies-->
        <maven.surefire.version>3.1.2</maven.surefire.version>
        <maven-compiler-plugin.version>3.8.1</maven-compiler-plugin.version>
        <maven-checkstyle-plugin.version>3.1.2</maven-checkstyle-plugin.version>
        <maven-failsafe-plugin.version>3.0.0-M5</maven-failsafe-plugin.version>
        <maven-jar-plugin.version>3.3.0</maven-jar-plugin.version>
        <maven-javadoc-plugin.version>3.4.1</maven-javadoc-plugin.version>
        <maven.build.timestamp.format>yyyy</maven.build.timestamp.format>
        <maven-dependency-plugin.version>3.1.1</maven-dependency-plugin.version>
        <maven-gpg-plugin.version>1.6</maven-gpg-plugin.version>
        <checkstyle.version>8.42</checkstyle.version>
        <jacoco-maven-plugin.version>0.8.10</jacoco-maven-plugin.version>
        <nexus-staging-maven-plugin.version>1.6.8</nexus-staging-maven-plugin.version>
        <exec-maven-plugin.version>1.6.0</exec-maven-plugin.version>
        <maven-deploy-plugin.version>2.8.2</maven-deploy-plugin.version>
        <build-helper-maven-plugin.version>3.3.0</build-helper-maven-plugin.version>
        <japicmp-maven-plugin.version>0.15.6</japicmp-maven-plugin.version>
        <versions-maven-plugin.version>2.13.0</versions-maven-plugin.version>
        <maven-archetype-plugin.version>3.2.1</maven-archetype-plugin.version>
        <!-- Whenever we update maven-wrapper-plugin version, we need to run mvn wrapper:wrapper to update the Maven Wrapper files(mvnw, .maven and mvnw.cmd) -->
        <maven-wrapper-plugin.version>3.1.0</maven-wrapper-plugin.version>
        <ant.version>1.10.14</ant.version>

        <!-- These properties are used by Step functions for its dependencies -->
        <json-path.version>2.4.0</json-path.version>

        <!-- These properties are used by SWF for its dependencies -->
        <spring.version>3.0.7.RELEASE</spring.version>
        <freemarker.version>2.3.9</freemarker.version>
        <aspectj.version>1.8.2</aspectj.version>

        <jre.version>1.8</jre.version>
        <httpcomponents.httpclient.version>4.5.13</httpcomponents.httpclient.version>
        <httpcomponents.httpcore.version>4.4.13</httpcomponents.httpcore.version>

        <!-- Reactive Streams version -->
        <reactive-streams.version>1.0.4</reactive-streams.version>

        <skip.unit.tests>${skipTests}</skip.unit.tests>
        <integTestSourceDirectory>${project.basedir}/src/it/java</integTestSourceDirectory>
        <javadoc.resourcesDir>${session.executionRootDirectory}</javadoc.resourcesDir>
        <scm.github.url>https://github.com/aws/aws-sdk-java-v2</scm.github.url>
        <scm.github.connection>scm:git:git://github.com/aws/aws-sdk-java-v2.git</scm.github.connection>
    </properties>

    <dependencyManagement>
        <!-- Internal dependencies are managed in the bom-internal module. -->
    </dependencyManagement>

    <dependencies>
        <!-- Internal dependencies are managed in the bom-internal module. -->
    </dependencies>

    <build>
        <finalName>aws-sdk-java-${project.artifactId}-${awsjavasdk.version}</finalName>
        <resources>
            <resource>
                <directory>src/main/resources</directory>
                <excludes>
                    <exclude>codegen-resources/**</exclude>
                </excludes>
                <filtering>false</filtering>
            </resource>
        </resources>
        <pluginManagement>
            <plugins>
                <plugin>
                    <groupId>org.apache.maven.plugins</groupId>
                    <artifactId>maven-compiler-plugin</artifactId>
                    <version>${maven-compiler-plugin.version}</version>
                    <configuration>
                        <source>${jre.version}</source>
                        <target>${jre.version}</target>
                        <encoding>UTF-8</encoding>
                        <forceJavacCompilerUse>true</forceJavacCompilerUse>
                        <compilerArgument>-proc:none</compilerArgument>
                        <fork>false</fork>
                        <compilerArgument>-proc:none</compilerArgument>
                        <excludes>
                            <exclude>software/amazon/awssdk/services/kinesis/model/SubscribeToShardEvent.java</exclude>
                            <exclude>software/amazon/awssdk/services/kinesis/KinesisAsyncClient.java</exclude>
                            <exclude>software/amazon/awssdk/services/kinesis/DefaultKinesisAsyncClient.java</exclude>
                            <exclude>software/amazon/awssdk/services/kinesis/DefaultKinesisBaseClientBuilder.java</exclude>
                            <exclude>software/amazon/awssdk/services/sms/model/InternalError.java</exclude>
                            <exclude>software/amazon/awssdk/services/kinesis/transform/SubscribeToShardResponseUnmarshaller.java</exclude>
                        </excludes>
                    </configuration>
                </plugin>

                <plugin>
                    <groupId>org.apache.maven.plugins</groupId>
                    <artifactId>maven-javadoc-plugin</artifactId>
                    <version>${maven-javadoc-plugin.version}</version>
                    <executions>
                        <execution>
                            <id>generate-javadocs</id>
                            <goals>
                                <goal>jar</goal>
                            </goals>
                            <configuration>
                                <detectJavaApiLink>false</detectJavaApiLink>
                                <source>8</source>
                                <notree>true</notree>
                                <includeDependencySources>false</includeDependencySources>
                                <doclint>none</doclint>
                                <!-- Exclude service packages to accelerate build -->
                                <excludePackageNames>software.amazon.awssdk.services.*:*.codegen</excludePackageNames>
                            </configuration>
                        </execution>
                    </executions>
                </plugin>

                <plugin>
                    <groupId>org.apache.maven.plugins</groupId>
                    <artifactId>maven-dependency-plugin</artifactId>
                    <version>${maven-dependency-plugin.version}</version>
                </plugin>

                <plugin>
                    <groupId>org.apache.maven.plugins</groupId>
                    <artifactId>maven-surefire-plugin</artifactId>
                    <version>${maven.surefire.version}</version>
                    <configuration>
                        <excludes>
                            <exclude>**/*StabilityTest.java</exclude>
                            <exclude>**/*StabilityTests.java</exclude>
                            <exclude>**/*CucumberTest.java</exclude>
                            <exclude>**/*IntegrationTest.java</exclude>
                            <exclude>**/*IntegrationTests.java</exclude>
                            <exclude>**/*IntegTest.java</exclude>
                            <exclude>**/*IntegrationTestCase.java</exclude>
                        </excludes>
                        <includes>
                            <include>**/Test*.java</include>
                            <include>**/*Tests.java</include>
                            <include>**/*Test.java</include>
                            <include>**/*TestCase.java</include>
                        </includes>
                        <skipTests>${skip.unit.tests}</skipTests>
                    </configuration>
                    <!-- Have to explicitly set surefire provider because reactivestreamsTCK is using TestNG-->
                    <dependencies>
                        <dependency>
                            <groupId>org.apache.maven.surefire</groupId>
                            <artifactId>surefire-junit-platform</artifactId>
                            <version>${maven.surefire.version}</version>
                        </dependency>
                    </dependencies>
                </plugin>
                <plugin>
                    <groupId>org.codehaus.mojo</groupId>
                    <artifactId>build-helper-maven-plugin</artifactId>
                    <version>${build-helper-maven-plugin.version}</version>
                    <executions>
                        <execution>
                            <id>add-integ-sources</id>
                            <phase>generate-sources</phase>
                            <goals>
                                <goal>add-test-source</goal>
                            </goals>
                            <configuration>
                                <sources>
                                    <source>${basedir}/src/it/java</source>
                                </sources>
                            </configuration>
                        </execution>
                        <execution>
                            <id>add-integ-resources</id>
                            <phase>generate-sources</phase>
                            <goals>
                                <goal>add-test-resource</goal>
                            </goals>
                            <configuration>
                                <resources>
                                    <resource>
                                        <directory>${basedir}/src/it/resources</directory>
                                    </resource>
                                </resources>
                            </configuration>
                        </execution>
                        <execution>
                            <id>add-generated-sources</id>
                            <phase>generate-sources</phase>
                            <goals>
                                <goal>add-source</goal>
                            </goals>
                            <configuration>
                                <sources>
                                    <source>${basedir}/target/generated-sources/sdk</source>
                                </sources>
                            </configuration>
                        </execution>
                        <execution>
                            <id>add-generated-resources</id>
                            <phase>generate-sources</phase>
                            <goals>
                                <goal>add-resource</goal>
                            </goals>
                            <configuration>
                                <resources>
                                    <resource>
                                        <directory>${basedir}/target/generated-resources/sdk-resources</directory>
                                    </resource>
                                </resources>
                            </configuration>
                        </execution>
                        <execution>
                            <id>add-license-notice</id>
                            <phase>generate-sources</phase>
                            <goals>
                                <goal>add-resource</goal>
                            </goals>
                            <configuration>
                                <resources>
                                    <resource>
                                        <directory>${maven.multiModuleProjectDirectory}</directory>
                                        <includes>
                                            <include>LICENSE.txt</include>
                                            <include>NOTICE.txt</include>
                                        </includes>
                                        <targetPath>META-INF</targetPath>
                                    </resource>
                                </resources>
                            </configuration>
                        </execution>
                    </executions>
                </plugin>
                <plugin>
                    <groupId>com.github.spotbugs</groupId>
                    <artifactId>spotbugs-maven-plugin</artifactId>
                    <version>${spotbugs.version}</version>
                    <dependencies>
                        <dependency>
                            <groupId>software.amazon.awssdk</groupId>
                            <artifactId>build-tools</artifactId>
                            <version>1.0</version>
                        </dependency>
                        <dependency>
                            <groupId>org.apache.ant</groupId>
                            <artifactId>ant</artifactId>
                            <version>${ant.version}</version>
                        </dependency>
                    </dependencies>
                    <executions>
                        <execution>
                            <id>findbugs</id>
                            <phase>process-classes</phase>
                            <goals>
                                <goal>check</goal>
                            </goals>
                        </execution>
                    </executions>
                    <configuration>
                        <failOnError>true</failOnError>
                        <fork>false</fork>
                        <spotbugsXmlOutput>true</spotbugsXmlOutput>
                        <excludeFilterFile>software/amazon/awssdk/spotbugs-suppressions.xml</excludeFilterFile>
                        <threshold>Low</threshold>
                        <effort>Max</effort>
                        <plugins>
                            <dependency>
                                <groupId>software.amazon.awssdk</groupId>
                                <artifactId>build-tools</artifactId>
                                <version>1.0</version>
                            </dependency>
                        </plugins>
                    </configuration>
                </plugin>
                <plugin>
                    <groupId>org.apache.maven.plugins</groupId>
                    <artifactId>maven-checkstyle-plugin</artifactId>
                    <version>${maven-checkstyle-plugin.version}</version>
                    <dependencies>
                        <dependency>
                            <groupId>com.puppycrawl.tools</groupId>
                            <artifactId>checkstyle</artifactId>
                            <version>${checkstyle.version}</version>
                        </dependency>
                        <dependency>
                            <groupId>software.amazon.awssdk</groupId>
                            <artifactId>build-tools</artifactId>
                            <version>1.0</version>
                        </dependency>
                    </dependencies>
                    <executions>
                        <execution>
                            <id>checkstyle</id>
                            <phase>validate</phase>
                            <goals>
                                <goal>check</goal>
                            </goals>
                        </execution>
                    </executions>
                    <configuration>
                        <configLocation>software/amazon/awssdk/checkstyle.xml</configLocation>
                        <suppressionsLocation>software/amazon/awssdk/checkstyle-suppressions.xml</suppressionsLocation>
                        <consoleOutput>true</consoleOutput>
                        <failsOnError>true</failsOnError>
                        <logViolationsToConsole>true</logViolationsToConsole>
                        <testSourceDirectories>${project.build.testSourceDirectory},${integTestSourceDirectory}</testSourceDirectories>
                        <includeTestSourceDirectory>true</includeTestSourceDirectory>
                        <failOnViolation>true</failOnViolation>
                        <excludes>**/module-info.java</excludes>
                    </configuration>
                </plugin>
                <plugin>
                    <groupId>org.apache.maven.plugins</groupId>
                    <artifactId>maven-jar-plugin</artifactId>
                    <version>${maven-jar-plugin.version}</version>
                </plugin>
            </plugins>
        </pluginManagement>

        <plugins>
            <plugin>
                <groupId>org.apache.maven.plugins</groupId>
                <artifactId>maven-archetype-plugin</artifactId>
                <version>${maven-archetype-plugin.version}</version>
            </plugin>

            <plugin>
                <groupId>org.codehaus.mojo</groupId>
                <artifactId>versions-maven-plugin</artifactId>
                <version>${versions-maven-plugin.version}</version>
            </plugin>

            <plugin>
                <groupId>org.codehaus.mojo</groupId>
                <artifactId>build-helper-maven-plugin</artifactId>
                <version>${build-helper-maven-plugin.version}</version>
            </plugin>

            <plugin>
                <groupId>org.apache.maven.plugins</groupId>
                <artifactId>maven-compiler-plugin</artifactId>
                <version>${maven-compiler-plugin.version}</version>
            </plugin>

            <plugin>
                <groupId>org.apache.maven.plugins</groupId>
                <artifactId>maven-javadoc-plugin</artifactId>
                <version>${maven-javadoc-plugin.version}</version>
            </plugin>

            <plugin>
                <groupId>org.apache.maven.plugins</groupId>
                <artifactId>maven-dependency-plugin</artifactId>
                <version>${maven-dependency-plugin.version}</version>
                <executions>
                    <execution>
                        <goals>
                            <goal>analyze-only</goal>
                        </goals>
                    </execution>
                </executions>
                <configuration>
                    <failOnWarning>true</failOnWarning>
                    <ignoreNonCompile>true</ignoreNonCompile>
                    <ignoredUsedUndeclaredDependencies>
                        <!--Ignore used undeclared test dependencies -->
                        <ignoredUsedUndeclaredDependency>junit:*:*</ignoredUsedUndeclaredDependency>
                        <ignoredUsedUndeclaredDependency>org.junit.jupiter:*</ignoredUsedUndeclaredDependency>
                        <ignoredUsedUndeclaredDependency>software.amazon.awssdk:test-utils</ignoredUsedUndeclaredDependency>
                        <ignoredUsedUndeclaredDependency>org.hamcrest:*</ignoredUsedUndeclaredDependency>
                        <ignoredUsedUndeclaredDependency>org.testng:testng</ignoredUsedUndeclaredDependency>
                        <ignoredUsedUndeclaredDependency>org.mockito:*</ignoredUsedUndeclaredDependency>
                        <ignoredUsedUndeclaredDependency>org.junit.jupiter:*</ignoredUsedUndeclaredDependency>
                        <ignoredUsedUndeclaredDependency>org.junit.platform:*</ignoredUsedUndeclaredDependency>
                        <ignoredUsedUndeclaredDependency>org.opentest4j:*</ignoredUsedUndeclaredDependency>

                        <!-- TODO: fix this once we start to generate pom.xml for individual services -->
                        <ignoredUsedUndeclaredDependency>org.reactivestreams:reactive-streams</ignoredUsedUndeclaredDependency>
                        <ignoredUsedUndeclaredDependency>com.fasterxml.jackson.core:*</ignoredUsedUndeclaredDependency>
                        <ignoredUsedUndeclaredDependency>org.slf4j:slf4j-api</ignoredUsedUndeclaredDependency>
                    </ignoredUsedUndeclaredDependencies>
                    <ignoredUnusedDeclaredDependencies>
                        <ignoredUnusedDeclaredDependency>commons-codec:commons-codec</ignoredUnusedDeclaredDependency>
                        <ignoredUnusedDeclaredDependency>org.junit.jupiter:*</ignoredUnusedDeclaredDependency>
                        <ignoredUnusedDeclaredDependency>org.mockito:*</ignoredUnusedDeclaredDependency>
                        <ignoredUnusedDeclaredDependency>org.junit.vintage:*</ignoredUnusedDeclaredDependency>
                        <ignoredUnusedDeclaredDependency>software.amazon.awssdk:aws-sdk-java</ignoredUnusedDeclaredDependency>
                        <!-- Declared by the codegen maven plugins (lite and normal). Not used directly but used to override a transitive dependecy -->
                        <ignoredUnusedDeclaredDependency>org.codehaus.plexus:plexus-utils</ignoredUnusedDeclaredDependency>

                        <!-- TODO(post-sra-identity-auth): Once everything is switched to useSraAuth=true, remove this-->
                        <ignoredUnusedDeclaredDependency>software.amazon.awssdk:http-auth</ignoredUnusedDeclaredDependency>

<<<<<<< HEAD
                        <!-- TODO(post-sra-identity-auth): With move to SRA Identity & Auth, most clients won't need a
=======
			<!-- TODO(post-sra-identity-auth): With move to SRA Identity & Auth, most clients won't need a
>>>>>>> c691fda8
                             dependency on auth module. But cannot remove it from services/pom.xml until all services
                             have switched. Some service modules may still need it, because they have tests that use the
                             old interfaces, but that should become a test scoped dependency in modules where needed.
                             And the line below removed. -->
                        <ignoredUnusedDeclaredDependency>software.amazon.awssdk:auth</ignoredUnusedDeclaredDependency>
                    </ignoredUnusedDeclaredDependencies>
                </configuration>
            </plugin>

            <plugin>
                <groupId>org.apache.maven.plugins</groupId>
                <artifactId>maven-checkstyle-plugin</artifactId>
                <version>${maven-checkstyle-plugin.version}</version>
            </plugin>

            <plugin>
                <groupId>org.jacoco</groupId>
                <artifactId>jacoco-maven-plugin</artifactId>
                <version>${jacoco-maven-plugin.version}</version>
                <executions>
                    <execution>
                        <id>default-prepare-agent</id>
                        <goals>
                            <goal>prepare-agent</goal>
                        </goals>
                    </execution>
                    <execution>
                        <id>jacoco-site</id>
                        <phase>package</phase>
                        <goals>
                            <goal>report</goal>
                        </goals>
                    </execution>
                    <!--
                        Prepares the property pointing to the JaCoCo runtime agent which
                        is passed as VM argument when Maven the Failsafe plugin is executed.
                    -->
                    <execution>
                        <id>pre-integration-test</id>
                        <phase>integration-test</phase>
                        <goals>
                            <goal>prepare-agent</goal>
                        </goals>
                    </execution>
                    <execution>
                        <id>post-integration-test</id>
                        <phase>post-integration-test</phase>
                        <goals>
                            <goal>report</goal>
                        </goals>
                    </execution>
                </executions>
                <configuration>
                    <excludes>
                        <exclude>software/amazon/awssdk/modulepath/tests/**/*.class</exclude>
                        <exclude>software/amazon/awssdk/nativeimagetest/**/*.class</exclude>
                        <exclude>software/amazon/awssdk/testutils/service/**/*.class</exclude>
                        <exclude>**/*Benchmark.class</exclude>
                    </excludes>
                </configuration>
            </plugin>

            <plugin>
                <groupId>com.github.spotbugs</groupId>
                <artifactId>spotbugs-maven-plugin</artifactId>
                <version>${spotbugs.version}</version>
            </plugin>

            <!-- https://siom79.github.io/japicmp/MavenPlugin.html -->
            <plugin>
                <groupId>com.github.siom79.japicmp</groupId>
                <artifactId>japicmp-maven-plugin</artifactId>
                <version>${japicmp-maven-plugin.version}</version>
                <configuration>
                    <oldVersion>
                        <dependency>
                            <groupId>${project.groupId}</groupId>
                            <artifactId>${project.artifactId}</artifactId>
                            <version>${awsjavasdk.previous.version}</version>
                            <type>jar</type>
                        </dependency>
                    </oldVersion>
                    <newVersion>
                        <file>
                            <path>${project.build.directory}/aws-sdk-java-${project.artifactId}-${project.version}.${project.packaging}</path>
                        </file>
                    </newVersion>
                    <parameter>
                        <onlyModified>true</onlyModified>
                        <includeModules>
                            <includeModule>annotations</includeModule>
                            <includeModule>arns</includeModule>
                            <includeModule>auth</includeModule>
                            <includeModule>auth-crt</includeModule>
                            <includeModule>aws-core</includeModule>
                            <includeModule>json-utils</includeModule>
                            <includeModule>metrics-spi</includeModule>
                            <includeModule>profiles</includeModule>
                            <includeModule>protocols</includeModule>
                            <includeModule>regions</includeModule>
                            <includeModule>sdk-core</includeModule>
                            <includeModule>http-client-spi</includeModule>
                            <includeModule>apache-client</includeModule>
                            <includeModule>netty-nio-client</includeModule>
                            <includeModule>url-connection-client</includeModule>
                            <includeModule>cloudwatch-metric-publisher</includeModule>
                            <includeModule>utils</includeModule>
                            <includeModule>imds</includeModule>

                            <!-- High level libraries -->
                            <includeModule>dynamodb-enhanced</includeModule>

                            <!-- Service modules that are heavily customized should be included -->
                            <includeModule>s3</includeModule>
                            <includeModule>s3-control</includeModule>
                            <includeModule>sqs</includeModule>
                            <includeModule>rds</includeModule>
                            <includeModule>apigateway</includeModule>
                            <includeModule>polly</includeModule>
                        </includeModules>
                        <excludes>
                            <exclude>*.internal.*</exclude>
                            <exclude>software.amazon.awssdk.thirdparty.*</exclude>
                            <exclude>software.amazon.awssdk.regions.*</exclude>
                            <!-- Moving the interface methods to new SRA super interfaces causes japicmp to complain -->
                            <exclude>software.amazon.awssdk.auth.credentials.AwsCredentials</exclude>
                            <exclude>software.amazon.awssdk.auth.token.credentials.SdkToken</exclude>
                            <!-- exclude ObjectPart size change TODO: re-enable -->
                            <exclude>software.amazon.awssdk.services.s3.model.ObjectPart</exclude>
                        </excludes>

                        <ignoreMissingOldVersion>true</ignoreMissingOldVersion>
                        <breakBuildOnBinaryIncompatibleModifications>true</breakBuildOnBinaryIncompatibleModifications>
                        <breakBuildOnSourceIncompatibleModifications>true</breakBuildOnSourceIncompatibleModifications>
                        <overrideCompatibilityChangeParameters>
                            <overrideCompatibilityChangeParameter>
                                <compatibilityChange>METHOD_ABSTRACT_ADDED_IN_IMPLEMENTED_INTERFACE</compatibilityChange>
                                <binaryCompatible>true</binaryCompatible>
                                <sourceCompatible>true</sourceCompatible>
                            </overrideCompatibilityChangeParameter>
                            <overrideCompatibilityChangeParameter>
                                <compatibilityChange>METHOD_NEW_DEFAULT</compatibilityChange>
                                <binaryCompatible>true</binaryCompatible>
                                <sourceCompatible>true</sourceCompatible>
                            </overrideCompatibilityChangeParameter>
                            <overrideCompatibilityChangeParameter>
                                <compatibilityChange>METHOD_ADDED_TO_INTERFACE</compatibilityChange>
                                <binaryCompatible>true</binaryCompatible>
                                <sourceCompatible>true</sourceCompatible>
                            </overrideCompatibilityChangeParameter>
                            <overrideCompatibilityChangeParameter>
                                <compatibilityChange>METHOD_ABSTRACT_NOW_DEFAULT</compatibilityChange>
                                <binaryCompatible>true</binaryCompatible>
                                <sourceCompatible>true</sourceCompatible>
                            </overrideCompatibilityChangeParameter>
                        </overrideCompatibilityChangeParameters>
                    </parameter>
                </configuration>
                <executions>
                    <execution>
                        <phase>verify</phase>
                        <goals>
                            <goal>cmp</goal>
                        </goals>
                    </execution>
                </executions>
            </plugin>
            <plugin>
                <groupId>org.apache.maven.plugins</groupId>
                <artifactId>maven-wrapper-plugin</artifactId>
                <version>${maven-wrapper-plugin.version}</version>
            </plugin>
        </plugins>
    </build>

    <profiles>
        <profile>
            <id>sonar-generate</id>
            <properties>
                <checkstyle.skip>true</checkstyle.skip>
                <spotbugs.skip>true</spotbugs.skip>
                <mdep.analyze.skip>true</mdep.analyze.skip>
                <japicmp.skip>true</japicmp.skip>
                <javadoc.skip>true</javadoc.skip>
            </properties>
        </profile>

        <profile>
            <id>publishing</id>
            <build>
                <plugins>
                    <plugin>
                        <groupId>org.apache.maven.plugins</groupId>
                        <artifactId>maven-gpg-plugin</artifactId>
                        <version>${maven-gpg-plugin.version}</version>
                        <executions>
                            <execution>
                                <id>sign-artifacts</id>
                                <phase>verify</phase>
                                <goals>
                                    <goal>sign</goal>
                                </goals>
                            </execution>
                        </executions>
                        <configuration>
                            <gpgArguments>
                                <arg>--batch</arg>
                            </gpgArguments>
                        </configuration>
                    </plugin>
                    <plugin>
                        <groupId>org.sonatype.plugins</groupId>
                        <artifactId>nexus-staging-maven-plugin</artifactId>
                        <version>${nexus-staging-maven-plugin.version}</version>
                        <extensions>true</extensions>
                        <configuration>
                            <serverId>sonatype-nexus-staging</serverId>
                            <nexusUrl>https://aws.oss.sonatype.org</nexusUrl>
                        </configuration>
                    </plugin>
                </plugins>
            </build>
        </profile>

        <profile>
            <id>disable-java8-doclint</id>
            <activation>
                <jdk>[1.8,)</jdk>
            </activation>
            <properties>
                <additionalparam>-Xdoclint:none</additionalparam>
            </properties>
        </profile>

        <profile>
            <id>jdk-11-plus</id>
            <activation>
                <jdk>[11,)</jdk>
            </activation>
            <properties>
                <maven.compiler.release>8</maven.compiler.release>
            </properties>
        </profile>

        <profile>
            <id>jdk-13-plus</id>
            <activation>
                <jdk>[13,)</jdk>
            </activation>
            <properties>
                <!-- Blockhound doesn't support Java 13+ without flags: https://github.com/reactor/BlockHound/issues/33 -->
                <argLine>-XX:+AllowRedefinitionToAddDeleteMethods</argLine>
            </properties>
        </profile>

        <profile>
            <id>quick</id>
            <properties>
                <checkstyle.skip>true</checkstyle.skip>
                <spotbugs.skip>true</spotbugs.skip>
                <skip.unit.tests>true</skip.unit.tests>
                <mdep.analyze.skip>true</mdep.analyze.skip>
                <japicmp.skip>true</japicmp.skip>
                <javadoc.skip>true</javadoc.skip>
            </properties>
        </profile>

        <profile>
            <id>integration-tests</id>
            <activation>
                <property>
                    <name>doRelease</name>
                </property>
            </activation>
            <properties>
                <checkstyle.skip>true</checkstyle.skip>
                <spotbugs.skip>true</spotbugs.skip>
                <skip.unit.tests>true</skip.unit.tests>
                <mdep.analyze.skip>true</mdep.analyze.skip>
                <japicmp.skip>true</japicmp.skip>
                <javadoc.skip>true</javadoc.skip>
            </properties>
            <build>
                <plugins>
                    <plugin>
                        <groupId>org.apache.maven.plugins</groupId>
                        <artifactId>maven-failsafe-plugin</artifactId>
                        <version>${maven-failsafe-plugin.version}</version>
                        <executions>
                            <execution>
                                <phase>integration-test</phase>
                                <goals>
                                    <goal>integration-test</goal>
                                    <goal>verify</goal>
                                </goals>
                                <configuration>
                                    <!-- Sets the VM argument line used when integration tests are run. -->
                                    <argLine>${argLine}</argLine>
                                    <includes>
                                        <include>**/*IntegrationTest.java</include>
                                        <include>**/*IntegrationTests.java</include>
                                        <include>**/*IntegTest.java</include>
                                        <include>**/RunCucumberTest.java</include>
                                    </includes>
                                    <excludes>
                                        <exclude>**/SimpleMethodsIntegrationTest.java</exclude>
                                    </excludes>
                                    <trimStackTrace>false</trimStackTrace>
                                    <rerunFailingTestsCount>2</rerunFailingTestsCount>
                                </configuration>
                            </execution>
                        </executions>
                    </plugin>
                </plugins>
            </build>
        </profile>

        <profile>
            <id>endpoint-tests</id>
            <activation>
                <property>
                    <name>doRelease</name>
                </property>
            </activation>
            <properties>
                <checkstyle.skip>true</checkstyle.skip>
                <spotbugs.skip>true</spotbugs.skip>
                <skip.unit.tests>true</skip.unit.tests>
                <mdep.analyze.skip>true</mdep.analyze.skip>
                <japicmp.skip>true</japicmp.skip>
                <javadoc.skip>true</javadoc.skip>
            </properties>
            <build>
                <plugins>
                    <plugin>
                        <groupId>org.apache.maven.plugins</groupId>
                        <artifactId>maven-failsafe-plugin</artifactId>
                        <version>${maven-failsafe-plugin.version}</version>
                        <executions>
                            <execution>
                                <phase>integration-test</phase>
                                <goals>
                                    <goal>integration-test</goal>
                                    <goal>verify</goal>
                                </goals>
                                <configuration>
                                    <!-- Sets the VM argument line used when endpoint tests are run. -->
                                    <argLine>${argLine}</argLine>
                                    <includes>
                                        <include>**/*ClientEndpointTests.java</include>
                                        <include>**/*EndpointProviderTests.java</include>
                                    </includes>
                                    <trimStackTrace>false</trimStackTrace>
                                    <rerunFailingTestsCount>2</rerunFailingTestsCount>
                                </configuration>
                            </execution>
                        </executions>
                    </plugin>
                </plugins>
            </build>
        </profile>

        <profile>
            <id>stability-tests</id>
            <activation>
                <property>
                    <name>doRelease</name>
                </property>
            </activation>
            <properties>
                <checkstyle.skip>true</checkstyle.skip>
                <spotbugs.skip>true</spotbugs.skip>
                <skip.unit.tests>true</skip.unit.tests>
                <mdep.analyze.skip>true</mdep.analyze.skip>
                <japicmp.skip>true</japicmp.skip>
                <javadoc.skip>true</javadoc.skip>
            </properties>
            <build>
                <plugins>
                    <plugin>
                        <groupId>org.apache.maven.plugins</groupId>
                        <artifactId>maven-failsafe-plugin</artifactId>
                        <version>${maven-failsafe-plugin.version}</version>
                        <executions>
                            <execution>
                                <phase>integration-test</phase>
                                <goals>
                                    <goal>integration-test</goal>
                                    <goal>verify</goal>
                                </goals>
                                <configuration>
                                    <argLine>-Dio.netty.leakDetection.level=advanced</argLine>
                                    <includes>
                                        <include>**/*StabilityTest.java</include>
                                        <include>**/*StabilityTests.java</include>
                                    </includes>
                                    <trimStackTrace>false</trimStackTrace>
                                    <rerunFailingTestsCount>2</rerunFailingTestsCount>
                                </configuration>
                            </execution>
                        </executions>
                    </plugin>
                </plugins>
            </build>
        </profile>

        <profile>
            <id>crt-tests</id>
            <properties>
                <checkstyle.skip>true</checkstyle.skip>
                <spotbugs.skip>true</spotbugs.skip>
                <skip.unit.tests>true</skip.unit.tests>
                <mdep.analyze.skip>true</mdep.analyze.skip>
                <japicmp.skip>true</japicmp.skip>
                <javadoc.skip>true</javadoc.skip>
            </properties>
            <build>
                <plugins>
                    <plugin>
                        <groupId>org.apache.maven.plugins</groupId>
                        <artifactId>maven-failsafe-plugin</artifactId>
                        <version>${maven-failsafe-plugin.version}</version>
                        <executions>
                            <execution>
                                <phase>integration-test</phase>
                                <goals>
                                    <goal>integration-test</goal>
                                    <goal>verify</goal>
                                </goals>
                                <configuration>
                                    <includes>
                                        <include>**/*TransferManager*IntegrationTest.java</include>
                                        <include>**/*Crt*StabilityTest.java</include>
                                        <include>**/*Crt*StabilityTests.java</include>
                                        <include>**/*Crt*IntegrationTest.java</include>
                                        <include>**/*Crt*IntegrationTests.java</include>
                                    </includes>
                                    <trimStackTrace>false</trimStackTrace>
                                    <rerunFailingTestsCount>2</rerunFailingTestsCount>
                                </configuration>
                            </execution>
                        </executions>
                    </plugin>
                </plugins>
            </build>
        </profile>

        <profile>
            <id>simple-method-integration-tests</id>
            <activation>
                <property>
                    <name>doRelease</name>
                </property>
            </activation>
            <properties>
                <checkstyle.skip>true</checkstyle.skip>
                <spotbugs.skip>true</spotbugs.skip>
                <skip.unit.tests>true</skip.unit.tests>
                <mdep.analyze.skip>true</mdep.analyze.skip>
                <japicmp.skip>true</japicmp.skip>
                <javadoc.skip>true</javadoc.skip>
            </properties>
            <build>
                <plugins>
                    <plugin>
                        <groupId>org.apache.maven.plugins</groupId>
                        <artifactId>maven-failsafe-plugin</artifactId>
                        <version>${maven-failsafe-plugin.version}</version>
                        <executions>
                            <execution>
                                <phase>integration-test</phase>
                                <goals>
                                    <goal>integration-test</goal>
                                    <goal>verify</goal>
                                </goals>
                                <configuration>
                                    <includes>
                                        <include>**/SimpleMethodsIntegrationTest.java</include>
                                    </includes>
                                    <trimStackTrace>false</trimStackTrace>
                                    <rerunFailingTestsCount>2</rerunFailingTestsCount>
                                </configuration>
                            </execution>
                        </executions>
                    </plugin>
                </plugins>
            </build>
        </profile>

        <profile>
            <id>public-javadoc</id>
            <build>
                <plugins>
                    <plugin>
                        <groupId>org.apache.maven.plugins</groupId>
                        <artifactId>maven-javadoc-plugin</artifactId>
                        <version>${maven-javadoc-plugin.version}</version>
                        <configuration>
                            <minmemory>128m</minmemory>
                            <maxmemory>12g</maxmemory>
                            <includeDependencySources>false</includeDependencySources>
                            <show>public</show>
                            <author>false</author>
                            <version>true</version>
                            <!-- Whether to enable search button -->
                            <noindex>false</noindex>
                            <use>false</use>
                            <source>8</source>
                            <notree>true</notree>
                            <nodeprecatedlist>true</nodeprecatedlist>
                            <additionalJOptions>
                                <additionalJOption>--allow-script-in-comments</additionalJOption>
                            </additionalJOptions>
                            <windowtitle>AWS SDK for Java - ${awsjavasdk.version}</windowtitle>
                            <encoding>UTF-8</encoding>
                            <docencoding>UTF-8</docencoding>
                            <doctitle>AWS SDK for Java API Reference - ${awsjavasdk.version}</doctitle>
                            <packagesheader>AWS SDK for Java</packagesheader>
                            <excludePackageNames>:*.codegen:software.amazon.awssdk.services.protocol*</excludePackageNames>
                            <docfilessubdirs>true</docfilessubdirs>
                            <javadocDirectory>${javadoc.resourcesDir}/javadoc-resources</javadocDirectory>
                            <addStylesheets>
                                <addStylesheet>aws-sdk-java-v2-javadoc.css</addStylesheet>
                            </addStylesheets>
                            <groups>
                                <group>
                                    <title>Greengrass</title>
                                    <packages>software.amazon.awssdk.services.greengrass*</packages>
                                </group>
                                <group>
                                    <title>Athena</title>
                                    <packages>software.amazon.awssdk.services.athena*</packages>
                                </group>
                                <group>
                                    <title>Marketplace Entitlement</title>
                                    <packages>software.amazon.awssdk.services.marketplaceentitlement*</packages>
                                </group>
                                <group>
                                    <title>CodeStar</title>
                                    <packages>software.amazon.awssdk.services.codestar*</packages>
                                </group>
                                <group>
                                    <title>Lex Model Building</title>
                                    <packages>software.amazon.awssdk.services.lexmodelbuilding*</packages>
                                </group>
                                <group>
                                    <title>Resource Groups Tagging API</title>
                                    <packages>software.amazon.awssdk.services.resourcegroupstaggingapi*</packages>
                                </group>
                                <group>
                                    <title>S3 Control</title>
                                    <packages>software.amazon.awssdk.services.s3control*</packages>
                                </group>
                                <group>
                                    <title>S3</title>
                                    <packages>software.amazon.awssdk.services.s3*</packages>
                                </group>
                                <group>
                                    <title>Glacier</title>
                                    <packages>software.amazon.awssdk.services.glacier*</packages>
                                </group>
                                <group>
                                    <title>DynamoDB</title>
                                    <packages>software.amazon.awssdk.services.dynamo*</packages>
                                </group>
                                <group>
                                    <title>EC2</title>
                                    <packages>software.amazon.awssdk.services.ec2*</packages>
                                </group>
                                <group>
                                    <title>SQS</title>
                                    <packages>software.amazon.awssdk.services.sqs*</packages>
                                </group>
                                <group>
                                    <title>SNS</title>
                                    <packages>software.amazon.awssdk.services.sns*</packages>
                                </group>
                                <group>
                                    <title>Relational Database Service</title>
                                    <packages>software.amazon.awssdk.services.rds*</packages>
                                </group>
                                <group>
                                    <title>Route 53</title>
                                    <packages>software.amazon.awssdk.services.route53*</packages>
                                </group>
                                <group>
                                    <title>Simple Workflow Service</title>
                                    <!-- TODO: Unify Packages -->
                                    <packages>software.amazon.awssdk.services.swf*:software.amazon.awssdk.services.simpleworkflow*</packages>
                                </group>
                                <group>
                                    <title>Elastic MapReduce</title>
                                    <packages>software.amazon.awssdk.services.emr*</packages>
                                </group>
                                <group>
                                    <title>Simple Email Service</title>
                                    <!-- TODO: Unify Packages -->
                                    <packages>software.amazon.awssdk.services.ses*:software.amazon.awssdk.services.simpleemail*</packages>
                                </group>
                                <group>
                                    <title>Elastic Load Balancing</title>
                                    <packages>software.amazon.awssdk.services.elasticloadbalancing*</packages>
                                </group>
                                <group>
                                    <title>CloudSearch</title>
                                    <packages>software.amazon.awssdk.services.cloudsearch*</packages>
                                </group>
                                <group>
                                    <title>CloudWatch</title>
                                    <packages>software.amazon.awssdk.services.cloudwatch*</packages>
                                </group>
                                <group>
                                    <title>CloudWatch Logs</title>
                                    <packages>software.amazon.awssdk.services.logs*</packages>
                                </group>
                                <group>
                                    <title>CloudWatch Events</title>
                                    <packages>software.amazon.awssdk.services.cloudwatchevents*</packages>
                                </group>
                                <group>
                                    <title>CloudFront</title>
                                    <packages>software.amazon.awssdk.services.cloudfront*</packages>
                                </group>
                                <group>
                                    <title>CloudDirectory</title>
                                    <packages>software.amazon.awssdk.services.clouddirectory*</packages>
                                </group>
                                <group>
                                    <title>Cognito</title>
                                    <packages>software.amazon.awssdk.services.cognito*</packages>
                                </group>
                                <group>
                                    <title>AutoScaling</title>
                                    <packages>software.amazon.awssdk.services.autoscaling*</packages>
                                </group>
                                <group>
                                    <title>Kinesis</title>
                                    <packages>software.amazon.awssdk.services.kinesis*:software.amazon.awssdk.services.firehose*</packages>
                                </group>
                                <group>
                                    <title>Redshift</title>
                                    <packages>software.amazon.awssdk.services.redshift*</packages>
                                </group>
                                <group>
                                    <title>ElastiCache</title>
                                    <packages>software.amazon.awssdk.services.elasticache*</packages>
                                </group>
                                <group>
                                    <title>Elastic Transcoder</title>
                                    <packages>software.amazon.awssdk.services.elastictranscoder*</packages>
                                </group>
                                <group>
                                    <title>OpsWorks</title>
                                    <packages>software.amazon.awssdk.services.opsworks*</packages>
                                </group>
                                <group>
                                    <title>CloudFormation</title>
                                    <packages>software.amazon.awssdk.services.cloudformation*</packages>
                                </group>
                                <group>
                                    <title>Data Pipeline</title>
                                    <packages>software.amazon.awssdk.services.datapipeline*</packages>
                                </group>
                                <group>
                                    <title>Direct Connect</title>
                                    <packages>software.amazon.awssdk.services.directconnect*</packages>
                                </group>
                                <group>
                                    <title>Elastic Beanstalk</title>
                                    <packages>software.amazon.awssdk.services.elasticbeanstalk*</packages>
                                </group>
                                <group>
                                    <title>Identity and Access Management</title>
                                    <packages>software.amazon.awssdk.services.iam*</packages>
                                </group>
                                <group>
                                    <title>Security Token Service</title>
                                    <packages>software.amazon.awssdk.services.sts*</packages>
                                </group>
                                <group>
                                    <title>Storage Gateway Service</title>
                                    <packages>software.amazon.awssdk.services.storagegateway*</packages>
                                </group>
                                <group>
                                    <title>Support</title>
                                    <packages>software.amazon.awssdk.services.support*</packages>
                                </group>
                                <group>
                                    <title>Transcribe Streaming</title>
                                    <packages>software.amazon.awssdk.services.transcribestreaming*</packages>
                                </group>
                                <group>
                                    <title>CloudTrail</title>
                                    <packages>software.amazon.awssdk.services.cloudtrail*</packages>
                                </group>
                                <group>
                                    <title>Config</title>
                                    <packages>software.amazon.awssdk.services.config*</packages>
                                </group>
                                <group>
                                    <title>Certificate Manager</title>
                                    <packages>software.amazon.awssdk.services.acm*</packages>
                                </group>
                                <group>
                                    <title>Key Management</title>
                                    <packages>software.amazon.awssdk.services.kms*</packages>
                                </group>
                                <group>
                                    <title>Lambda</title>
                                    <packages>software.amazon.awssdk.services.lambda*</packages>
                                </group>
                                <group>
                                    <title>EC2 Container Service</title>
                                    <packages>software.amazon.awssdk.services.ecs*</packages>
                                </group>
                                <group>
                                    <title>CloudHSM</title>
                                    <packages>software.amazon.awssdk.services.cloudhsm*</packages>
                                </group>
                                <group>
                                    <title>Simple Systems Management Service</title>
                                    <packages>software.amazon.awssdk.services.ssm*</packages>
                                </group>
                                <group>
                                    <title>WorkSpaces</title>
                                    <packages>software.amazon.awssdk.services.workspaces*</packages>
                                </group>
                                <group>
                                    <title>Machine Learning</title>
                                    <packages>software.amazon.awssdk.services.machinelearning*</packages>
                                </group>
                                <group>
                                    <title>Directory Service</title>
                                    <packages>software.amazon.awssdk.services.directory*</packages>
                                </group>
                                <group>
                                    <title>Elastic File System</title>
                                    <packages>software.amazon.awssdk.services.efs*</packages>
                                </group>
                                <group>
                                    <title>CodePipeline</title>
                                    <packages>software.amazon.awssdk.services.codepipeline*</packages>
                                </group>
                                <group>
                                    <title>CodeCommit</title>
                                    <packages>software.amazon.awssdk.services.codecommit*</packages>
                                </group>
                                <group>
                                    <title>Device Farm</title>
                                    <packages>software.amazon.awssdk.services.devicefarm*</packages>
                                </group>
                                <group>
                                    <title>Elasticsearch Service</title>
                                    <packages>software.amazon.awssdk.services.elasticsearch*</packages>
                                </group>
                                <group>
                                    <title>Marketplace Commerce Analytics</title>
                                    <packages>software.amazon.awssdk.services.marketplacecommerceanalytics*</packages>
                                </group>
                                <group>
                                    <title>WAF</title>
                                    <packages>software.amazon.awssdk.services.waf*</packages>
                                </group>
                                <group>
                                    <title>Inspector Service</title>
                                    <packages>software.amazon.awssdk.services.inspector*</packages>
                                </group>
                                <group>
                                    <title>IoT</title>
                                    <packages>software.amazon.awssdk.services.iot*</packages>
                                </group>
                                <group>
                                    <title>API Gateway</title>
                                    <packages>software.amazon.awssdk.services.apigateway*</packages>
                                </group>
                                <group>
                                    <title>EC2 Container Registry</title>
                                    <packages>software.amazon.awssdk.services.ecr*</packages>
                                </group>
                                <group>
                                    <title>GameLift</title>
                                    <packages>software.amazon.awssdk.services.gamelift*</packages>
                                </group>
                                <group>
                                    <title>Database Migration Service</title>
                                    <packages>software.amazon.awssdk.services.databasemigration*</packages>
                                </group>
                                <group>
                                    <title>Marketplace Metering Service</title>
                                    <packages>software.amazon.awssdk.services.marketplacemetering*</packages>
                                </group>
                                <group>
                                    <title>Cognito Identity Provider</title>
                                    <packages>software.amazon.awssdk.services.cognitoidp*</packages>
                                </group>
                                <group>
                                    <title>Application Discovery Service</title>
                                    <packages>software.amazon.awssdk.services.applicationdiscovery*</packages>
                                </group>
                                <group>
                                    <title>Application Auto Scaling</title>
                                    <packages>software.amazon.awssdk.services.applicationautoscaling*</packages>
                                </group>
                                <group>
                                    <title>Snowball</title>
                                    <packages>software.amazon.awssdk.services.snowball*</packages>
                                </group>
                                <group>
                                    <title>Service Catalog</title>
                                    <packages>software.amazon.awssdk.services.servicecatalog*</packages>
                                </group>
                                <group>
                                    <title>Budgets</title>
                                    <packages>software.amazon.awssdk.services.budgets*</packages>
                                </group>
                                <group>
                                    <title>Server Migration</title>
                                    <packages>software.amazon.awssdk.services.sms*</packages>
                                </group>
                                <group>
                                    <title>Rekognition</title>
                                    <packages>software.amazon.awssdk.services.rekognition*</packages>
                                </group>
                                <group>
                                    <title>Polly</title>
                                    <packages>software.amazon.awssdk.services.polly*</packages>
                                </group>
                                <group>
                                    <title>Lightsail</title>
                                    <packages>software.amazon.awssdk.services.lightsail*</packages>
                                </group>
                                <group>
                                    <title>AppStream</title>
                                    <packages>software.amazon.awssdk.services.appstream*</packages>
                                </group>
                                <group>
                                    <title>X-Ray</title>
                                    <packages>software.amazon.awssdk.services.xray*</packages>
                                </group>
                                <group>
                                    <title>OpsWorks for Chef Automate</title>
                                    <packages>software.amazon.awssdk.services.opsworkscm*</packages>
                                </group>
                                <group>
                                    <title>Pinpoint</title>
                                    <packages>software.amazon.awssdk.services.pinpoint*</packages>
                                </group>
                                <group>
                                    <title>Step Functions</title>
                                    <!-- TODO: Unify Packages -->
                                    <packages>software.amazon.awssdk.services.sfn*:software.amazon.awssdk.services.stepfunctions*</packages>
                                </group>
                                <group>
                                    <title>Shield</title>
                                    <packages>software.amazon.awssdk.services.shield*</packages>
                                </group>
                                <group>
                                    <title>Health APIs and Notifications</title>
                                    <packages>software.amazon.awssdk.services.health*</packages>
                                </group>
                                <group>
                                    <title>Cost and Usage Report</title>
                                    <packages>software.amazon.awssdk.services.costandusagereport*</packages>
                                </group>
                                <group>
                                    <title>Code Build</title>
                                    <packages>software.amazon.awssdk.services.codebuild*</packages>
                                </group>
                                <group>
                                    <title>Batch</title>
                                    <packages>software.amazon.awssdk.services.batch*</packages>
                                </group>
                                <group>
                                    <title>Lex Runtime</title>
                                    <packages>software.amazon.awssdk.services.lexruntime*</packages>
                                </group>
                                <group>
                                    <title>Lex Model Building</title>
                                    <packages>software.amazon.awssdk.services.lexmodelbuilding*</packages>
                                </group>
                                <group>
                                    <title>Mechanical Turk Requester</title>
                                    <packages>software.amazon.awssdk.services.mechanicalturkrequester*</packages>
                                </group>
                                <group>
                                    <title>Organizations</title>
                                    <packages>software.amazon.awssdk.services.organizations*</packages>
                                </group>
                                <group>
                                    <title>WorkDocs</title>
                                    <packages>software.amazon.awssdk.services.workdocs*</packages>
                                </group>
                                <group>
                                    <title>CodeDeploy</title>
                                    <packages>software.amazon.awssdk.services.codedeploy*</packages>
                                </group>
                                <group>
                                    <title>Common</title>
                                    <packages>software.amazon.awssdk*</packages>
                                </group>
                            </groups>
                            <header><![CDATA[
                                <h2>AWS SDK for Java API Reference - ${project.version}</h2>
                                ]]>
                            </header>
                            <bottom><![CDATA[
                              <div style="margin:1.2em;"><h3><a id="fdbk" target="_blank">Provide feedback</a><h3></div>
                              <span id="awsdocs-legal-zone-copyright"></span>
                              <script type="text/javascript">document.addEventListener("DOMContentLoaded",()=>{
                                var a=document.createElement("meta"),b=document.createElement("meta"),c=document.createElement("script"),
                                h=document.getElementsByTagName("head")[0],l=location.href,f=document.getElementById("fdbk");
                                a.name="guide-name",a.content="API Reference";b.name="service-name",b.content="AWS SDK for Java";
                                c.setAttribute("type","text/javascript"),c.setAttribute("src",
                                "https://docs.aws.amazon.com/assets/js/awsdocs-boot.js");h.appendChild(a);h.appendChild(b);
                                h.appendChild(c);f.setAttribute("href",
                                "https://docs-feedback.aws.amazon.com/feedback.jsp?hidden_service_name="+
                                encodeURI("AWS SDK for Java")+"&topic_url="+encodeURI(l))});
                              </script>
                              ]]>
                            </bottom>
                        </configuration>
                    </plugin>
                </plugins>
            </build>
        </profile>
    </profiles>
</project><|MERGE_RESOLUTION|>--- conflicted
+++ resolved
@@ -523,11 +523,7 @@
                         <!-- TODO(post-sra-identity-auth): Once everything is switched to useSraAuth=true, remove this-->
                         <ignoredUnusedDeclaredDependency>software.amazon.awssdk:http-auth</ignoredUnusedDeclaredDependency>
 
-<<<<<<< HEAD
                         <!-- TODO(post-sra-identity-auth): With move to SRA Identity & Auth, most clients won't need a
-=======
-			<!-- TODO(post-sra-identity-auth): With move to SRA Identity & Auth, most clients won't need a
->>>>>>> c691fda8
                              dependency on auth module. But cannot remove it from services/pom.xml until all services
                              have switched. Some service modules may still need it, because they have tests that use the
                              old interfaces, but that should become a test scoped dependency in modules where needed.
