--- conflicted
+++ resolved
@@ -20,11 +20,7 @@
     <modelVersion>4.0.0</modelVersion>
     <groupId>software.amazon.awssdk</groupId>
     <artifactId>aws-sdk-java-pom</artifactId>
-<<<<<<< HEAD
-    <version>2.31.65-SNAPSHOT</version>
-=======
     <version>2.31.68-SNAPSHOT</version>
->>>>>>> 078cd751
     <packaging>pom</packaging>
     <name>AWS Java SDK :: Parent</name>
     <description>The Amazon Web Services SDK for Java provides Java APIs
@@ -105,13 +101,8 @@
     </scm>
     <properties>
         <awsjavasdk.version>${project.version}</awsjavasdk.version>
-<<<<<<< HEAD
-        <awsjavasdk.previous.version>2.31.64</awsjavasdk.previous.version>
-        <awsjavasdk.previous-previous.version>2.31.63</awsjavasdk.previous-previous.version>
-=======
         <awsjavasdk.previous.version>2.31.67</awsjavasdk.previous.version>
         <awsjavasdk.previous-previous.version>2.31.66</awsjavasdk.previous-previous.version>
->>>>>>> 078cd751
         <jackson.version>2.15.2</jackson.version>
         <jackson.databind.version>2.15.2</jackson.databind.version>
         <jacksonjr.version>2.17.3</jacksonjr.version>
