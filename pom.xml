<?xml version="1.0"?>
<!--
  ~ Copyright Amazon.com, Inc. or its affiliates. All Rights Reserved.
  ~
  ~ Licensed under the Apache License, Version 2.0 (the "License").
  ~ You may not use this file except in compliance with the License.
  ~ A copy of the License is located at
  ~
  ~  http://aws.amazon.com/apache2.0
  ~
  ~ or in the "license" file accompanying this file. This file is distributed
  ~ on an "AS IS" BASIS, WITHOUT WARRANTIES OR CONDITIONS OF ANY KIND, either
  ~ express or implied. See the License for the specific language governing
  ~ permissions and limitations under the License.
  -->

<project xsi:schemaLocation="http://maven.apache.org/POM/4.0.0 http://maven.apache.org/xsd/maven-4.0.0.xsd"
         xmlns="http://maven.apache.org/POM/4.0.0"
         xmlns:xsi="http://www.w3.org/2001/XMLSchema-instance">
    <modelVersion>4.0.0</modelVersion>
    <groupId>software.amazon.awssdk</groupId>
    <artifactId>aws-sdk-java-pom</artifactId>
    <version>2.17.68-SNAPSHOT</version>
    <packaging>pom</packaging>
    <name>AWS Java SDK :: Parent</name>
    <description>The Amazon Web Services SDK for Java provides Java APIs
        for building software on AWS' cost-effective, scalable, and reliable
        infrastructure products. The AWS Java SDK allows developers to code
        against APIs for all of Amazon's infrastructure web services (Amazon
        S3, Amazon EC2, Amazon SQS, Amazon Relational Database Service, Amazon
        AutoScaling, etc).
    </description>
    <url>https://aws.amazon.com/sdkforjava</url>
    <licenses>
        <license>
            <name>Apache License, Version 2.0</name>
            <url>https://aws.amazon.com/apache2.0</url>
            <distribution>repo</distribution>
        </license>
    </licenses>
    <developers>
        <developer>
            <id>amazonwebservices</id>
            <organization>Amazon Web Services</organization>
            <organizationUrl>https://aws.amazon.com</organizationUrl>
            <roles>
                <role>developer</role>
            </roles>
        </developer>
    </developers>

    <modules>
        <module>aws-sdk-java</module>
        <module>core</module>
        <module>services</module>
        <module>services-custom</module>
        <module>bom</module>
        <module>bom-internal</module>
        <module>codegen</module>
        <module>http-client-spi</module>
        <module>http-clients</module>
        <module>codegen-maven-plugin</module>
        <module>bundle</module>
        <module>build-tools</module>
        <module>metric-publishers</module>
        <module>release-scripts</module>
        <module>utils</module>
        <module>codegen-lite</module>
        <module>codegen-lite-maven-plugin</module>
        <module>archetypes</module>
        <module>third-party</module>
        <module>test/http-client-tests</module>
        <module>test/protocol-tests</module>
        <module>test/protocol-tests-core</module>
        <module>test/service-test-utils</module>
        <module>test/test-utils</module>
        <module>test/codegen-generated-classes-test</module>
        <module>test/sdk-benchmarks</module>
        <module>test/module-path-tests</module>
        <module>test/tests-coverage-reporting</module>
        <module>test/stability-tests</module>
        <module>test/sdk-native-image-test</module>
        <module>test/s3-benchmarks</module>
        <module>test/auth-sts-testing</module>
    </modules>
    <scm>
        <url>https://github.com/aws/aws-sdk-java-v2.git</url>
    </scm>
    <properties>
        <awsjavasdk.version>${project.version}</awsjavasdk.version>
        <awsjavasdk.previous.version>2.17.67</awsjavasdk.previous.version>
        <jackson.version>2.12.3</jackson.version>
        <jackson.databind.version>2.12.3</jackson.databind.version>
        <jacksonjr.version>2.12.3</jacksonjr.version>
        <eventstream.version>1.0.1</eventstream.version>
        <commons.lang.version>3.12.0</commons.lang.version>
        <wiremock.version>2.18.0</wiremock.version>
        <slf4j.version>1.7.30</slf4j.version>
        <log4j.version>1.2.17</log4j.version>
        <commons.io.version>2.5</commons.io.version>
        <equalsverifier.version>3.7.1</equalsverifier.version>
        <!-- Update netty-open-ssl-version accordingly whenever we update netty version-->
        <!-- https://github.com/netty/netty/blob/4.1/pom.xml search "tcnative.version" -->
        <netty.version>4.1.68.Final</netty.version>
        <unitils.version>3.4.6</unitils.version>
        <xmlunit.version>1.3</xmlunit.version>
        <project.build.sourceEncoding>UTF-8</project.build.sourceEncoding>
        <spotbugs.version>4.1.4</spotbugs.version>
        <netty-reactive-streams-http.version>2.0.5</netty-reactive-streams-http.version>
        <javapoet.verion>1.13.0</javapoet.verion>
        <org.eclipse.jdt.version>3.10.0</org.eclipse.jdt.version>
        <org.eclipse.text.version>3.5.101</org.eclipse.text.version>
        <rxjava.version>2.2.21</rxjava.version>
        <commons-codec.verion>1.10</commons-codec.verion>
        <jmh.version>1.29</jmh.version>
        <awscrt.version>0.15.7</awscrt.version>

        <!--Test dependencies -->
        <junit.version>4.13.1</junit.version>
        <junit5.version>5.7.1</junit5.version>
        <hamcrest.version>1.3</hamcrest.version>
        <mockito.version>1.10.19</mockito.version>
        <mockito2.version>2.28.2</mockito2.version>
        <assertj.version>3.20.2</assertj.version>
        <guava.version>29.0-jre</guava.version>
        <jimfs.version>1.1</jimfs.version>
        <testng.version>7.1.0</testng.version> <!-- TCK Tests -->
        <commons-lang.verson>2.6</commons-lang.verson>
        <netty-open-ssl-version>2.0.43.Final</netty-open-ssl-version>
        <dynamodb-local.version>1.16.0</dynamodb-local.version>
        <sqllite.version>1.0.392</sqllite.version>

        <!-- build plugin dependencies-->
        <maven.surefire.version>2.22.2</maven.surefire.version>
        <maven-compiler-plugin.version>3.8.1</maven-compiler-plugin.version>
        <maven-checkstyle-plugin.version>3.1.2</maven-checkstyle-plugin.version>
        <maven-failsafe-plugin.version>2.22.2</maven-failsafe-plugin.version>
        <maven-jar-plugin.version>3.1.1</maven-jar-plugin.version>
        <maven-javadoc-plugin.version>3.0.1</maven-javadoc-plugin.version>
        <maven.build.timestamp.format>yyyy</maven.build.timestamp.format>
        <maven-dependency-plugin.version>3.1.1</maven-dependency-plugin.version>
        <maven-gpg-plugin.version>1.6</maven-gpg-plugin.version>
        <checkstyle.version>8.42</checkstyle.version>
        <jacoco-maven-plugin.version>0.8.5</jacoco-maven-plugin.version>
        <nexus-staging-maven-plugin.version>1.6.8</nexus-staging-maven-plugin.version>
        <exec-maven-plugin.version>1.6.0</exec-maven-plugin.version>
        <maven-deploy-plugin.version>2.8.2</maven-deploy-plugin.version>
        <build-helper-maven-plugin.version>3.0.0</build-helper-maven-plugin.version>
        <japicmp-maven-plugin.version>0.14.4</japicmp-maven-plugin.version>

        <!-- These properties are used by Step functions for its dependencies -->
        <json-path.version>2.4.0</json-path.version>

        <!-- These properties are used by SWF for its dependencies -->
        <spring.version>3.0.7.RELEASE</spring.version>
        <freemarker.version>2.3.9</freemarker.version>
        <aspectj.version>1.8.2</aspectj.version>

        <jre.version>1.8</jre.version>
        <httpcomponents.httpclient.version>4.5.13</httpcomponents.httpclient.version>
        <httpcomponents.httpcore.version>4.4.11</httpcomponents.httpcore.version>

        <!-- Reactive Streams version -->
        <reactive-streams.version>1.0.3</reactive-streams.version>

        <skip.unit.tests>${skipTests}</skip.unit.tests>
    </properties>

    <dependencyManagement>
        <!-- Internal dependencies are managed in the bom-internal module. -->
    </dependencyManagement>

    <dependencies>
        <!-- Internal dependencies are managed in the bom-internal module. -->
    </dependencies>

    <build>
        <finalName>aws-sdk-java-${project.artifactId}-${awsjavasdk.version}</finalName>
        <pluginManagement>
            <plugins>
                <plugin>
                    <groupId>org.apache.maven.plugins</groupId>
                    <artifactId>maven-compiler-plugin</artifactId>
                    <version>${maven-compiler-plugin.version}</version>
                    <configuration>
                        <source>${jre.version}</source>
                        <target>${jre.version}</target>
                        <encoding>UTF-8</encoding>
                        <forceJavacCompilerUse>true</forceJavacCompilerUse>
                        <compilerArgument>-proc:none</compilerArgument>
                        <fork>false</fork>
                        <compilerArgument>-proc:none</compilerArgument>
                        <excludes>
                            <exclude>software/amazon/awssdk/services/kinesis/model/SubscribeToShardEvent.java</exclude>
                            <exclude>software/amazon/awssdk/services/kinesis/KinesisAsyncClient.java</exclude>
                            <exclude>software/amazon/awssdk/services/kinesis/DefaultKinesisAsyncClient.java</exclude>
                            <exclude>software/amazon/awssdk/services/kinesis/DefaultKinesisBaseClientBuilder.java</exclude>
                            <exclude>software/amazon/awssdk/services/sms/model/InternalError.java</exclude>
                            <exclude>software/amazon/awssdk/services/kinesis/transform/SubscribeToShardResponseUnmarshaller.java</exclude>
                        </excludes>
                    </configuration>
                </plugin>

                <plugin>
                    <groupId>org.apache.maven.plugins</groupId>
                    <artifactId>maven-javadoc-plugin</artifactId>
                    <version>${maven-javadoc-plugin.version}</version>
                </plugin>

                <plugin>
                    <groupId>org.apache.maven.plugins</groupId>
                    <artifactId>maven-dependency-plugin</artifactId>
                    <version>${maven-dependency-plugin.version}</version>
                </plugin>

                <plugin>
                    <groupId>org.apache.maven.plugins</groupId>
                    <artifactId>maven-surefire-plugin</artifactId>
                    <version>${maven.surefire.version}</version>
                    <configuration>
                        <argLine>${argLine}</argLine>
                        <excludes>
                            <exclude>**/*StabilityTest.java</exclude>
                            <exclude>**/*StabilityTests.java</exclude>
                            <exclude>**/*CucumberTest.java</exclude>
                            <exclude>**/*IntegrationTest.java</exclude>
                            <exclude>**/*IntegrationTests.java</exclude>
                            <exclude>**/*IntegTest.java</exclude>
                            <exclude>**/*IntegrationTestCase.java</exclude>
                        </excludes>
                        <includes>
                            <include>**/Test*.java</include>
                            <include>**/*Tests.java</include>
                            <include>**/*Test.java</include>
                            <include>**/*TestCase.java</include>
                        </includes>
                        <skipTests>${skip.unit.tests}</skipTests>
                    </configuration>
                    <!-- Have to explicitly set surefire provider because reactivestreamsTCK is using TestNG-->
                    <dependencies>
                        <dependency>
                            <groupId>org.apache.maven.surefire</groupId>
                            <artifactId>surefire-junit47</artifactId>
                            <version>${maven.surefire.version}</version>
                        </dependency>
                    </dependencies>
                </plugin>
                <plugin>
                    <groupId>org.codehaus.mojo</groupId>
                    <artifactId>build-helper-maven-plugin</artifactId>
                    <version>${build-helper-maven-plugin.version}</version>
                    <executions>
                        <execution>
                            <id>add-integ-sources</id>
                            <phase>generate-sources</phase>
                            <goals>
                                <goal>add-test-source</goal>
                            </goals>
                            <configuration>
                                <sources>
                                    <source>${basedir}/src/it/java</source>
                                </sources>
                            </configuration>
                        </execution>
                        <execution>
                            <id>add-integ-resources</id>
                            <phase>generate-sources</phase>
                            <goals>
                                <goal>add-test-resource</goal>
                            </goals>
                            <configuration>
                                <resources>
                                    <resource>
                                        <directory>${basedir}/src/it/resources</directory>
                                    </resource>
                                </resources>
                            </configuration>
                        </execution>
                        <execution>
                            <id>add-generated-sources</id>
                            <phase>generate-sources</phase>
                            <goals>
                                <goal>add-source</goal>
                            </goals>
                            <configuration>
                                <sources>
                                    <source>${basedir}/target/generated-sources/sdk</source>
                                </sources>
                            </configuration>
                        </execution>
                        <execution>
                            <id>add-license-notice</id>
                            <phase>generate-sources</phase>
                            <goals>
                                <goal>add-resource</goal>
                            </goals>
                            <configuration>
                                <resources>
                                    <resource>
                                        <directory>${maven.multiModuleProjectDirectory}</directory>
                                        <includes>
                                            <include>LICENSE.txt</include>
                                            <include>NOTICE.txt</include>
                                        </includes>
                                        <targetPath>META-INF</targetPath>
                                    </resource>
                                </resources>
                            </configuration>
                        </execution>
                    </executions>
                </plugin>
                <plugin>
                    <groupId>com.github.spotbugs</groupId>
                    <artifactId>spotbugs-maven-plugin</artifactId>
                    <version>${spotbugs.version}</version>
                    <dependencies>
                        <dependency>
                            <groupId>software.amazon.awssdk</groupId>
                            <artifactId>build-tools</artifactId>
                            <version>1.0</version>
                        </dependency>
                    </dependencies>
                    <executions>
                        <execution>
                            <id>findbugs</id>
                            <phase>process-classes</phase>
                            <goals>
                                <goal>check</goal>
                            </goals>
                        </execution>
                    </executions>
                    <configuration>
                        <failOnError>true</failOnError>
                        <fork>false</fork>
                        <spotbugsXmlOutput>true</spotbugsXmlOutput>
                        <excludeFilterFile>software/amazon/awssdk/spotbugs-suppressions.xml</excludeFilterFile>
                        <threshold>Low</threshold>
                        <effort>Max</effort>
                    </configuration>
                </plugin>
                <plugin>
                    <groupId>org.apache.maven.plugins</groupId>
                    <artifactId>maven-checkstyle-plugin</artifactId>
                    <version>${maven-checkstyle-plugin.version}</version>
                    <dependencies>
                        <dependency>
                            <groupId>com.puppycrawl.tools</groupId>
                            <artifactId>checkstyle</artifactId>
                            <version>${checkstyle.version}</version>
                        </dependency>
                        <dependency>
                            <groupId>software.amazon.awssdk</groupId>
                            <artifactId>build-tools</artifactId>
                            <version>1.0</version>
                        </dependency>
                    </dependencies>
                    <executions>
                        <execution>
                            <id>checkstyle</id>
                            <phase>validate</phase>
                            <goals>
                                <goal>check</goal>
                            </goals>
                        </execution>
                    </executions>
                    <configuration>
                        <configLocation>software/amazon/awssdk/checkstyle.xml</configLocation>
                        <suppressionsLocation>software/amazon/awssdk/checkstyle-suppressions.xml</suppressionsLocation>
                        <consoleOutput>true</consoleOutput>
                        <failsOnError>true</failsOnError>
                        <logViolationsToConsole>true</logViolationsToConsole>
                        <failOnViolation>true</failOnViolation>
                        <excludes>**/module-info.java</excludes>
                    </configuration>
                </plugin>
                <plugin>
                    <groupId>org.apache.maven.plugins</groupId>
                    <artifactId>maven-jar-plugin</artifactId>
                    <version>${maven-jar-plugin.version}</version>
                </plugin>
            </plugins>
        </pluginManagement>

        <plugins>
            <plugin>
                <groupId>org.codehaus.mojo</groupId>
                <artifactId>build-helper-maven-plugin</artifactId>
                <version>${build-helper-maven-plugin.version}</version>
            </plugin>

            <plugin>
                <groupId>org.apache.maven.plugins</groupId>
                <artifactId>maven-compiler-plugin</artifactId>
                <version>${maven-compiler-plugin.version}</version>
            </plugin>

            <plugin>
                <groupId>org.apache.maven.plugins</groupId>
                <artifactId>maven-javadoc-plugin</artifactId>
                <version>${maven-javadoc-plugin.version}</version>
            </plugin>

            <plugin>
                <groupId>org.apache.maven.plugins</groupId>
                <artifactId>maven-dependency-plugin</artifactId>
                <version>${maven-dependency-plugin.version}</version>
                <executions>
                    <execution>
                        <goals>
                            <goal>analyze-only</goal>
                        </goals>
                    </execution>
                </executions>
                <configuration>
                    <failOnWarning>true</failOnWarning>
                    <ignoreNonCompile>true</ignoreNonCompile>
                    <ignoredUsedUndeclaredDependencies>
                        <!--Ignore used undeclared test dependencies -->
                        <ignoredUsedUndeclaredDependency>junit:*:*</ignoredUsedUndeclaredDependency>
                        <ignoredUsedUndeclaredDependency>software.amazon.awssdk:test-utils</ignoredUsedUndeclaredDependency>
                        <ignoredUsedUndeclaredDependency>org.hamcrest:*</ignoredUsedUndeclaredDependency>
                        <ignoredUsedUndeclaredDependency>org.testng:testng</ignoredUsedUndeclaredDependency>
                        <ignoredUsedUndeclaredDependency>org.mockito:*</ignoredUsedUndeclaredDependency>
                        <ignoredUsedUndeclaredDependency>org.junit.platform:*</ignoredUsedUndeclaredDependency>
                        <ignoredUsedUndeclaredDependency>org.opentest4j:*</ignoredUsedUndeclaredDependency>

                        <!-- TODO: fix this once we start to generate pom.xml for individual services -->
                        <ignoredUsedUndeclaredDependency>org.reactivestreams:reactive-streams</ignoredUsedUndeclaredDependency>
                        <ignoredUsedUndeclaredDependency>com.fasterxml.jackson.core:*</ignoredUsedUndeclaredDependency>
                        <ignoredUsedUndeclaredDependency>org.slf4j:slf4j-api</ignoredUsedUndeclaredDependency>
                    </ignoredUsedUndeclaredDependencies>
                    <ignoredUnusedDeclaredDependencies>
                        <!-- TODO: fix this when we've re-merged with netty-reactive-streams -->
                        <ignoredUnusedDeclaredDependency>com.typesafe.netty:*</ignoredUnusedDeclaredDependency>
                        <ignoredUnusedDeclaredDependency>software.amazon.awssdk:aws-sdk-java</ignoredUnusedDeclaredDependency>
                        <!-- Declared by the codegen maven plugins (lite and normal). Not used directly but used to override a transitive dependecy -->
                        <ignoredUnusedDeclaredDependency>org.codehaus.plexus:plexus-utils</ignoredUnusedDeclaredDependency>
                    </ignoredUnusedDeclaredDependencies>
                </configuration>
            </plugin>

            <plugin>
                <groupId>org.apache.maven.plugins</groupId>
                <artifactId>maven-checkstyle-plugin</artifactId>
                <version>${maven-checkstyle-plugin.version}</version>
            </plugin>

            <plugin>
                <groupId>org.jacoco</groupId>
                <artifactId>jacoco-maven-plugin</artifactId>
                <version>${jacoco-maven-plugin.version}</version>
                <executions>
                    <execution>
                        <id>default-prepare-agent</id>
                        <goals>
                            <goal>prepare-agent</goal>
                        </goals>
                    </execution>
                    <execution>
                        <id>jacoco-site</id>
                        <phase>package</phase>
                        <goals>
                            <goal>report</goal>
                        </goals>
                    </execution>
                    <!--
                        Prepares the property pointing to the JaCoCo runtime agent which
                        is passed as VM argument when Maven the Failsafe plugin is executed.
                    -->
                    <execution>
                        <id>pre-integration-test</id>
                        <phase>integration-test</phase>
                        <goals>
                            <goal>prepare-agent</goal>
                        </goals>
                    </execution>
                    <execution>
                        <id>post-integration-test</id>
                        <phase>post-integration-test</phase>
                        <goals>
                            <goal>report</goal>
                        </goals>
                    </execution>
                </executions>
                <configuration>
                    <excludes>
                        <exclude>software/amazon/awssdk/modulepath/tests/**/*.class</exclude>
                        <exclude>software/amazon/awssdk/nativeimagetest/**/*.class</exclude>
                        <exclude>software/amazon/awssdk/testutils/service/**/*.class</exclude>
                        <exclude>**/*Benchmark.class</exclude>
                    </excludes>
                </configuration>
            </plugin>

            <plugin>
                <groupId>com.github.spotbugs</groupId>
                <artifactId>spotbugs-maven-plugin</artifactId>
                <version>${spotbugs.version}</version>
            </plugin>

            <!-- https://siom79.github.io/japicmp/MavenPlugin.html -->
            <plugin>
                <groupId>com.github.siom79.japicmp</groupId>
                <artifactId>japicmp-maven-plugin</artifactId>
                <version>${japicmp-maven-plugin.version}</version>
                <configuration>
                    <oldVersion>
                        <dependency>
                            <groupId>${project.groupId}</groupId>
                            <artifactId>${project.artifactId}</artifactId>
                            <version>${awsjavasdk.previous.version}</version>
                            <type>jar</type>
                        </dependency>
                    </oldVersion>
                    <newVersion>
                        <file>
                            <path>${project.build.directory}/aws-sdk-java-${project.artifactId}-${project.version}.${project.packaging}</path>
                        </file>
                    </newVersion>
                    <parameter>
                        <onlyModified>true</onlyModified>
                        <excludes>
                            <exclude>*.internal.*</exclude>
                            <exclude>software.amazon.awssdk.thirdparty.*</exclude>
<<<<<<< HEAD
                            <exclude>software.amazon.awssdk.services.s3.checksums.ChecksumCalculatingAsyncRequestBody</exclude>
=======
                            <exclude>software.amazon.awssdk.awscore.client.handler.AwsAsyncClientHandler</exclude>
                            <exclude>software.amazon.awssdk.awscore.client.handler.AwsSyncClientHandler</exclude>

                            <exclude>software.amazon.awssdk.protocols.core.OperationInfo</exclude>
>>>>>>> 637b786f
                        </excludes>

                        <excludeModules>
                            <excludeModule>codegen-lite-maven-plugin</excludeModule>
                            <excludeModule>codegen-maven-plugin</excludeModule>
                            <excludeModule>codegen</excludeModule>
                            <excludeModule>codegen-lite</excludeModule>
                            <excludeModule>.*tests*</excludeModule>
                            <excludeModule>.*test*</excludeModule>
                            <excludeModule>protocol-tests-core</excludeModule>
                            <excludeModule>tests-coverage-reporting</excludeModule>
                            <excludeModule>aws-sdk-java</excludeModule>
                            <excludModeule>archetype-lambda</excludModeule>
                            <excludeModule>archetype-app-quickstart</excludeModule>
                            <excludeModule>archetype-tools</excludeModule>
                            <excludeModule>sdk-benchmarks</excludeModule>
                            <excludeModule>bundle</excludeModule>
                            <excludeModule>s3-benchmarks</excludeModule>
                            <!-- ignore crt because it's in preview TODO: remove this when CRT is GA -->
                            <excludModeule>aws-crt-client</excludModeule>
                            <excludModeule>s3-transfer-manager</excludModeule>
                        </excludeModules>
                        <ignoreMissingOldVersion>true</ignoreMissingOldVersion>
                        <breakBuildOnBinaryIncompatibleModifications>true</breakBuildOnBinaryIncompatibleModifications>
                        <breakBuildOnSourceIncompatibleModifications>true</breakBuildOnSourceIncompatibleModifications>
                        <overrideCompatibilityChangeParameters>
                            <overrideCompatibilityChangeParameter>
                                <compatibilityChange>METHOD_NEW_DEFAULT</compatibilityChange>
                                <binaryCompatible>true</binaryCompatible>
                                <sourceCompatible>true</sourceCompatible>
                            </overrideCompatibilityChangeParameter>
                            <overrideCompatibilityChangeParameter>
                                <compatibilityChange>METHOD_ADDED_TO_INTERFACE</compatibilityChange>
                                <binaryCompatible>true</binaryCompatible>
                                <sourceCompatible>true</sourceCompatible>
                            </overrideCompatibilityChangeParameter>
                        </overrideCompatibilityChangeParameters>
                    </parameter>
                </configuration>
                <executions>
                    <execution>
                        <phase>verify</phase>
                        <goals>
                            <goal>cmp</goal>
                        </goals>
                    </execution>
                </executions>
            </plugin>

        </plugins>
    </build>

    <profiles>
        <profile>
            <id>sonar-generate</id>
            <properties>
                <checkstyle.skip>true</checkstyle.skip>
                <spotbugs.skip>true</spotbugs.skip>
                <mdep.analyze.skip>true</mdep.analyze.skip>
                <japicmp.skip>true</japicmp.skip>
            </properties>
        </profile>

        <profile>
            <id>publishing</id>
            <build>
                <plugins>
                    <plugin>
                        <groupId>org.apache.maven.plugins</groupId>
                        <artifactId>maven-gpg-plugin</artifactId>
                        <version>${maven-gpg-plugin.version}</version>
                        <executions>
                            <execution>
                                <id>sign-artifacts</id>
                                <phase>verify</phase>
                                <goals>
                                    <goal>sign</goal>
                                </goals>
                            </execution>
                        </executions>
                    </plugin>
                    <plugin>
                        <groupId>org.sonatype.plugins</groupId>
                        <artifactId>nexus-staging-maven-plugin</artifactId>
                        <version>${nexus-staging-maven-plugin.version}</version>
                        <extensions>true</extensions>
                        <configuration>
                            <serverId>sonatype-nexus-staging</serverId>
                            <nexusUrl>https://aws.oss.sonatype.org</nexusUrl>
                        </configuration>
                    </plugin>
                </plugins>
            </build>
        </profile>

        <profile>
            <id>disable-java8-doclint</id>
            <activation>
                <jdk>[1.8,)</jdk>
            </activation>
            <properties>
                <additionalparam>-Xdoclint:none</additionalparam>
            </properties>
        </profile>

        <profile>
            <id>quick</id>
            <properties>
                <checkstyle.skip>true</checkstyle.skip>
                <spotbugs.skip>true</spotbugs.skip>
                <skip.unit.tests>true</skip.unit.tests>
                <mdep.analyze.skip>true</mdep.analyze.skip>
                <japicmp.skip>true</japicmp.skip>
            </properties>
        </profile>

        <profile>
            <id>integration-tests</id>
            <activation>
                <property>
                    <name>doRelease</name>
                </property>
            </activation>
            <properties>
                <checkstyle.skip>true</checkstyle.skip>
                <spotbugs.skip>true</spotbugs.skip>
                <skip.unit.tests>true</skip.unit.tests>
                <mdep.analyze.skip>true</mdep.analyze.skip>
                <japicmp.skip>true</japicmp.skip>
            </properties>
            <build>
                <plugins>
                    <plugin>
                        <groupId>org.apache.maven.plugins</groupId>
                        <artifactId>maven-failsafe-plugin</artifactId>
                        <version>${maven-failsafe-plugin.version}</version>
                        <executions>
                            <execution>
                                <phase>integration-test</phase>
                                <goals>
                                    <goal>integration-test</goal>
                                    <goal>verify</goal>
                                </goals>
                                <configuration>
                                    <!-- Sets the VM argument line used when integration tests are run. -->
                                    <argLine>${argLine}</argLine>
                                    <includes>
                                        <include>**/*IntegrationTest.java</include>
                                        <include>**/*IntegrationTests.java</include>
                                        <include>**/*IntegTest.java</include>
                                        <include>**/RunCucumberTest.java</include>
                                    </includes>
                                    <excludes>
                                        <exclude>**/SimpleMethodsIntegrationTest.java</exclude>
                                    </excludes>
                                    <trimStackTrace>false</trimStackTrace>
                                    <rerunFailingTestsCount>2</rerunFailingTestsCount>
                                </configuration>
                            </execution>
                        </executions>
                    </plugin>
                </plugins>
            </build>
        </profile>

        <profile>
            <id>stability-tests</id>
            <activation>
                <property>
                    <name>doRelease</name>
                </property>
            </activation>
            <properties>
                <checkstyle.skip>true</checkstyle.skip>
                <spotbugs.skip>true</spotbugs.skip>
                <skip.unit.tests>true</skip.unit.tests>
                <mdep.analyze.skip>true</mdep.analyze.skip>
                <japicmp.skip>true</japicmp.skip>
            </properties>
            <build>
                <plugins>
                    <plugin>
                        <groupId>org.apache.maven.plugins</groupId>
                        <artifactId>maven-failsafe-plugin</artifactId>
                        <version>${maven-failsafe-plugin.version}</version>
                        <executions>
                            <execution>
                                <phase>integration-test</phase>
                                <goals>
                                    <goal>integration-test</goal>
                                    <goal>verify</goal>
                                </goals>
                                <configuration>
                                    <argLine>-Dio.netty.leakDetection.level=advanced</argLine>
                                    <includes>
                                        <include>**/*StabilityTest.java</include>
                                        <include>**/*StabilityTests.java</include>
                                    </includes>
                                    <trimStackTrace>false</trimStackTrace>
                                    <rerunFailingTestsCount>2</rerunFailingTestsCount>
                                </configuration>
                            </execution>
                        </executions>
                    </plugin>
                </plugins>
            </build>
        </profile>

        <profile>
            <id>simple-method-integration-tests</id>
            <activation>
                <property>
                    <name>doRelease</name>
                </property>
            </activation>
            <properties>
                <checkstyle.skip>true</checkstyle.skip>
                <spotbugs.skip>true</spotbugs.skip>
                <skip.unit.tests>true</skip.unit.tests>
                <mdep.analyze.skip>true</mdep.analyze.skip>
                <japicmp.skip>true</japicmp.skip>
            </properties>
            <build>
                <plugins>
                    <plugin>
                        <groupId>org.apache.maven.plugins</groupId>
                        <artifactId>maven-failsafe-plugin</artifactId>
                        <version>${maven-failsafe-plugin.version}</version>
                        <executions>
                            <execution>
                                <phase>integration-test</phase>
                                <goals>
                                    <goal>integration-test</goal>
                                    <goal>verify</goal>
                                </goals>
                                <configuration>
                                    <includes>
                                        <include>**/SimpleMethodsIntegrationTest.java</include>
                                    </includes>
                                    <trimStackTrace>false</trimStackTrace>
                                    <rerunFailingTestsCount>2</rerunFailingTestsCount>
                                </configuration>
                            </execution>
                        </executions>
                    </plugin>
                </plugins>
            </build>
        </profile>

        <profile>
            <id>public-javadoc</id>
            <build>
                <plugins>
                    <plugin>
                        <groupId>org.apache.maven.plugins</groupId>
                        <artifactId>maven-javadoc-plugin</artifactId>
                        <version>${maven-javadoc-plugin.version}</version>
                        <configuration>
                            <minmemory>128m</minmemory>
                            <maxmemory>12g</maxmemory>
                            <includeDependencySources>false</includeDependencySources>
                            <show>public</show>
                            <author>false</author>
                            <version>true</version>
                            <use>false</use>
                            <notree>true</notree>
                            <nodeprecatedlist>true</nodeprecatedlist>
                            <additionalJOptions>
                                <additionalJOption>--allow-script-in-comments</additionalJOption>
                            </additionalJOptions>
                            <windowtitle>AWS SDK for Java - ${awsjavasdk.version}</windowtitle>
                            <encoding>UTF-8</encoding>
                            <docencoding>UTF-8</docencoding>
                            <doctitle>AWS SDK for Java API Reference - ${awsjavasdk.version}</doctitle>
                            <packagesheader>AWS SDK for Java</packagesheader>
                            <excludePackageNames>:*.codegen:software.amazon.awssdk.services.protocol*</excludePackageNames>
                            <groups>
                                <group>
                                    <title>Greengrass</title>
                                    <packages>software.amazon.awssdk.services.greengrass*</packages>
                                </group>
                                <group>
                                    <title>Athena</title>
                                    <packages>software.amazon.awssdk.services.athena*</packages>
                                </group>
                                <group>
                                    <title>Marketplace Entitlement</title>
                                    <packages>software.amazon.awssdk.services.marketplaceentitlement*</packages>
                                </group>
                                <group>
                                    <title>CodeStar</title>
                                    <packages>software.amazon.awssdk.services.codestar*</packages>
                                </group>
                                <group>
                                    <title>Lex Model Building</title>
                                    <packages>software.amazon.awssdk.services.lexmodelbuilding*</packages>
                                </group>
                                <group>
                                    <title>Resource Groups Tagging API</title>
                                    <packages>software.amazon.awssdk.services.resourcegroupstaggingapi*</packages>
                                </group>
                                <group>
                                    <title>S3 Control</title>
                                    <packages>software.amazon.awssdk.services.s3control*</packages>
                                </group>
                                <group>
                                    <title>S3</title>
                                    <packages>software.amazon.awssdk.services.s3*</packages>
                                </group>
                                <group>
                                    <title>Glacier</title>
                                    <packages>software.amazon.awssdk.services.glacier*</packages>
                                </group>
                                <group>
                                    <title>DynamoDB</title>
                                    <packages>software.amazon.awssdk.services.dynamo*</packages>
                                </group>
                                <group>
                                    <title>EC2</title>
                                    <packages>software.amazon.awssdk.services.ec2*</packages>
                                </group>
                                <group>
                                    <title>SQS</title>
                                    <packages>software.amazon.awssdk.services.sqs*</packages>
                                </group>
                                <group>
                                    <title>SNS</title>
                                    <packages>software.amazon.awssdk.services.sns*</packages>
                                </group>
                                <group>
                                    <title>Relational Database Service</title>
                                    <packages>software.amazon.awssdk.services.rds*</packages>
                                </group>
                                <group>
                                    <title>Route 53</title>
                                    <packages>software.amazon.awssdk.services.route53*</packages>
                                </group>
                                <group>
                                    <title>Simple Workflow Service</title>
                                    <!-- TODO: Unify Packages -->
                                    <packages>software.amazon.awssdk.services.swf*:software.amazon.awssdk.services.simpleworkflow*</packages>
                                </group>
                                <group>
                                    <title>Elastic MapReduce</title>
                                    <packages>software.amazon.awssdk.services.emr*</packages>
                                </group>
                                <group>
                                    <title>Simple Email Service</title>
                                    <!-- TODO: Unify Packages -->
                                    <packages>software.amazon.awssdk.services.ses*:software.amazon.awssdk.services.simpleemail*</packages>
                                </group>
                                <group>
                                    <title>Elastic Load Balancing</title>
                                    <packages>software.amazon.awssdk.services.elasticloadbalancing*</packages>
                                </group>
                                <group>
                                    <title>CloudSearch</title>
                                    <packages>software.amazon.awssdk.services.cloudsearch*</packages>
                                </group>
                                <group>
                                    <title>CloudWatch</title>
                                    <packages>software.amazon.awssdk.services.cloudwatch*</packages>
                                </group>
                                <group>
                                    <title>CloudWatch Logs</title>
                                    <packages>software.amazon.awssdk.services.logs*</packages>
                                </group>
                                <group>
                                    <title>CloudWatch Events</title>
                                    <packages>software.amazon.awssdk.services.cloudwatchevents*</packages>
                                </group>
                                <group>
                                    <title>CloudFront</title>
                                    <packages>software.amazon.awssdk.services.cloudfront*</packages>
                                </group>
                                <group>
                                    <title>CloudDirectory</title>
                                    <packages>software.amazon.awssdk.services.clouddirectory*</packages>
                                </group>
                                <group>
                                    <title>Cognito</title>
                                    <packages>software.amazon.awssdk.services.cognito*</packages>
                                </group>
                                <group>
                                    <title>AutoScaling</title>
                                    <packages>software.amazon.awssdk.services.autoscaling*</packages>
                                </group>
                                <group>
                                    <title>Kinesis</title>
                                    <packages>software.amazon.awssdk.services.kinesis*:software.amazon.awssdk.services.firehose*</packages>
                                </group>
                                <group>
                                    <title>Redshift</title>
                                    <packages>software.amazon.awssdk.services.redshift*</packages>
                                </group>
                                <group>
                                    <title>ElastiCache</title>
                                    <packages>software.amazon.awssdk.services.elasticache*</packages>
                                </group>
                                <group>
                                    <title>Elastic Transcoder</title>
                                    <packages>software.amazon.awssdk.services.elastictranscoder*</packages>
                                </group>
                                <group>
                                    <title>OpsWorks</title>
                                    <packages>software.amazon.awssdk.services.opsworks*</packages>
                                </group>
                                <group>
                                    <title>CloudFormation</title>
                                    <packages>software.amazon.awssdk.services.cloudformation*</packages>
                                </group>
                                <group>
                                    <title>Data Pipeline</title>
                                    <packages>software.amazon.awssdk.services.datapipeline*</packages>
                                </group>
                                <group>
                                    <title>Direct Connect</title>
                                    <packages>software.amazon.awssdk.services.directconnect*</packages>
                                </group>
                                <group>
                                    <title>Elastic Beanstalk</title>
                                    <packages>software.amazon.awssdk.services.elasticbeanstalk*</packages>
                                </group>
                                <group>
                                    <title>Identity and Access Management</title>
                                    <packages>software.amazon.awssdk.services.iam*</packages>
                                </group>
                                <group>
                                    <title>Security Token Service</title>
                                    <packages>software.amazon.awssdk.services.sts*</packages>
                                </group>
                                <group>
                                    <title>Storage Gateway Service</title>
                                    <packages>software.amazon.awssdk.services.storagegateway*</packages>
                                </group>
                                <group>
                                    <title>Support</title>
                                    <packages>software.amazon.awssdk.services.support*</packages>
                                </group>
                                <group>
                                    <title>Transcribe Streaming</title>
                                    <packages>software.amazon.awssdk.services.transcribestreaming*</packages>
                                </group>
                                <group>
                                    <title>CloudTrail</title>
                                    <packages>software.amazon.awssdk.services.cloudtrail*</packages>
                                </group>
                                <group>
                                    <title>Config</title>
                                    <packages>software.amazon.awssdk.services.config*</packages>
                                </group>
                                <group>
                                    <title>Certificate Manager</title>
                                    <packages>software.amazon.awssdk.services.acm*</packages>
                                </group>
                                <group>
                                    <title>Key Management</title>
                                    <packages>software.amazon.awssdk.services.kms*</packages>
                                </group>
                                <group>
                                    <title>Lambda</title>
                                    <packages>software.amazon.awssdk.services.lambda*</packages>
                                </group>
                                <group>
                                    <title>EC2 Container Service</title>
                                    <packages>software.amazon.awssdk.services.ecs*</packages>
                                </group>
                                <group>
                                    <title>CloudHSM</title>
                                    <packages>software.amazon.awssdk.services.cloudhsm*</packages>
                                </group>
                                <group>
                                    <title>Simple Systems Management Service</title>
                                    <packages>software.amazon.awssdk.services.ssm*</packages>
                                </group>
                                <group>
                                    <title>WorkSpaces</title>
                                    <packages>software.amazon.awssdk.services.workspaces*</packages>
                                </group>
                                <group>
                                    <title>Machine Learning</title>
                                    <packages>software.amazon.awssdk.services.machinelearning*</packages>
                                </group>
                                <group>
                                    <title>Directory Service</title>
                                    <packages>software.amazon.awssdk.services.directory*</packages>
                                </group>
                                <group>
                                    <title>Elastic File System</title>
                                    <packages>software.amazon.awssdk.services.efs*</packages>
                                </group>
                                <group>
                                    <title>CodePipeline</title>
                                    <packages>software.amazon.awssdk.services.codepipeline*</packages>
                                </group>
                                <group>
                                    <title>CodeCommit</title>
                                    <packages>software.amazon.awssdk.services.codecommit*</packages>
                                </group>
                                <group>
                                    <title>Device Farm</title>
                                    <packages>software.amazon.awssdk.services.devicefarm*</packages>
                                </group>
                                <group>
                                    <title>Elasticsearch Service</title>
                                    <packages>software.amazon.awssdk.services.elasticsearch*</packages>
                                </group>
                                <group>
                                    <title>Marketplace Commerce Analytics</title>
                                    <packages>software.amazon.awssdk.services.marketplacecommerceanalytics*</packages>
                                </group>
                                <group>
                                    <title>WAF</title>
                                    <packages>software.amazon.awssdk.services.waf*</packages>
                                </group>
                                <group>
                                    <title>Inspector Service</title>
                                    <packages>software.amazon.awssdk.services.inspector*</packages>
                                </group>
                                <group>
                                    <title>IoT</title>
                                    <packages>software.amazon.awssdk.services.iot*</packages>
                                </group>
                                <group>
                                    <title>API Gateway</title>
                                    <packages>software.amazon.awssdk.services.apigateway*</packages>
                                </group>
                                <group>
                                    <title>EC2 Container Registry</title>
                                    <packages>software.amazon.awssdk.services.ecr*</packages>
                                </group>
                                <group>
                                    <title>GameLift</title>
                                    <packages>software.amazon.awssdk.services.gamelift*</packages>
                                </group>
                                <group>
                                    <title>Database Migration Service</title>
                                    <packages>software.amazon.awssdk.services.databasemigration*</packages>
                                </group>
                                <group>
                                    <title>Marketplace Metering Service</title>
                                    <packages>software.amazon.awssdk.services.marketplacemetering*</packages>
                                </group>
                                <group>
                                    <title>Cognito Identity Provider</title>
                                    <packages>software.amazon.awssdk.services.cognitoidp*</packages>
                                </group>
                                <group>
                                    <title>Application Discovery Service</title>
                                    <packages>software.amazon.awssdk.services.applicationdiscovery*</packages>
                                </group>
                                <group>
                                    <title>Application Auto Scaling</title>
                                    <packages>software.amazon.awssdk.services.applicationautoscaling*</packages>
                                </group>
                                <group>
                                    <title>Snowball</title>
                                    <packages>software.amazon.awssdk.services.snowball*</packages>
                                </group>
                                <group>
                                    <title>Service Catalog</title>
                                    <packages>software.amazon.awssdk.services.servicecatalog*</packages>
                                </group>
                                <group>
                                    <title>Budgets</title>
                                    <packages>software.amazon.awssdk.services.budgets*</packages>
                                </group>
                                <group>
                                    <title>Server Migration</title>
                                    <packages>software.amazon.awssdk.services.sms*</packages>
                                </group>
                                <group>
                                    <title>Rekognition</title>
                                    <packages>software.amazon.awssdk.services.rekognition*</packages>
                                </group>
                                <group>
                                    <title>Polly</title>
                                    <packages>software.amazon.awssdk.services.polly*</packages>
                                </group>
                                <group>
                                    <title>Lightsail</title>
                                    <packages>software.amazon.awssdk.services.lightsail*</packages>
                                </group>
                                <group>
                                    <title>AppStream</title>
                                    <packages>software.amazon.awssdk.services.appstream*</packages>
                                </group>
                                <group>
                                    <title>X-Ray</title>
                                    <packages>software.amazon.awssdk.services.xray*</packages>
                                </group>
                                <group>
                                    <title>OpsWorks for Chef Automate</title>
                                    <packages>software.amazon.awssdk.services.opsworkscm*</packages>
                                </group>
                                <group>
                                    <title>Pinpoint</title>
                                    <packages>software.amazon.awssdk.services.pinpoint*</packages>
                                </group>
                                <group>
                                    <title>Step Functions</title>
                                    <!-- TODO: Unify Packages -->
                                    <packages>software.amazon.awssdk.services.sfn*:software.amazon.awssdk.services.stepfunctions*</packages>
                                </group>
                                <group>
                                    <title>Shield</title>
                                    <packages>software.amazon.awssdk.services.shield*</packages>
                                </group>
                                <group>
                                    <title>Health APIs and Notifications</title>
                                    <packages>software.amazon.awssdk.services.health*</packages>
                                </group>
                                <group>
                                    <title>Cost and Usage Report</title>
                                    <packages>software.amazon.awssdk.services.costandusagereport*</packages>
                                </group>
                                <group>
                                    <title>Code Build</title>
                                    <packages>software.amazon.awssdk.services.codebuild*</packages>
                                </group>
                                <group>
                                    <title>Batch</title>
                                    <packages>software.amazon.awssdk.services.batch*</packages>
                                </group>
                                <group>
                                    <title>Lex Runtime</title>
                                    <packages>software.amazon.awssdk.services.lexruntime*</packages>
                                </group>
                                <group>
                                    <title>Lex Model Building</title>
                                    <packages>software.amazon.awssdk.services.lexmodelbuilding*</packages>
                                </group>
                                <group>
                                    <title>Mechanical Turk Requester</title>
                                    <packages>software.amazon.awssdk.services.mechanicalturkrequester*</packages>
                                </group>
                                <group>
                                    <title>Organizations</title>
                                    <packages>software.amazon.awssdk.services.organizations*</packages>
                                </group>
                                <group>
                                    <title>WorkDocs</title>
                                    <packages>software.amazon.awssdk.services.workdocs*</packages>
                                </group>
                                <group>
                                    <title>CodeDeploy</title>
                                    <packages>software.amazon.awssdk.services.codedeploy*</packages>
                                </group>
                                <group>
                                    <title>Common</title>
                                    <packages>software.amazon.awssdk*</packages>
                                </group>
                            </groups>
                            <header><![CDATA[<h2>AWS SDK for Java API Reference - ${project.version}</h2>]]></header>
                            <footer><![CDATA[
                            <div style="margin:1.2em;"><a id="fdbk" target="_blank">Provide feedback</a></div>
                            ]]>
                            </footer>
                            <bottom><![CDATA[
                              <span id="awsdocs-legal-zone-copyright"></span>
                              <script type="text/javascript">document.addEventListener("DOMContentLoaded",()=>{
                                var a=document.createElement("meta"),b=document.createElement("meta"),c=document.createElement("script"),
                                h=document.getElementsByTagName("head")[0],l=location.href,f=document.getElementById("fdbk");
                                a.name="guide-name",a.content="API Reference";b.name="service-name",b.content="AWS SDK for Java";
                                c.setAttribute("type","text/javascript"),c.setAttribute("src",
                                "https://docs.aws.amazon.com/assets/js/awsdocs-boot.js");h.appendChild(a);h.appendChild(b);
                                h.appendChild(c);f.setAttribute("href",
                                "https://docs-feedback.aws.amazon.com/feedback.jsp?hidden_service_name="+
                                encodeURI("AWS SDK for Java")+"&topic_url="+encodeURI(l))});
                              </script>
                              ]]>
                            </bottom>
                        </configuration>
                    </plugin>
                </plugins>
            </build>
        </profile>
    </profiles>
</project><|MERGE_RESOLUTION|>--- conflicted
+++ resolved
@@ -522,14 +522,8 @@
                         <excludes>
                             <exclude>*.internal.*</exclude>
                             <exclude>software.amazon.awssdk.thirdparty.*</exclude>
-<<<<<<< HEAD
                             <exclude>software.amazon.awssdk.services.s3.checksums.ChecksumCalculatingAsyncRequestBody</exclude>
-=======
-                            <exclude>software.amazon.awssdk.awscore.client.handler.AwsAsyncClientHandler</exclude>
-                            <exclude>software.amazon.awssdk.awscore.client.handler.AwsSyncClientHandler</exclude>
-
                             <exclude>software.amazon.awssdk.protocols.core.OperationInfo</exclude>
->>>>>>> 637b786f
                         </excludes>
 
                         <excludeModules>
