--- conflicted
+++ resolved
@@ -20,11 +20,7 @@
     <modelVersion>4.0.0</modelVersion>
     <groupId>software.amazon.awssdk</groupId>
     <artifactId>aws-sdk-java-pom</artifactId>
-<<<<<<< HEAD
     <version>2.26.0-SNAPSHOT</version>
-=======
-    <version>2.25.71-SNAPSHOT</version>
->>>>>>> bef4dd87
     <packaging>pom</packaging>
     <name>AWS Java SDK :: Parent</name>
     <description>The Amazon Web Services SDK for Java provides Java APIs
