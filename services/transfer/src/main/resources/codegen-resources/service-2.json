--- conflicted
+++ resolved
@@ -2258,13 +2258,10 @@
         "ServiceManagedEgressIpAddresses":{
           "shape":"ServiceManagedEgressIpAddresses",
           "documentation":"<p>The list of egress IP addresses of this connector. These IP addresses are assigned automatically when you create the connector.</p>"
-<<<<<<< HEAD
-=======
         },
         "SecurityPolicyName":{
           "shape":"ConnectorSecurityPolicyName",
           "documentation":"<p>The text name of the security policy for the specified connector.</p>"
->>>>>>> 51221362
         }
       },
       "documentation":"<p>Describes the parameters for the connector, as identified by the <code>ConnectorId</code>.</p>"
