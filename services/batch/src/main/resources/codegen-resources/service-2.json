{
  "version":"2.0",
  "metadata":{
    "apiVersion":"2016-08-10",
    "endpointPrefix":"batch",
    "jsonVersion":"1.1",
    "protocol":"rest-json",
    "serviceAbbreviation":"AWS Batch",
    "serviceFullName":"AWS Batch",
    "serviceId":"Batch",
    "signatureVersion":"v4",
    "uid":"batch-2016-08-10"
  },
  "operations":{
    "CancelJob":{
      "name":"CancelJob",
      "http":{
        "method":"POST",
        "requestUri":"/v1/canceljob"
      },
      "input":{"shape":"CancelJobRequest"},
      "output":{"shape":"CancelJobResponse"},
      "errors":[
        {"shape":"ClientException"},
        {"shape":"ServerException"}
      ],
      "documentation":"<p>Cancels a job in an Batch job queue. Jobs that are in the <code>SUBMITTED</code> or <code>PENDING</code> are canceled. A job in<code>RUNNABLE</code> remains in <code>RUNNABLE</code> until it reaches the head of the job queue. Then the job status is updated to <code>FAILED</code>.</p> <note> <p>A <code>PENDING</code> job is canceled after all dependency jobs are completed. Therefore, it may take longer than expected to cancel a job in <code>PENDING</code> status.</p> <p>When you try to cancel an array parent job in <code>PENDING</code>, Batch attempts to cancel all child jobs. The array parent job is canceled when all child jobs are completed.</p> </note> <p>Jobs that progressed to the <code>STARTING</code> or <code>RUNNING</code> state aren't canceled. However, the API operation still succeeds, even if no job is canceled. These jobs must be terminated with the <a>TerminateJob</a> operation.</p>"
    },
    "CreateComputeEnvironment":{
      "name":"CreateComputeEnvironment",
      "http":{
        "method":"POST",
        "requestUri":"/v1/createcomputeenvironment"
      },
      "input":{"shape":"CreateComputeEnvironmentRequest"},
      "output":{"shape":"CreateComputeEnvironmentResponse"},
      "errors":[
        {"shape":"ClientException"},
        {"shape":"ServerException"}
      ],
      "documentation":"<p>Creates an Batch compute environment. You can create <code>MANAGED</code> or <code>UNMANAGED</code> compute environments. <code>MANAGED</code> compute environments can use Amazon EC2 or Fargate resources. <code>UNMANAGED</code> compute environments can only use EC2 resources.</p> <p>In a managed compute environment, Batch manages the capacity and instance types of the compute resources within the environment. This is based on the compute resource specification that you define or the <a href=\"https://docs.aws.amazon.com/AWSEC2/latest/UserGuide/ec2-launch-templates.html\">launch template</a> that you specify when you create the compute environment. Either, you can choose to use EC2 On-Demand Instances and EC2 Spot Instances. Or, you can use Fargate and Fargate Spot capacity in your managed compute environment. You can optionally set a maximum price so that Spot Instances only launch when the Spot Instance price is less than a specified percentage of the On-Demand price.</p> <note> <p>Multi-node parallel jobs aren't supported on Spot Instances.</p> </note> <p>In an unmanaged compute environment, you can manage your own EC2 compute resources and have flexibility with how you configure your compute resources. For example, you can use custom AMIs. However, you must verify that each of your AMIs meet the Amazon ECS container instance AMI specification. For more information, see <a href=\"https://docs.aws.amazon.com/AmazonECS/latest/developerguide/container_instance_AMIs.html\">container instance AMIs</a> in the <i>Amazon Elastic Container Service Developer Guide</i>. After you created your unmanaged compute environment, you can use the <a>DescribeComputeEnvironments</a> operation to find the Amazon ECS cluster that's associated with it. Then, launch your container instances into that Amazon ECS cluster. For more information, see <a href=\"https://docs.aws.amazon.com/AmazonECS/latest/developerguide/launch_container_instance.html\">Launching an Amazon ECS container instance</a> in the <i>Amazon Elastic Container Service Developer Guide</i>.</p> <note> <p>To create a compute environment that uses EKS resources, the caller must have permissions to call <code>eks:DescribeCluster</code>.</p> </note> <note> <p>Batch doesn't automatically upgrade the AMIs in a compute environment after it's created. For example, it also doesn't update the AMIs in your compute environment when a newer version of the Amazon ECS optimized AMI is available. You're responsible for the management of the guest operating system. This includes any updates and security patches. You're also responsible for any additional application software or utilities that you install on the compute resources. There are two ways to use a new AMI for your Batch jobs. The original method is to complete these steps:</p> <ol> <li> <p>Create a new compute environment with the new AMI.</p> </li> <li> <p>Add the compute environment to an existing job queue.</p> </li> <li> <p>Remove the earlier compute environment from your job queue.</p> </li> <li> <p>Delete the earlier compute environment.</p> </li> </ol> <p>In April 2022, Batch added enhanced support for updating compute environments. For more information, see <a href=\"https://docs.aws.amazon.com/batch/latest/userguide/updating-compute-environments.html\">Updating compute environments</a>. To use the enhanced updating of compute environments to update AMIs, follow these rules:</p> <ul> <li> <p>Either don't set the service role (<code>serviceRole</code>) parameter or set it to the <b>AWSBatchServiceRole</b> service-linked role.</p> </li> <li> <p>Set the allocation strategy (<code>allocationStrategy</code>) parameter to <code>BEST_FIT_PROGRESSIVE</code>, <code>SPOT_CAPACITY_OPTIMIZED</code>, or <code>SPOT_PRICE_CAPACITY_OPTIMIZED</code>.</p> </li> <li> <p>Set the update to latest image version (<code>updateToLatestImageVersion</code>) parameter to <code>true</code>. The <code>updateToLatestImageVersion</code> parameter is used when you update a compute environment. This parameter is ignored when you create a compute environment.</p> </li> <li> <p>Don't specify an AMI ID in <code>imageId</code>, <code>imageIdOverride</code> (in <a href=\"https://docs.aws.amazon.com/batch/latest/APIReference/API_Ec2Configuration.html\"> <code>ec2Configuration</code> </a>), or in the launch template (<code>launchTemplate</code>). In that case, Batch selects the latest Amazon ECS optimized AMI that's supported by Batch at the time the infrastructure update is initiated. Alternatively, you can specify the AMI ID in the <code>imageId</code> or <code>imageIdOverride</code> parameters, or the launch template identified by the <code>LaunchTemplate</code> properties. Changing any of these properties starts an infrastructure update. If the AMI ID is specified in the launch template, it can't be replaced by specifying an AMI ID in either the <code>imageId</code> or <code>imageIdOverride</code> parameters. It can only be replaced by specifying a different launch template, or if the launch template version is set to <code>$Default</code> or <code>$Latest</code>, by setting either a new default version for the launch template (if <code>$Default</code>) or by adding a new version to the launch template (if <code>$Latest</code>).</p> </li> </ul> <p>If these rules are followed, any update that starts an infrastructure update causes the AMI ID to be re-selected. If the <code>version</code> setting in the launch template (<code>launchTemplate</code>) is set to <code>$Latest</code> or <code>$Default</code>, the latest or default version of the launch template is evaluated up at the time of the infrastructure update, even if the <code>launchTemplate</code> wasn't updated.</p> </note>"
    },
    "CreateJobQueue":{
      "name":"CreateJobQueue",
      "http":{
        "method":"POST",
        "requestUri":"/v1/createjobqueue"
      },
      "input":{"shape":"CreateJobQueueRequest"},
      "output":{"shape":"CreateJobQueueResponse"},
      "errors":[
        {"shape":"ClientException"},
        {"shape":"ServerException"}
      ],
      "documentation":"<p>Creates an Batch job queue. When you create a job queue, you associate one or more compute environments to the queue and assign an order of preference for the compute environments.</p> <p>You also set a priority to the job queue that determines the order that the Batch scheduler places jobs onto its associated compute environments. For example, if a compute environment is associated with more than one job queue, the job queue with a higher priority is given preference for scheduling jobs to that compute environment.</p>"
    },
    "CreateSchedulingPolicy":{
      "name":"CreateSchedulingPolicy",
      "http":{
        "method":"POST",
        "requestUri":"/v1/createschedulingpolicy"
      },
      "input":{"shape":"CreateSchedulingPolicyRequest"},
      "output":{"shape":"CreateSchedulingPolicyResponse"},
      "errors":[
        {"shape":"ClientException"},
        {"shape":"ServerException"}
      ],
      "documentation":"<p>Creates an Batch scheduling policy.</p>"
    },
    "DeleteComputeEnvironment":{
      "name":"DeleteComputeEnvironment",
      "http":{
        "method":"POST",
        "requestUri":"/v1/deletecomputeenvironment"
      },
      "input":{"shape":"DeleteComputeEnvironmentRequest"},
      "output":{"shape":"DeleteComputeEnvironmentResponse"},
      "errors":[
        {"shape":"ClientException"},
        {"shape":"ServerException"}
      ],
      "documentation":"<p>Deletes an Batch compute environment.</p> <p>Before you can delete a compute environment, you must set its state to <code>DISABLED</code> with the <a>UpdateComputeEnvironment</a> API operation and disassociate it from any job queues with the <a>UpdateJobQueue</a> API operation. Compute environments that use Fargate resources must terminate all active jobs on that compute environment before deleting the compute environment. If this isn't done, the compute environment enters an invalid state.</p>"
    },
    "DeleteJobQueue":{
      "name":"DeleteJobQueue",
      "http":{
        "method":"POST",
        "requestUri":"/v1/deletejobqueue"
      },
      "input":{"shape":"DeleteJobQueueRequest"},
      "output":{"shape":"DeleteJobQueueResponse"},
      "errors":[
        {"shape":"ClientException"},
        {"shape":"ServerException"}
      ],
      "documentation":"<p>Deletes the specified job queue. You must first disable submissions for a queue with the <a>UpdateJobQueue</a> operation. All jobs in the queue are eventually terminated when you delete a job queue. The jobs are terminated at a rate of about 16 jobs each second.</p> <p>It's not necessary to disassociate compute environments from a queue before submitting a <code>DeleteJobQueue</code> request.</p>"
    },
    "DeleteSchedulingPolicy":{
      "name":"DeleteSchedulingPolicy",
      "http":{
        "method":"POST",
        "requestUri":"/v1/deleteschedulingpolicy"
      },
      "input":{"shape":"DeleteSchedulingPolicyRequest"},
      "output":{"shape":"DeleteSchedulingPolicyResponse"},
      "errors":[
        {"shape":"ClientException"},
        {"shape":"ServerException"}
      ],
      "documentation":"<p>Deletes the specified scheduling policy.</p> <p>You can't delete a scheduling policy that's used in any job queues.</p>"
    },
    "DeregisterJobDefinition":{
      "name":"DeregisterJobDefinition",
      "http":{
        "method":"POST",
        "requestUri":"/v1/deregisterjobdefinition"
      },
      "input":{"shape":"DeregisterJobDefinitionRequest"},
      "output":{"shape":"DeregisterJobDefinitionResponse"},
      "errors":[
        {"shape":"ClientException"},
        {"shape":"ServerException"}
      ],
      "documentation":"<p>Deregisters an Batch job definition. Job definitions are permanently deleted after 180 days.</p>"
    },
    "DescribeComputeEnvironments":{
      "name":"DescribeComputeEnvironments",
      "http":{
        "method":"POST",
        "requestUri":"/v1/describecomputeenvironments"
      },
      "input":{"shape":"DescribeComputeEnvironmentsRequest"},
      "output":{"shape":"DescribeComputeEnvironmentsResponse"},
      "errors":[
        {"shape":"ClientException"},
        {"shape":"ServerException"}
      ],
      "documentation":"<p>Describes one or more of your compute environments.</p> <p>If you're using an unmanaged compute environment, you can use the <code>DescribeComputeEnvironment</code> operation to determine the <code>ecsClusterArn</code> that you launch your Amazon ECS container instances into.</p>"
    },
    "DescribeJobDefinitions":{
      "name":"DescribeJobDefinitions",
      "http":{
        "method":"POST",
        "requestUri":"/v1/describejobdefinitions"
      },
      "input":{"shape":"DescribeJobDefinitionsRequest"},
      "output":{"shape":"DescribeJobDefinitionsResponse"},
      "errors":[
        {"shape":"ClientException"},
        {"shape":"ServerException"}
      ],
      "documentation":"<p>Describes a list of job definitions. You can specify a <code>status</code> (such as <code>ACTIVE</code>) to only return job definitions that match that status.</p>"
    },
    "DescribeJobQueues":{
      "name":"DescribeJobQueues",
      "http":{
        "method":"POST",
        "requestUri":"/v1/describejobqueues"
      },
      "input":{"shape":"DescribeJobQueuesRequest"},
      "output":{"shape":"DescribeJobQueuesResponse"},
      "errors":[
        {"shape":"ClientException"},
        {"shape":"ServerException"}
      ],
      "documentation":"<p>Describes one or more of your job queues.</p>"
    },
    "DescribeJobs":{
      "name":"DescribeJobs",
      "http":{
        "method":"POST",
        "requestUri":"/v1/describejobs"
      },
      "input":{"shape":"DescribeJobsRequest"},
      "output":{"shape":"DescribeJobsResponse"},
      "errors":[
        {"shape":"ClientException"},
        {"shape":"ServerException"}
      ],
      "documentation":"<p>Describes a list of Batch jobs.</p>"
    },
    "DescribeSchedulingPolicies":{
      "name":"DescribeSchedulingPolicies",
      "http":{
        "method":"POST",
        "requestUri":"/v1/describeschedulingpolicies"
      },
      "input":{"shape":"DescribeSchedulingPoliciesRequest"},
      "output":{"shape":"DescribeSchedulingPoliciesResponse"},
      "errors":[
        {"shape":"ClientException"},
        {"shape":"ServerException"}
      ],
      "documentation":"<p>Describes one or more of your scheduling policies.</p>"
    },
    "ListJobs":{
      "name":"ListJobs",
      "http":{
        "method":"POST",
        "requestUri":"/v1/listjobs"
      },
      "input":{"shape":"ListJobsRequest"},
      "output":{"shape":"ListJobsResponse"},
      "errors":[
        {"shape":"ClientException"},
        {"shape":"ServerException"}
      ],
      "documentation":"<p>Returns a list of Batch jobs.</p> <p>You must specify only one of the following items:</p> <ul> <li> <p>A job queue ID to return a list of jobs in that job queue</p> </li> <li> <p>A multi-node parallel job ID to return a list of nodes for that job</p> </li> <li> <p>An array job ID to return a list of the children for that job</p> </li> </ul> <p>You can filter the results by job status with the <code>jobStatus</code> parameter. If you don't specify a status, only <code>RUNNING</code> jobs are returned.</p>"
    },
    "ListSchedulingPolicies":{
      "name":"ListSchedulingPolicies",
      "http":{
        "method":"POST",
        "requestUri":"/v1/listschedulingpolicies"
      },
      "input":{"shape":"ListSchedulingPoliciesRequest"},
      "output":{"shape":"ListSchedulingPoliciesResponse"},
      "errors":[
        {"shape":"ClientException"},
        {"shape":"ServerException"}
      ],
      "documentation":"<p>Returns a list of Batch scheduling policies.</p>"
    },
    "ListTagsForResource":{
      "name":"ListTagsForResource",
      "http":{
        "method":"GET",
        "requestUri":"/v1/tags/{resourceArn}"
      },
      "input":{"shape":"ListTagsForResourceRequest"},
      "output":{"shape":"ListTagsForResourceResponse"},
      "errors":[
        {"shape":"ClientException"},
        {"shape":"ServerException"}
      ],
      "documentation":"<p>Lists the tags for an Batch resource. Batch resources that support tags are compute environments, jobs, job definitions, job queues, and scheduling policies. ARNs for child jobs of array and multi-node parallel (MNP) jobs aren't supported.</p>"
    },
    "RegisterJobDefinition":{
      "name":"RegisterJobDefinition",
      "http":{
        "method":"POST",
        "requestUri":"/v1/registerjobdefinition"
      },
      "input":{"shape":"RegisterJobDefinitionRequest"},
      "output":{"shape":"RegisterJobDefinitionResponse"},
      "errors":[
        {"shape":"ClientException"},
        {"shape":"ServerException"}
      ],
      "documentation":"<p>Registers an Batch job definition.</p>"
    },
    "SubmitJob":{
      "name":"SubmitJob",
      "http":{
        "method":"POST",
        "requestUri":"/v1/submitjob"
      },
      "input":{"shape":"SubmitJobRequest"},
      "output":{"shape":"SubmitJobResponse"},
      "errors":[
        {"shape":"ClientException"},
        {"shape":"ServerException"}
      ],
      "documentation":"<p>Submits an Batch job from a job definition. Parameters that are specified during <a>SubmitJob</a> override parameters defined in the job definition. vCPU and memory requirements that are specified in the <code>resourceRequirements</code> objects in the job definition are the exception. They can't be overridden this way using the <code>memory</code> and <code>vcpus</code> parameters. Rather, you must specify updates to job definition parameters in a <code>resourceRequirements</code> object that's included in the <code>containerOverrides</code> parameter.</p> <note> <p>Job queues with a scheduling policy are limited to 500 active fair share identifiers at a time. </p> </note> <important> <p>Jobs that run on Fargate resources can't be guaranteed to run for more than 14 days. This is because, after 14 days, Fargate resources might become unavailable and job might be terminated.</p> </important>"
    },
    "TagResource":{
      "name":"TagResource",
      "http":{
        "method":"POST",
        "requestUri":"/v1/tags/{resourceArn}"
      },
      "input":{"shape":"TagResourceRequest"},
      "output":{"shape":"TagResourceResponse"},
      "errors":[
        {"shape":"ClientException"},
        {"shape":"ServerException"}
      ],
      "documentation":"<p>Associates the specified tags to a resource with the specified <code>resourceArn</code>. If existing tags on a resource aren't specified in the request parameters, they aren't changed. When a resource is deleted, the tags that are associated with that resource are deleted as well. Batch resources that support tags are compute environments, jobs, job definitions, job queues, and scheduling policies. ARNs for child jobs of array and multi-node parallel (MNP) jobs aren't supported.</p>"
    },
    "TerminateJob":{
      "name":"TerminateJob",
      "http":{
        "method":"POST",
        "requestUri":"/v1/terminatejob"
      },
      "input":{"shape":"TerminateJobRequest"},
      "output":{"shape":"TerminateJobResponse"},
      "errors":[
        {"shape":"ClientException"},
        {"shape":"ServerException"}
      ],
      "documentation":"<p>Terminates a job in a job queue. Jobs that are in the <code>STARTING</code> or <code>RUNNING</code> state are terminated, which causes them to transition to <code>FAILED</code>. Jobs that have not progressed to the <code>STARTING</code> state are cancelled.</p>"
    },
    "UntagResource":{
      "name":"UntagResource",
      "http":{
        "method":"DELETE",
        "requestUri":"/v1/tags/{resourceArn}"
      },
      "input":{"shape":"UntagResourceRequest"},
      "output":{"shape":"UntagResourceResponse"},
      "errors":[
        {"shape":"ClientException"},
        {"shape":"ServerException"}
      ],
      "documentation":"<p>Deletes specified tags from an Batch resource.</p>"
    },
    "UpdateComputeEnvironment":{
      "name":"UpdateComputeEnvironment",
      "http":{
        "method":"POST",
        "requestUri":"/v1/updatecomputeenvironment"
      },
      "input":{"shape":"UpdateComputeEnvironmentRequest"},
      "output":{"shape":"UpdateComputeEnvironmentResponse"},
      "errors":[
        {"shape":"ClientException"},
        {"shape":"ServerException"}
      ],
      "documentation":"<p>Updates an Batch compute environment.</p>"
    },
    "UpdateJobQueue":{
      "name":"UpdateJobQueue",
      "http":{
        "method":"POST",
        "requestUri":"/v1/updatejobqueue"
      },
      "input":{"shape":"UpdateJobQueueRequest"},
      "output":{"shape":"UpdateJobQueueResponse"},
      "errors":[
        {"shape":"ClientException"},
        {"shape":"ServerException"}
      ],
      "documentation":"<p>Updates a job queue.</p>"
    },
    "UpdateSchedulingPolicy":{
      "name":"UpdateSchedulingPolicy",
      "http":{
        "method":"POST",
        "requestUri":"/v1/updateschedulingpolicy"
      },
      "input":{"shape":"UpdateSchedulingPolicyRequest"},
      "output":{"shape":"UpdateSchedulingPolicyResponse"},
      "errors":[
        {"shape":"ClientException"},
        {"shape":"ServerException"}
      ],
      "documentation":"<p>Updates a scheduling policy.</p>"
    }
  },
  "shapes":{
    "ArrayJobDependency":{
      "type":"string",
      "enum":[
        "N_TO_N",
        "SEQUENTIAL"
      ]
    },
    "ArrayJobStatusSummary":{
      "type":"map",
      "key":{"shape":"String"},
      "value":{"shape":"Integer"}
    },
    "ArrayProperties":{
      "type":"structure",
      "members":{
        "size":{
          "shape":"Integer",
          "documentation":"<p>The size of the array job.</p>"
        }
      },
      "documentation":"<p>An object that represents an Batch array job.</p>"
    },
    "ArrayPropertiesDetail":{
      "type":"structure",
      "members":{
        "statusSummary":{
          "shape":"ArrayJobStatusSummary",
          "documentation":"<p>A summary of the number of array job children in each available job status. This parameter is returned for parent array jobs.</p>"
        },
        "size":{
          "shape":"Integer",
          "documentation":"<p>The size of the array job. This parameter is returned for parent array jobs.</p>"
        },
        "index":{
          "shape":"Integer",
          "documentation":"<p>The job index within the array that's associated with this job. This parameter is returned for array job children.</p>"
        }
      },
      "documentation":"<p>An object that represents the array properties of a job.</p>"
    },
    "ArrayPropertiesSummary":{
      "type":"structure",
      "members":{
        "size":{
          "shape":"Integer",
          "documentation":"<p>The size of the array job. This parameter is returned for parent array jobs.</p>"
        },
        "index":{
          "shape":"Integer",
          "documentation":"<p>The job index within the array that's associated with this job. This parameter is returned for children of array jobs.</p>"
        }
      },
      "documentation":"<p>An object that represents the array properties of a job.</p>"
    },
    "AssignPublicIp":{
      "type":"string",
      "enum":[
        "ENABLED",
        "DISABLED"
      ]
    },
    "AttemptContainerDetail":{
      "type":"structure",
      "members":{
        "containerInstanceArn":{
          "shape":"String",
          "documentation":"<p>The Amazon Resource Name (ARN) of the Amazon ECS container instance that hosts the job attempt.</p>"
        },
        "taskArn":{
          "shape":"String",
          "documentation":"<p>The Amazon Resource Name (ARN) of the Amazon ECS task that's associated with the job attempt. Each container attempt receives a task ARN when they reach the <code>STARTING</code> status.</p>"
        },
        "exitCode":{
          "shape":"Integer",
          "documentation":"<p>The exit code for the job attempt. A non-zero exit code is considered failed.</p>"
        },
        "reason":{
          "shape":"String",
          "documentation":"<p>A short (255 max characters) human-readable string to provide additional details for a running or stopped container.</p>"
        },
        "logStreamName":{
          "shape":"String",
          "documentation":"<p>The name of the CloudWatch Logs log stream that's associated with the container. The log group for Batch jobs is <code>/aws/batch/job</code>. Each container attempt receives a log stream name when they reach the <code>RUNNING</code> status.</p>"
        },
        "networkInterfaces":{
          "shape":"NetworkInterfaceList",
          "documentation":"<p>The network interfaces that are associated with the job attempt.</p>"
        }
      },
      "documentation":"<p>An object that represents the details of a container that's part of a job attempt.</p>"
    },
    "AttemptDetail":{
      "type":"structure",
      "members":{
        "container":{
          "shape":"AttemptContainerDetail",
          "documentation":"<p>The details for the container in this job attempt.</p>"
        },
        "startedAt":{
          "shape":"Long",
          "documentation":"<p>The Unix timestamp (in milliseconds) for when the attempt was started (when the attempt transitioned from the <code>STARTING</code> state to the <code>RUNNING</code> state).</p>"
        },
        "stoppedAt":{
          "shape":"Long",
          "documentation":"<p>The Unix timestamp (in milliseconds) for when the attempt was stopped (when the attempt transitioned from the <code>RUNNING</code> state to a terminal state, such as <code>SUCCEEDED</code> or <code>FAILED</code>).</p>"
        },
        "statusReason":{
          "shape":"String",
          "documentation":"<p>A short, human-readable string to provide additional details for the current status of the job attempt.</p>"
        }
      },
      "documentation":"<p>An object that represents a job attempt.</p>"
    },
    "AttemptDetails":{
      "type":"list",
      "member":{"shape":"AttemptDetail"}
    },
    "Boolean":{"type":"boolean"},
    "CEState":{
      "type":"string",
      "enum":[
        "ENABLED",
        "DISABLED"
      ]
    },
    "CEStatus":{
      "type":"string",
      "enum":[
        "CREATING",
        "UPDATING",
        "DELETING",
        "DELETED",
        "VALID",
        "INVALID"
      ]
    },
    "CEType":{
      "type":"string",
      "enum":[
        "MANAGED",
        "UNMANAGED"
      ]
    },
    "CRAllocationStrategy":{
      "type":"string",
      "enum":[
        "BEST_FIT",
        "BEST_FIT_PROGRESSIVE",
        "SPOT_CAPACITY_OPTIMIZED",
        "SPOT_PRICE_CAPACITY_OPTIMIZED"
      ]
    },
    "CRType":{
      "type":"string",
      "enum":[
        "EC2",
        "SPOT",
        "FARGATE",
        "FARGATE_SPOT"
      ]
    },
    "CRUpdateAllocationStrategy":{
      "type":"string",
      "enum":[
        "BEST_FIT_PROGRESSIVE",
        "SPOT_CAPACITY_OPTIMIZED",
        "SPOT_PRICE_CAPACITY_OPTIMIZED"
      ]
    },
    "CancelJobRequest":{
      "type":"structure",
      "required":[
        "jobId",
        "reason"
      ],
      "members":{
        "jobId":{
          "shape":"String",
          "documentation":"<p>The Batch job ID of the job to cancel.</p>"
        },
        "reason":{
          "shape":"String",
          "documentation":"<p>A message to attach to the job that explains the reason for canceling it. This message is returned by future <a>DescribeJobs</a> operations on the job. This message is also recorded in the Batch activity logs.</p>"
        }
      },
      "documentation":"<p>Contains the parameters for <code>CancelJob</code>.</p>"
    },
    "CancelJobResponse":{
      "type":"structure",
      "members":{
      }
    },
    "ClientException":{
      "type":"structure",
      "members":{
        "message":{"shape":"String"}
      },
      "documentation":"<p>These errors are usually caused by a client action. One example cause is using an action or resource on behalf of a user that doesn't have permissions to use the action or resource. Another cause is specifying an identifier that's not valid.</p>",
      "error":{"httpStatusCode":400},
      "exception":true
    },
    "ComputeEnvironmentDetail":{
      "type":"structure",
      "required":[
        "computeEnvironmentName",
        "computeEnvironmentArn"
      ],
      "members":{
        "computeEnvironmentName":{
          "shape":"String",
          "documentation":"<p>The name of the compute environment. It can be up to 128 characters long. It can contain uppercase and lowercase letters, numbers, hyphens (-), and underscores (_).</p>"
        },
        "computeEnvironmentArn":{
          "shape":"String",
          "documentation":"<p>The Amazon Resource Name (ARN) of the compute environment.</p>"
        },
        "unmanagedvCpus":{
          "shape":"Integer",
          "documentation":"<p>The maximum number of VCPUs expected to be used for an unmanaged compute environment.</p>"
        },
        "ecsClusterArn":{
          "shape":"String",
          "documentation":"<p>The Amazon Resource Name (ARN) of the underlying Amazon ECS cluster that the compute environment uses.</p>"
        },
        "tags":{
          "shape":"TagrisTagsMap",
          "documentation":"<p>The tags applied to the compute environment.</p>"
        },
        "type":{
          "shape":"CEType",
          "documentation":"<p>The type of the compute environment: <code>MANAGED</code> or <code>UNMANAGED</code>. For more information, see <a href=\"https://docs.aws.amazon.com/batch/latest/userguide/compute_environments.html\">Compute environments</a> in the <i>Batch User Guide</i>.</p>"
        },
        "state":{
          "shape":"CEState",
          "documentation":"<p>The state of the compute environment. The valid values are <code>ENABLED</code> or <code>DISABLED</code>.</p> <p>If the state is <code>ENABLED</code>, then the Batch scheduler can attempt to place jobs from an associated job queue on the compute resources within the environment. If the compute environment is managed, then it can scale its instances out or in automatically based on the job queue demand.</p> <p>If the state is <code>DISABLED</code>, then the Batch scheduler doesn't attempt to place jobs within the environment. Jobs in a <code>STARTING</code> or <code>RUNNING</code> state continue to progress normally. Managed compute environments in the <code>DISABLED</code> state don't scale out. </p> <note> <p>Compute environments in a <code>DISABLED</code> state may continue to incur billing charges. To prevent additional charges, turn off and then delete the compute environment. For more information, see <a href=\"https://docs.aws.amazon.com/batch/latest/userguide/compute_environment_parameters.html#compute_environment_state\">State</a> in the <i>Batch User Guide</i>.</p> </note> <p>When an instance is idle, the instance scales down to the <code>minvCpus</code> value. However, the instance size doesn't change. For example, consider a <code>c5.8xlarge</code> instance with a <code>minvCpus</code> value of <code>4</code> and a <code>desiredvCpus</code> value of <code>36</code>. This instance doesn't scale down to a <code>c5.large</code> instance.</p>"
        },
        "status":{
          "shape":"CEStatus",
          "documentation":"<p>The current status of the compute environment (for example, <code>CREATING</code> or <code>VALID</code>).</p>"
        },
        "statusReason":{
          "shape":"String",
          "documentation":"<p>A short, human-readable string to provide additional details for the current status of the compute environment.</p>"
        },
        "computeResources":{
          "shape":"ComputeResource",
          "documentation":"<p>The compute resources defined for the compute environment. For more information, see <a href=\"https://docs.aws.amazon.com/batch/latest/userguide/compute_environments.html\">Compute environments</a> in the <i>Batch User Guide</i>.</p>"
        },
        "serviceRole":{
          "shape":"String",
          "documentation":"<p>The service role that's associated with the compute environment that allows Batch to make calls to Amazon Web Services API operations on your behalf. For more information, see <a href=\"https://docs.aws.amazon.com/batch/latest/userguide/service_IAM_role.html\">Batch service IAM role</a> in the <i>Batch User Guide</i>.</p>"
        },
        "updatePolicy":{
          "shape":"UpdatePolicy",
          "documentation":"<p>Specifies the infrastructure update policy for the compute environment. For more information about infrastructure updates, see <a href=\"https://docs.aws.amazon.com/batch/latest/userguide/updating-compute-environments.html\">Updating compute environments</a> in the <i>Batch User Guide</i>.</p>"
        },
        "eksConfiguration":{
          "shape":"EksConfiguration",
          "documentation":"<p>The configuration for the Amazon EKS cluster that supports the Batch compute environment. Only specify this parameter if the <code>containerOrchestrationType</code> is <code>EKS</code>.</p>"
        },
        "containerOrchestrationType":{
          "shape":"OrchestrationType",
          "documentation":"<p>The orchestration type of the compute environment. The valid values are <code>ECS</code> (default) or <code>EKS</code>.</p>"
        },
        "uuid":{
          "shape":"String",
          "documentation":"<p>Unique identifier for the compute environment.</p>"
        }
      },
      "documentation":"<p>An object that represents an Batch compute environment.</p>"
    },
    "ComputeEnvironmentDetailList":{
      "type":"list",
      "member":{"shape":"ComputeEnvironmentDetail"}
    },
    "ComputeEnvironmentOrder":{
      "type":"structure",
      "required":[
        "order",
        "computeEnvironment"
      ],
      "members":{
        "order":{
          "shape":"Integer",
          "documentation":"<p>The order of the compute environment. Compute environments are tried in ascending order. For example, if two compute environments are associated with a job queue, the compute environment with a lower <code>order</code> integer value is tried for job placement first.</p>"
        },
        "computeEnvironment":{
          "shape":"String",
          "documentation":"<p>The Amazon Resource Name (ARN) of the compute environment.</p>"
        }
      },
      "documentation":"<p>The order that compute environments are tried in for job placement within a queue. Compute environments are tried in ascending order. For example, if two compute environments are associated with a job queue, the compute environment with a lower order integer value is tried for job placement first. Compute environments must be in the <code>VALID</code> state before you can associate them with a job queue. All of the compute environments must be either EC2 (<code>EC2</code> or <code>SPOT</code>) or Fargate (<code>FARGATE</code> or <code>FARGATE_SPOT</code>); Amazon EC2 and Fargate compute environments can't be mixed.</p> <note> <p>All compute environments that are associated with a job queue must share the same architecture. Batch doesn't support mixing compute environment architecture types in a single job queue.</p> </note>"
    },
    "ComputeEnvironmentOrders":{
      "type":"list",
      "member":{"shape":"ComputeEnvironmentOrder"}
    },
    "ComputeResource":{
      "type":"structure",
      "required":[
        "type",
        "maxvCpus",
        "subnets"
      ],
      "members":{
        "type":{
          "shape":"CRType",
          "documentation":"<p>The type of compute environment: <code>EC2</code>, <code>SPOT</code>, <code>FARGATE</code>, or <code>FARGATE_SPOT</code>. For more information, see <a href=\"https://docs.aws.amazon.com/batch/latest/userguide/compute_environments.html\">Compute environments</a> in the <i>Batch User Guide</i>.</p> <p> If you choose <code>SPOT</code>, you must also specify an Amazon EC2 Spot Fleet role with the <code>spotIamFleetRole</code> parameter. For more information, see <a href=\"https://docs.aws.amazon.com/batch/latest/userguide/spot_fleet_IAM_role.html\">Amazon EC2 spot fleet role</a> in the <i>Batch User Guide</i>.</p>"
        },
        "allocationStrategy":{
          "shape":"CRAllocationStrategy",
          "documentation":"<p>The allocation strategy to use for the compute resource if not enough instances of the best fitting instance type can be allocated. This might be because of availability of the instance type in the Region or <a href=\"https://docs.aws.amazon.com/AWSEC2/latest/UserGuide/ec2-resource-limits.html\">Amazon EC2 service limits</a>. For more information, see <a href=\"https://docs.aws.amazon.com/batch/latest/userguide/allocation-strategies.html\">Allocation strategies</a> in the <i>Batch User Guide</i>.</p> <note> <p>This parameter isn't applicable to jobs that are running on Fargate resources. Don't specify it.</p> </note> <dl> <dt>BEST_FIT (default)</dt> <dd> <p>Batch selects an instance type that best fits the needs of the jobs with a preference for the lowest-cost instance type. If additional instances of the selected instance type aren't available, Batch waits for the additional instances to be available. If there aren't enough instances available or the user is reaching <a href=\"https://docs.aws.amazon.com/AWSEC2/latest/UserGuide/ec2-resource-limits.html\">Amazon EC2 service limits</a>, additional jobs aren't run until the currently running jobs are completed. This allocation strategy keeps costs lower but can limit scaling. If you're using Spot Fleets with <code>BEST_FIT</code>, the Spot Fleet IAM Role must be specified. Compute resources that use a <code>BEST_FIT</code> allocation strategy don't support infrastructure updates and can't update some parameters. For more information, see <a href=\"https://docs.aws.amazon.com/batch/latest/userguide/updating-compute-environments.html\">Updating compute environments</a> in the <i>Batch User Guide</i>.</p> </dd> <dt>BEST_FIT_PROGRESSIVE</dt> <dd> <p>Batch selects additional instance types that are large enough to meet the requirements of the jobs in the queue. Its preference is for instance types with lower cost vCPUs. If additional instances of the previously selected instance types aren't available, Batch selects new instance types.</p> </dd> <dt>SPOT_CAPACITY_OPTIMIZED</dt> <dd> <p>Batch selects one or more instance types that are large enough to meet the requirements of the jobs in the queue. Its preference is for instance types that are less likely to be interrupted. This allocation strategy is only available for Spot Instance compute resources.</p> </dd> <dt>SPOT_PRICE_CAPACITY_OPTIMIZED</dt> <dd> <p>The price and capacity optimized allocation strategy looks at both price and capacity to select the Spot Instance pools that are the least likely to be interrupted and have the lowest possible price. This allocation strategy is only available for Spot Instance compute resources.</p> </dd> </dl> <p>With <code>BEST_FIT_PROGRESSIVE</code>,<code>SPOT_CAPACITY_OPTIMIZED</code> and <code>SPOT_PRICE_CAPACITY_OPTIMIZED</code> (recommended) strategies using On-Demand or Spot Instances, and the <code>BEST_FIT</code> strategy using Spot Instances, Batch might need to exceed <code>maxvCpus</code> to meet your capacity requirements. In this event, Batch never exceeds <code>maxvCpus</code> by more than a single instance.</p>"
        },
        "minvCpus":{
          "shape":"Integer",
          "documentation":"<p>The minimum number of vCPUs that a compute environment should maintain (even if the compute environment is <code>DISABLED</code>).</p> <note> <p>This parameter isn't applicable to jobs that are running on Fargate resources. Don't specify it.</p> </note>"
        },
        "maxvCpus":{
          "shape":"Integer",
          "documentation":"<p>The maximum number of vCPUs that a compute environment can support.</p> <note> <p>With <code>BEST_FIT_PROGRESSIVE</code>,<code>SPOT_CAPACITY_OPTIMIZED</code> and <code>SPOT_PRICE_CAPACITY_OPTIMIZED</code> (recommended) strategies using On-Demand or Spot Instances, and the <code>BEST_FIT</code> strategy using Spot Instances, Batch might need to exceed <code>maxvCpus</code> to meet your capacity requirements. In this event, Batch never exceeds <code>maxvCpus</code> by more than a single instance.</p> </note>"
        },
        "desiredvCpus":{
          "shape":"Integer",
          "documentation":"<p>The desired number of vCPUS in the compute environment. Batch modifies this value between the minimum and maximum values based on job queue demand.</p> <note> <p>This parameter isn't applicable to jobs that are running on Fargate resources. Don't specify it.</p> </note>"
        },
        "instanceTypes":{
          "shape":"StringList",
          "documentation":"<p>The instances types that can be launched. You can specify instance families to launch any instance type within those families (for example, <code>c5</code> or <code>p3</code>), or you can specify specific sizes within a family (such as <code>c5.8xlarge</code>). You can also choose <code>optimal</code> to select instance types (from the C4, M4, and R4 instance families) that match the demand of your job queues.</p> <note> <p>This parameter isn't applicable to jobs that are running on Fargate resources. Don't specify it.</p> </note> <note> <p>When you create a compute environment, the instance types that you select for the compute environment must share the same architecture. For example, you can't mix x86 and ARM instances in the same compute environment.</p> </note> <note> <p>Currently, <code>optimal</code> uses instance types from the C4, M4, and R4 instance families. In Regions that don't have instance types from those instance families, instance types from the C5, M5, and R5 instance families are used.</p> </note>"
        },
        "imageId":{
          "shape":"String",
          "documentation":"<p>The Amazon Machine Image (AMI) ID used for instances launched in the compute environment. This parameter is overridden by the <code>imageIdOverride</code> member of the <code>Ec2Configuration</code> structure.</p> <note> <p>This parameter isn't applicable to jobs that are running on Fargate resources. Don't specify it.</p> </note> <note> <p>The AMI that you choose for a compute environment must match the architecture of the instance types that you intend to use for that compute environment. For example, if your compute environment uses A1 instance types, the compute resource AMI that you choose must support ARM instances. Amazon ECS vends both x86 and ARM versions of the Amazon ECS-optimized Amazon Linux 2 AMI. For more information, see <a href=\"https://docs.aws.amazon.com/AmazonECS/latest/developerguide/ecs-optimized_AMI.html#ecs-optimized-ami-linux-variants.html\">Amazon ECS-optimized Amazon Linux 2 AMI</a> in the <i>Amazon Elastic Container Service Developer Guide</i>.</p> </note>",
          "deprecated":true,
          "deprecatedMessage":"This field is deprecated, use ec2Configuration[].imageIdOverride instead."
        },
        "subnets":{
          "shape":"StringList",
          "documentation":"<p>The VPC subnets where the compute resources are launched. These subnets must be within the same VPC. Fargate compute resources can contain up to 16 subnets. For more information, see <a href=\"https://docs.aws.amazon.com/vpc/latest/userguide/VPC_Subnets.html\">VPCs and subnets</a> in the <i>Amazon VPC User Guide</i>.</p> <note> <p>Batch on Amazon EC2 and Batch on Amazon EKS support Local Zones. For more information, see <a href=\"https://docs.aws.amazon.com/AWSEC2/latest/UserGuide/using-regions-availability-zones.html#concepts-local-zones\"> Local Zones</a> in the <i>Amazon EC2 User Guide for Linux Instances</i>, <a href=\"https://docs.aws.amazon.com/eks/latest/userguide/local-zones.html\">Amazon EKS and Amazon Web Services Local Zones</a> in the <i>Amazon EKS User Guide</i> and <a href=\"https://docs.aws.amazon.com/AmazonECS/latest/developerguide/cluster-regions-zones.html#clusters-local-zones\"> Amazon ECS clusters in Local Zones, Wavelength Zones, and Amazon Web Services Outposts</a> in the <i>Amazon ECS Developer Guide</i>.</p> <p>Batch on Fargate doesn't currently support Local Zones.</p> </note>"
        },
        "securityGroupIds":{
          "shape":"StringList",
          "documentation":"<p>The Amazon EC2 security groups that are associated with instances launched in the compute environment. One or more security groups must be specified, either in <code>securityGroupIds</code> or using a launch template referenced in <code>launchTemplate</code>. This parameter is required for jobs that are running on Fargate resources and must contain at least one security group. Fargate doesn't support launch templates. If security groups are specified using both <code>securityGroupIds</code> and <code>launchTemplate</code>, the values in <code>securityGroupIds</code> are used.</p>"
        },
        "ec2KeyPair":{
          "shape":"String",
          "documentation":"<p>The Amazon EC2 key pair that's used for instances launched in the compute environment. You can use this key pair to log in to your instances with SSH.</p> <note> <p>This parameter isn't applicable to jobs that are running on Fargate resources. Don't specify it.</p> </note>"
        },
        "instanceRole":{
          "shape":"String",
          "documentation":"<p>The Amazon ECS instance profile applied to Amazon EC2 instances in a compute environment. This parameter is required for Amazon EC2 instances types. You can specify the short name or full Amazon Resource Name (ARN) of an instance profile. For example, <code> <i>ecsInstanceRole</i> </code> or <code>arn:aws:iam::<i>&lt;aws_account_id&gt;</i>:instance-profile/<i>ecsInstanceRole</i> </code>. For more information, see <a href=\"https://docs.aws.amazon.com/batch/latest/userguide/instance_IAM_role.html\">Amazon ECS instance role</a> in the <i>Batch User Guide</i>.</p> <note> <p>This parameter isn't applicable to jobs that are running on Fargate resources. Don't specify it.</p> </note>"
        },
        "tags":{
          "shape":"TagsMap",
          "documentation":"<p>Key-value pair tags to be applied to Amazon EC2 resources that are launched in the compute environment. For Batch, these take the form of <code>\"String1\": \"String2\"</code>, where <code>String1</code> is the tag key and <code>String2</code> is the tag value-for example, <code>{ \"Name\": \"Batch Instance - C4OnDemand\" }</code>. This is helpful for recognizing your Batch instances in the Amazon EC2 console. Updating these tags requires an infrastructure update to the compute environment. For more information, see <a href=\"https://docs.aws.amazon.com/batch/latest/userguide/updating-compute-environments.html\">Updating compute environments</a> in the <i>Batch User Guide</i>. These tags aren't seen when using the Batch <code>ListTagsForResource</code> API operation.</p> <note> <p>This parameter isn't applicable to jobs that are running on Fargate resources. Don't specify it.</p> </note>"
        },
        "placementGroup":{
          "shape":"String",
          "documentation":"<p>The Amazon EC2 placement group to associate with your compute resources. If you intend to submit multi-node parallel jobs to your compute environment, you should consider creating a cluster placement group and associate it with your compute resources. This keeps your multi-node parallel job on a logical grouping of instances within a single Availability Zone with high network flow potential. For more information, see <a href=\"https://docs.aws.amazon.com/AWSEC2/latest/UserGuide/placement-groups.html\">Placement groups</a> in the <i>Amazon EC2 User Guide for Linux Instances</i>.</p> <note> <p>This parameter isn't applicable to jobs that are running on Fargate resources. Don't specify it.</p> </note>"
        },
        "bidPercentage":{
          "shape":"Integer",
          "documentation":"<p>The maximum percentage that a Spot Instance price can be when compared with the On-Demand price for that instance type before instances are launched. For example, if your maximum percentage is 20%, then the Spot price must be less than 20% of the current On-Demand price for that Amazon EC2 instance. You always pay the lowest (market) price and never more than your maximum percentage. If you leave this field empty, the default value is 100% of the On-Demand price. For most use cases, we recommend leaving this field empty.</p> <note> <p>This parameter isn't applicable to jobs that are running on Fargate resources. Don't specify it.</p> </note>"
        },
        "spotIamFleetRole":{
          "shape":"String",
          "documentation":"<p>The Amazon Resource Name (ARN) of the Amazon EC2 Spot Fleet IAM role applied to a <code>SPOT</code> compute environment. This role is required if the allocation strategy set to <code>BEST_FIT</code> or if the allocation strategy isn't specified. For more information, see <a href=\"https://docs.aws.amazon.com/batch/latest/userguide/spot_fleet_IAM_role.html\">Amazon EC2 spot fleet role</a> in the <i>Batch User Guide</i>.</p> <note> <p>This parameter isn't applicable to jobs that are running on Fargate resources. Don't specify it.</p> </note> <important> <p>To tag your Spot Instances on creation, the Spot Fleet IAM role specified here must use the newer <b>AmazonEC2SpotFleetTaggingRole</b> managed policy. The previously recommended <b>AmazonEC2SpotFleetRole</b> managed policy doesn't have the required permissions to tag Spot Instances. For more information, see <a href=\"https://docs.aws.amazon.com/batch/latest/userguide/troubleshooting.html#spot-instance-no-tag\">Spot instances not tagged on creation</a> in the <i>Batch User Guide</i>.</p> </important>"
        },
        "launchTemplate":{
          "shape":"LaunchTemplateSpecification",
          "documentation":"<p>The launch template to use for your compute resources. Any other compute resource parameters that you specify in a <a href=\"https://docs.aws.amazon.com/batch/latest/APIReference/API_CreateComputeEnvironment.html\">CreateComputeEnvironment</a> API operation override the same parameters in the launch template. You must specify either the launch template ID or launch template name in the request, but not both. For more information, see <a href=\"https://docs.aws.amazon.com/batch/latest/userguide/launch-templates.html\">Launch template support</a> in the <i>Batch User Guide</i>.</p> <note> <p>This parameter isn't applicable to jobs that are running on Fargate resources. Don't specify it.</p> </note>"
        },
        "ec2Configuration":{
          "shape":"Ec2ConfigurationList",
          "documentation":"<p>Provides information that's used to select Amazon Machine Images (AMIs) for Amazon EC2 instances in the compute environment. If <code>Ec2Configuration</code> isn't specified, the default is <code>ECS_AL2</code>.</p> <p>One or two values can be provided.</p> <note> <p>This parameter isn't applicable to jobs that are running on Fargate resources. Don't specify it.</p> </note>"
        }
      },
      "documentation":"<p>An object that represents an Batch compute resource. For more information, see <a href=\"https://docs.aws.amazon.com/batch/latest/userguide/compute_environments.html\">Compute environments</a> in the <i>Batch User Guide</i>.</p>"
    },
    "ComputeResourceUpdate":{
      "type":"structure",
      "members":{
        "minvCpus":{
          "shape":"Integer",
          "documentation":"<p>The minimum number of vCPUs that an environment should maintain (even if the compute environment is <code>DISABLED</code>).</p> <note> <p>This parameter isn't applicable to jobs that are running on Fargate resources. Don't specify it.</p> </note>"
        },
        "maxvCpus":{
          "shape":"Integer",
          "documentation":"<p>The maximum number of Amazon EC2 vCPUs that an environment can reach.</p> <note> <p>With <code>BEST_FIT_PROGRESSIVE</code>,<code>SPOT_CAPACITY_OPTIMIZED</code> and <code>SPOT_PRICE_CAPACITY_OPTIMIZED</code> (recommended) strategies using On-Demand or Spot Instances, and the <code>BEST_FIT</code> strategy using Spot Instances, Batch might need to exceed <code>maxvCpus</code> to meet your capacity requirements. In this event, Batch never exceeds <code>maxvCpus</code> by more than a single instance.</p> </note>"
        },
        "desiredvCpus":{
          "shape":"Integer",
          "documentation":"<p>The desired number of vCPUS in the compute environment. Batch modifies this value between the minimum and maximum values based on job queue demand.</p> <note> <p>This parameter isn't applicable to jobs that are running on Fargate resources. Don't specify it.</p> </note> <note> <p>Batch doesn't support changing the desired number of vCPUs of an existing compute environment. Don't specify this parameter for compute environments using Amazon EKS clusters.</p> </note> <note> <p>When you update the <code>desiredvCpus</code> setting, the value must be between the <code>minvCpus</code> and <code>maxvCpus</code> values. </p> <p>Additionally, the updated <code>desiredvCpus</code> value must be greater than or equal to the current <code>desiredvCpus</code> value. For more information, see <a href=\"https://docs.aws.amazon.com/batch/latest/userguide/troubleshooting.html#error-desired-vcpus-update\">Troubleshooting Batch</a> in the <i>Batch User Guide</i>.</p> </note>"
        },
        "subnets":{
          "shape":"StringList",
          "documentation":"<p>The VPC subnets where the compute resources are launched. Fargate compute resources can contain up to 16 subnets. For Fargate compute resources, providing an empty list will be handled as if this parameter wasn't specified and no change is made. For Amazon EC2 compute resources, providing an empty list removes the VPC subnets from the compute resource. For more information, see <a href=\"https://docs.aws.amazon.com/vpc/latest/userguide/VPC_Subnets.html\">VPCs and subnets</a> in the <i>Amazon VPC User Guide</i>.</p> <p>When updating a compute environment, changing the VPC subnets requires an infrastructure update of the compute environment. For more information, see <a href=\"https://docs.aws.amazon.com/batch/latest/userguide/updating-compute-environments.html\">Updating compute environments</a> in the <i>Batch User Guide</i>.</p> <note> <p>Batch on Amazon EC2 and Batch on Amazon EKS support Local Zones. For more information, see <a href=\"https://docs.aws.amazon.com/AWSEC2/latest/UserGuide/using-regions-availability-zones.html#concepts-local-zones\"> Local Zones</a> in the <i>Amazon EC2 User Guide for Linux Instances</i>, <a href=\"https://docs.aws.amazon.com/eks/latest/userguide/local-zones.html\">Amazon EKS and Amazon Web Services Local Zones</a> in the <i>Amazon EKS User Guide</i> and <a href=\"https://docs.aws.amazon.com/AmazonECS/latest/developerguide/cluster-regions-zones.html#clusters-local-zones\"> Amazon ECS clusters in Local Zones, Wavelength Zones, and Amazon Web Services Outposts</a> in the <i>Amazon ECS Developer Guide</i>.</p> <p>Batch on Fargate doesn't currently support Local Zones.</p> </note>"
        },
        "securityGroupIds":{
          "shape":"StringList",
          "documentation":"<p>The Amazon EC2 security groups that are associated with instances launched in the compute environment. This parameter is required for Fargate compute resources, where it can contain up to 5 security groups. For Fargate compute resources, providing an empty list is handled as if this parameter wasn't specified and no change is made. For Amazon EC2 compute resources, providing an empty list removes the security groups from the compute resource.</p> <p>When updating a compute environment, changing the Amazon EC2 security groups requires an infrastructure update of the compute environment. For more information, see <a href=\"https://docs.aws.amazon.com/batch/latest/userguide/updating-compute-environments.html\">Updating compute environments</a> in the <i>Batch User Guide</i>.</p>"
        },
        "allocationStrategy":{
          "shape":"CRUpdateAllocationStrategy",
          "documentation":"<p>The allocation strategy to use for the compute resource if there's not enough instances of the best fitting instance type that can be allocated. This might be because of availability of the instance type in the Region or <a href=\"https://docs.aws.amazon.com/AWSEC2/latest/UserGuide/ec2-resource-limits.html\">Amazon EC2 service limits</a>. For more information, see <a href=\"https://docs.aws.amazon.com/batch/latest/userguide/allocation-strategies.html\">Allocation strategies</a> in the <i>Batch User Guide</i>.</p> <p>When updating a compute environment, changing the allocation strategy requires an infrastructure update of the compute environment. For more information, see <a href=\"https://docs.aws.amazon.com/batch/latest/userguide/updating-compute-environments.html\">Updating compute environments</a> in the <i>Batch User Guide</i>. <code>BEST_FIT</code> isn't supported when updating a compute environment.</p> <note> <p>This parameter isn't applicable to jobs that are running on Fargate resources. Don't specify it.</p> </note> <dl> <dt>BEST_FIT_PROGRESSIVE</dt> <dd> <p>Batch selects additional instance types that are large enough to meet the requirements of the jobs in the queue. Its preference is for instance types with lower cost vCPUs. If additional instances of the previously selected instance types aren't available, Batch selects new instance types.</p> </dd> <dt>SPOT_CAPACITY_OPTIMIZED</dt> <dd> <p>Batch selects one or more instance types that are large enough to meet the requirements of the jobs in the queue. Its preference is for instance types that are less likely to be interrupted. This allocation strategy is only available for Spot Instance compute resources.</p> </dd> <dt>SPOT_PRICE_CAPACITY_OPTIMIZED</dt> <dd> <p>The price and capacity optimized allocation strategy looks at both price and capacity to select the Spot Instance pools that are the least likely to be interrupted and have the lowest possible price. This allocation strategy is only available for Spot Instance compute resources.</p> </dd> </dl> <p>With <code>BEST_FIT_PROGRESSIVE</code>,<code>SPOT_CAPACITY_OPTIMIZED</code> and <code>SPOT_PRICE_CAPACITY_OPTIMIZED</code> (recommended) strategies using On-Demand or Spot Instances, and the <code>BEST_FIT</code> strategy using Spot Instances, Batch might need to exceed <code>maxvCpus</code> to meet your capacity requirements. In this event, Batch never exceeds <code>maxvCpus</code> by more than a single instance.</p>"
        },
        "instanceTypes":{
          "shape":"StringList",
          "documentation":"<p>The instances types that can be launched. You can specify instance families to launch any instance type within those families (for example, <code>c5</code> or <code>p3</code>), or you can specify specific sizes within a family (such as <code>c5.8xlarge</code>). You can also choose <code>optimal</code> to select instance types (from the C4, M4, and R4 instance families) that match the demand of your job queues.</p> <p>When updating a compute environment, changing this setting requires an infrastructure update of the compute environment. For more information, see <a href=\"https://docs.aws.amazon.com/batch/latest/userguide/updating-compute-environments.html\">Updating compute environments</a> in the <i>Batch User Guide</i>.</p> <note> <p>This parameter isn't applicable to jobs that are running on Fargate resources. Don't specify it.</p> </note> <note> <p>When you create a compute environment, the instance types that you select for the compute environment must share the same architecture. For example, you can't mix x86 and ARM instances in the same compute environment.</p> </note> <note> <p>Currently, <code>optimal</code> uses instance types from the C4, M4, and R4 instance families. In Regions that don't have instance types from those instance families, instance types from the C5, M5, and R5 instance families are used.</p> </note>"
        },
        "ec2KeyPair":{
          "shape":"String",
          "documentation":"<p>The Amazon EC2 key pair that's used for instances launched in the compute environment. You can use this key pair to log in to your instances with SSH. To remove the Amazon EC2 key pair, set this value to an empty string.</p> <p>When updating a compute environment, changing the Amazon EC2 key pair requires an infrastructure update of the compute environment. For more information, see <a href=\"https://docs.aws.amazon.com/batch/latest/userguide/updating-compute-environments.html\">Updating compute environments</a> in the <i>Batch User Guide</i>.</p> <note> <p>This parameter isn't applicable to jobs that are running on Fargate resources. Don't specify it.</p> </note>"
        },
        "instanceRole":{
          "shape":"String",
          "documentation":"<p>The Amazon ECS instance profile applied to Amazon EC2 instances in a compute environment. Required for Amazon EC2 instances. You can specify the short name or full Amazon Resource Name (ARN) of an instance profile. For example, <code> <i>ecsInstanceRole</i> </code> or <code>arn:aws:iam::<i>&lt;aws_account_id&gt;</i>:instance-profile/<i>ecsInstanceRole</i> </code>. For more information, see <a href=\"https://docs.aws.amazon.com/batch/latest/userguide/instance_IAM_role.html\">Amazon ECS instance role</a> in the <i>Batch User Guide</i>.</p> <p>When updating a compute environment, changing this setting requires an infrastructure update of the compute environment. For more information, see <a href=\"https://docs.aws.amazon.com/batch/latest/userguide/updating-compute-environments.html\">Updating compute environments</a> in the <i>Batch User Guide</i>.</p> <note> <p>This parameter isn't applicable to jobs that are running on Fargate resources. Don't specify it.</p> </note>"
        },
        "tags":{
          "shape":"TagsMap",
          "documentation":"<p>Key-value pair tags to be applied to Amazon EC2 resources that are launched in the compute environment. For Batch, these take the form of <code>\"String1\": \"String2\"</code>, where <code>String1</code> is the tag key and <code>String2</code> is the tag value-for example, <code>{ \"Name\": \"Batch Instance - C4OnDemand\" }</code>. This is helpful for recognizing your Batch instances in the Amazon EC2 console. These tags aren't seen when using the Batch <code>ListTagsForResource</code> API operation.</p> <p>When updating a compute environment, changing this setting requires an infrastructure update of the compute environment. For more information, see <a href=\"https://docs.aws.amazon.com/batch/latest/userguide/updating-compute-environments.html\">Updating compute environments</a> in the <i>Batch User Guide</i>.</p> <note> <p>This parameter isn't applicable to jobs that are running on Fargate resources. Don't specify it.</p> </note>"
        },
        "placementGroup":{
          "shape":"String",
          "documentation":"<p>The Amazon EC2 placement group to associate with your compute resources. If you intend to submit multi-node parallel jobs to your compute environment, you should consider creating a cluster placement group and associate it with your compute resources. This keeps your multi-node parallel job on a logical grouping of instances within a single Availability Zone with high network flow potential. For more information, see <a href=\"https://docs.aws.amazon.com/AWSEC2/latest/UserGuide/placement-groups.html\">Placement groups</a> in the <i>Amazon EC2 User Guide for Linux Instances</i>.</p> <p>When updating a compute environment, changing the placement group requires an infrastructure update of the compute environment. For more information, see <a href=\"https://docs.aws.amazon.com/batch/latest/userguide/updating-compute-environments.html\">Updating compute environments</a> in the <i>Batch User Guide</i>.</p> <note> <p>This parameter isn't applicable to jobs that are running on Fargate resources. Don't specify it.</p> </note>"
        },
        "bidPercentage":{
          "shape":"Integer",
          "documentation":"<p>The maximum percentage that a Spot Instance price can be when compared with the On-Demand price for that instance type before instances are launched. For example, if your maximum percentage is 20%, the Spot price must be less than 20% of the current On-Demand price for that Amazon EC2 instance. You always pay the lowest (market) price and never more than your maximum percentage. For most use cases, we recommend leaving this field empty.</p> <p>When updating a compute environment, changing the bid percentage requires an infrastructure update of the compute environment. For more information, see <a href=\"https://docs.aws.amazon.com/batch/latest/userguide/updating-compute-environments.html\">Updating compute environments</a> in the <i>Batch User Guide</i>.</p> <note> <p>This parameter isn't applicable to jobs that are running on Fargate resources. Don't specify it.</p> </note>"
        },
        "launchTemplate":{
          "shape":"LaunchTemplateSpecification",
          "documentation":"<p>The updated launch template to use for your compute resources. You must specify either the launch template ID or launch template name in the request, but not both. For more information, see <a href=\"https://docs.aws.amazon.com/batch/latest/userguide/launch-templates.html\">Launch template support</a> in the <i>Batch User Guide</i>. To remove the custom launch template and use the default launch template, set <code>launchTemplateId</code> or <code>launchTemplateName</code> member of the launch template specification to an empty string. Removing the launch template from a compute environment will not remove the AMI specified in the launch template. In order to update the AMI specified in a launch template, the <code>updateToLatestImageVersion</code> parameter must be set to <code>true</code>.</p> <p>When updating a compute environment, changing the launch template requires an infrastructure update of the compute environment. For more information, see <a href=\"https://docs.aws.amazon.com/batch/latest/userguide/updating-compute-environments.html\">Updating compute environments</a> in the <i>Batch User Guide</i>.</p> <note> <p>This parameter isn't applicable to jobs that are running on Fargate resources. Don't specify it.</p> </note>"
        },
        "ec2Configuration":{
          "shape":"Ec2ConfigurationList",
          "documentation":"<p>Provides information used to select Amazon Machine Images (AMIs) for Amazon EC2 instances in the compute environment. If <code>Ec2Configuration</code> isn't specified, the default is <code>ECS_AL2</code>.</p> <p>When updating a compute environment, changing this setting requires an infrastructure update of the compute environment. For more information, see <a href=\"https://docs.aws.amazon.com/batch/latest/userguide/updating-compute-environments.html\">Updating compute environments</a> in the <i>Batch User Guide</i>. To remove the Amazon EC2 configuration and any custom AMI ID specified in <code>imageIdOverride</code>, set this value to an empty string.</p> <p>One or two values can be provided.</p> <note> <p>This parameter isn't applicable to jobs that are running on Fargate resources. Don't specify it.</p> </note>"
        },
        "updateToLatestImageVersion":{
          "shape":"Boolean",
          "documentation":"<p>Specifies whether the AMI ID is updated to the latest one that's supported by Batch when the compute environment has an infrastructure update. The default value is <code>false</code>.</p> <note> <p>An AMI ID can either be specified in the <code>imageId</code> or <code>imageIdOverride</code> parameters or be determined by the launch template that's specified in the <code>launchTemplate</code> parameter. If an AMI ID is specified any of these ways, this parameter is ignored. For more information about to update AMI IDs during an infrastructure update, see <a href=\"https://docs.aws.amazon.com/batch/latest/userguide/updating-compute-environments.html#updating-compute-environments-ami\">Updating the AMI ID</a> in the <i>Batch User Guide</i>.</p> </note> <p>When updating a compute environment, changing this setting requires an infrastructure update of the compute environment. For more information, see <a href=\"https://docs.aws.amazon.com/batch/latest/userguide/updating-compute-environments.html\">Updating compute environments</a> in the <i>Batch User Guide</i>.</p>"
        },
        "type":{
          "shape":"CRType",
          "documentation":"<p>The type of compute environment: <code>EC2</code>, <code>SPOT</code>, <code>FARGATE</code>, or <code>FARGATE_SPOT</code>. For more information, see <a href=\"https://docs.aws.amazon.com/batch/latest/userguide/compute_environments.html\">Compute environments</a> in the <i>Batch User Guide</i>.</p> <p> If you choose <code>SPOT</code>, you must also specify an Amazon EC2 Spot Fleet role with the <code>spotIamFleetRole</code> parameter. For more information, see <a href=\"https://docs.aws.amazon.com/batch/latest/userguide/spot_fleet_IAM_role.html\">Amazon EC2 spot fleet role</a> in the <i>Batch User Guide</i>.</p> <p>When updating a compute environment, changing the type of a compute environment requires an infrastructure update of the compute environment. For more information, see <a href=\"https://docs.aws.amazon.com/batch/latest/userguide/updating-compute-environments.html\">Updating compute environments</a> in the <i>Batch User Guide</i>.</p>"
        },
        "imageId":{
          "shape":"String",
          "documentation":"<p>The Amazon Machine Image (AMI) ID used for instances launched in the compute environment. This parameter is overridden by the <code>imageIdOverride</code> member of the <code>Ec2Configuration</code> structure. To remove the custom AMI ID and use the default AMI ID, set this value to an empty string.</p> <p>When updating a compute environment, changing the AMI ID requires an infrastructure update of the compute environment. For more information, see <a href=\"https://docs.aws.amazon.com/batch/latest/userguide/updating-compute-environments.html\">Updating compute environments</a> in the <i>Batch User Guide</i>.</p> <note> <p>This parameter isn't applicable to jobs that are running on Fargate resources. Don't specify it.</p> </note> <note> <p>The AMI that you choose for a compute environment must match the architecture of the instance types that you intend to use for that compute environment. For example, if your compute environment uses A1 instance types, the compute resource AMI that you choose must support ARM instances. Amazon ECS vends both x86 and ARM versions of the Amazon ECS-optimized Amazon Linux 2 AMI. For more information, see <a href=\"https://docs.aws.amazon.com/AmazonECS/latest/developerguide/ecs-optimized_AMI.html#ecs-optimized-ami-linux-variants.html\">Amazon ECS-optimized Amazon Linux 2 AMI</a> in the <i>Amazon Elastic Container Service Developer Guide</i>.</p> </note>"
        }
      },
      "documentation":"<p>An object that represents the attributes of a compute environment that can be updated. For more information, see <a href=\"https://docs.aws.amazon.com/batch/latest/userguide/updating-compute-environments.html\">Updating compute environments</a> in the <i>Batch User Guide</i>.</p>"
    },
    "ContainerDetail":{
      "type":"structure",
      "members":{
        "image":{
          "shape":"String",
          "documentation":"<p>The image used to start the container.</p>"
        },
        "vcpus":{
          "shape":"Integer",
          "documentation":"<p>The number of vCPUs reserved for the container. For jobs that run on Amazon EC2 resources, you can specify the vCPU requirement for the job using <code>resourceRequirements</code>, but you can't specify the vCPU requirements in both the <code>vcpus</code> and <code>resourceRequirements</code> object. This parameter maps to <code>CpuShares</code> in the <a href=\"https://docs.docker.com/engine/api/v1.23/#create-a-container\">Create a container</a> section of the <a href=\"https://docs.docker.com/engine/api/v1.23/\">Docker Remote API</a> and the <code>--cpu-shares</code> option to <a href=\"https://docs.docker.com/engine/reference/run/\">docker run</a>. Each vCPU is equivalent to 1,024 CPU shares. You must specify at least one vCPU. This is required but can be specified in several places. It must be specified for each node at least once.</p> <note> <p>This parameter isn't applicable to jobs that run on Fargate resources. For jobs that run on Fargate resources, you must specify the vCPU requirement for the job using <code>resourceRequirements</code>.</p> </note>"
        },
        "memory":{
          "shape":"Integer",
          "documentation":"<p>For jobs running on Amazon EC2 resources that didn't specify memory requirements using <code>resourceRequirements</code>, the number of MiB of memory reserved for the job. For other jobs, including all run on Fargate resources, see <code>resourceRequirements</code>.</p>"
        },
        "command":{
          "shape":"StringList",
          "documentation":"<p>The command that's passed to the container.</p>"
        },
        "jobRoleArn":{
          "shape":"String",
          "documentation":"<p>The Amazon Resource Name (ARN) that's associated with the job when run.</p>"
        },
        "executionRoleArn":{
          "shape":"String",
          "documentation":"<p>The Amazon Resource Name (ARN) of the execution role that Batch can assume. For more information, see <a href=\"https://docs.aws.amazon.com/batch/latest/userguide/execution-IAM-role.html\">Batch execution IAM role</a> in the <i>Batch User Guide</i>.</p>"
        },
        "volumes":{
          "shape":"Volumes",
          "documentation":"<p>A list of volumes that are associated with the job.</p>"
        },
        "environment":{
          "shape":"EnvironmentVariables",
          "documentation":"<p>The environment variables to pass to a container.</p> <note> <p>Environment variables cannot start with \"<code>AWS_BATCH</code>\". This naming convention is reserved for variables that Batch sets.</p> </note>"
        },
        "mountPoints":{
          "shape":"MountPoints",
          "documentation":"<p>The mount points for data volumes in your container.</p>"
        },
        "readonlyRootFilesystem":{
          "shape":"Boolean",
          "documentation":"<p>When this parameter is true, the container is given read-only access to its root file system. This parameter maps to <code>ReadonlyRootfs</code> in the <a href=\"https://docs.docker.com/engine/api/v1.23/#create-a-container\">Create a container</a> section of the <a href=\"https://docs.docker.com/engine/api/v1.23/\">Docker Remote API</a> and the <code>--read-only</code> option to <a href=\"https://docs.docker.com/engine/reference/commandline/run/\"> <code>docker run</code> </a>.</p>"
        },
        "ulimits":{
          "shape":"Ulimits",
          "documentation":"<p>A list of <code>ulimit</code> values to set in the container. This parameter maps to <code>Ulimits</code> in the <a href=\"https://docs.docker.com/engine/api/v1.23/#create-a-container\">Create a container</a> section of the <a href=\"https://docs.docker.com/engine/api/v1.23/\">Docker Remote API</a> and the <code>--ulimit</code> option to <a href=\"https://docs.docker.com/engine/reference/run/\">docker run</a>.</p> <note> <p>This parameter isn't applicable to jobs that are running on Fargate resources.</p> </note>"
        },
        "privileged":{
          "shape":"Boolean",
          "documentation":"<p>When this parameter is true, the container is given elevated permissions on the host container instance (similar to the <code>root</code> user). The default value is <code>false</code>.</p> <note> <p>This parameter isn't applicable to jobs that are running on Fargate resources and shouldn't be provided, or specified as <code>false</code>.</p> </note>"
        },
        "user":{
          "shape":"String",
          "documentation":"<p>The user name to use inside the container. This parameter maps to <code>User</code> in the <a href=\"https://docs.docker.com/engine/api/v1.23/#create-a-container\">Create a container</a> section of the <a href=\"https://docs.docker.com/engine/api/v1.23/\">Docker Remote API</a> and the <code>--user</code> option to <a href=\"https://docs.docker.com/engine/reference/run/\">docker run</a>.</p>"
        },
        "exitCode":{
          "shape":"Integer",
          "documentation":"<p>The exit code returned upon completion.</p>"
        },
        "reason":{
          "shape":"String",
          "documentation":"<p>A short (255 max characters) human-readable string to provide additional details for a running or stopped container.</p>"
        },
        "containerInstanceArn":{
          "shape":"String",
          "documentation":"<p>The Amazon Resource Name (ARN) of the container instance that the container is running on.</p>"
        },
        "taskArn":{
          "shape":"String",
          "documentation":"<p>The Amazon Resource Name (ARN) of the Amazon ECS task that's associated with the container job. Each container attempt receives a task ARN when they reach the <code>STARTING</code> status.</p>"
        },
        "logStreamName":{
          "shape":"String",
          "documentation":"<p>The name of the Amazon CloudWatch Logs log stream that's associated with the container. The log group for Batch jobs is <code>/aws/batch/job</code>. Each container attempt receives a log stream name when they reach the <code>RUNNING</code> status.</p>"
        },
        "instanceType":{
          "shape":"String",
          "documentation":"<p>The instance type of the underlying host infrastructure of a multi-node parallel job.</p> <note> <p>This parameter isn't applicable to jobs that are running on Fargate resources.</p> </note>"
        },
        "networkInterfaces":{
          "shape":"NetworkInterfaceList",
          "documentation":"<p>The network interfaces that are associated with the job.</p>"
        },
        "resourceRequirements":{
          "shape":"ResourceRequirements",
          "documentation":"<p>The type and amount of resources to assign to a container. The supported resources include <code>GPU</code>, <code>MEMORY</code>, and <code>VCPU</code>.</p>"
        },
        "linuxParameters":{
          "shape":"LinuxParameters",
          "documentation":"<p>Linux-specific modifications that are applied to the container, such as details for device mappings.</p>"
        },
        "logConfiguration":{
          "shape":"LogConfiguration",
          "documentation":"<p>The log configuration specification for the container.</p> <p>This parameter maps to <code>LogConfig</code> in the <a href=\"https://docs.docker.com/engine/api/v1.23/#create-a-container\">Create a container</a> section of the <a href=\"https://docs.docker.com/engine/api/v1.23/\">Docker Remote API</a> and the <code>--log-driver</code> option to <a href=\"https://docs.docker.com/engine/reference/run/\">docker run</a>. By default, containers use the same logging driver that the Docker daemon uses. However, the container might use a different logging driver than the Docker daemon by specifying a log driver with this parameter in the container definition. To use a different logging driver for a container, the log system must be configured properly on the container instance. Or, alternatively, it must be configured on a different log server for remote logging options. For more information on the options for different supported log drivers, see <a href=\"https://docs.docker.com/engine/admin/logging/overview/\">Configure logging drivers</a> in the Docker documentation.</p> <note> <p>Batch currently supports a subset of the logging drivers available to the Docker daemon (shown in the <a href=\"https://docs.aws.amazon.com/AWSCloudFormation/latest/UserGuide/aws-properties-batch-jobdefinition-containerproperties-logconfiguration.html\">LogConfiguration</a> data type). Additional log drivers might be available in future releases of the Amazon ECS container agent.</p> </note> <p>This parameter requires version 1.18 of the Docker Remote API or greater on your container instance. To check the Docker Remote API version on your container instance, log in to your container instance and run the following command: <code>sudo docker version | grep \"Server API version\"</code> </p> <note> <p>The Amazon ECS container agent running on a container instance must register the logging drivers available on that instance with the <code>ECS_AVAILABLE_LOGGING_DRIVERS</code> environment variable before containers placed on that instance can use these log configuration options. For more information, see <a href=\"https://docs.aws.amazon.com/AmazonECS/latest/developerguide/ecs-agent-config.html\">Amazon ECS container agent configuration</a> in the <i>Amazon Elastic Container Service Developer Guide</i>.</p> </note>"
        },
        "secrets":{
          "shape":"SecretList",
          "documentation":"<p>The secrets to pass to the container. For more information, see <a href=\"https://docs.aws.amazon.com/batch/latest/userguide/specifying-sensitive-data.html\">Specifying sensitive data</a> in the <i>Batch User Guide</i>.</p>"
        },
        "networkConfiguration":{
          "shape":"NetworkConfiguration",
          "documentation":"<p>The network configuration for jobs that are running on Fargate resources. Jobs that are running on Amazon EC2 resources must not specify this parameter.</p>"
        },
        "fargatePlatformConfiguration":{
          "shape":"FargatePlatformConfiguration",
          "documentation":"<p>The platform configuration for jobs that are running on Fargate resources. Jobs that are running on Amazon EC2 resources must not specify this parameter.</p>"
        },
        "ephemeralStorage":{
          "shape":"EphemeralStorage",
          "documentation":"<p>The amount of ephemeral storage allocated for the task. This parameter is used to expand the total amount of ephemeral storage available, beyond the default amount, for tasks hosted on Fargate.</p>"
        },
        "runtimePlatform":{
          "shape":"RuntimePlatform",
          "documentation":"<p>An object that represents the compute environment architecture for Batch jobs on Fargate.</p>"
        },
        "repositoryCredentials":{
          "shape":"RepositoryCredentials",
          "documentation":"<p>The private repository authentication credentials to use.</p>"
        }
      },
      "documentation":"<p>An object that represents the details of a container that's part of a job.</p>"
    },
    "ContainerOverrides":{
      "type":"structure",
      "members":{
        "vcpus":{
          "shape":"Integer",
          "documentation":"<p>This parameter is deprecated, use <code>resourceRequirements</code> to override the <code>vcpus</code> parameter that's set in the job definition. It's not supported for jobs running on Fargate resources. For jobs that run on Amazon EC2 resources, it overrides the <code>vcpus</code> parameter set in the job definition, but doesn't override any vCPU requirement specified in the <code>resourceRequirements</code> structure in the job definition. To override vCPU requirements that are specified in the <code>resourceRequirements</code> structure in the job definition, <code>resourceRequirements</code> must be specified in the <code>SubmitJob</code> request, with <code>type</code> set to <code>VCPU</code> and <code>value</code> set to the new value. For more information, see <a href=\"https://docs.aws.amazon.com/batch/latest/userguide/troubleshooting.html#override-resource-requirements\">Can't override job definition resource requirements</a> in the <i>Batch User Guide</i>.</p>",
          "deprecated":true,
          "deprecatedMessage":"This field is deprecated, use resourceRequirements instead."
        },
        "memory":{
          "shape":"Integer",
          "documentation":"<p>This parameter is deprecated, use <code>resourceRequirements</code> to override the memory requirements specified in the job definition. It's not supported for jobs running on Fargate resources. For jobs that run on Amazon EC2 resources, it overrides the <code>memory</code> parameter set in the job definition, but doesn't override any memory requirement that's specified in the <code>resourceRequirements</code> structure in the job definition. To override memory requirements that are specified in the <code>resourceRequirements</code> structure in the job definition, <code>resourceRequirements</code> must be specified in the <code>SubmitJob</code> request, with <code>type</code> set to <code>MEMORY</code> and <code>value</code> set to the new value. For more information, see <a href=\"https://docs.aws.amazon.com/batch/latest/userguide/troubleshooting.html#override-resource-requirements\">Can't override job definition resource requirements</a> in the <i>Batch User Guide</i>.</p>",
          "deprecated":true,
          "deprecatedMessage":"This field is deprecated, use resourceRequirements instead."
        },
        "command":{
          "shape":"StringList",
          "documentation":"<p>The command to send to the container that overrides the default command from the Docker image or the job definition.</p> <note> <p>This parameter can't contain an empty string.</p> </note>"
        },
        "instanceType":{
          "shape":"String",
          "documentation":"<p>The instance type to use for a multi-node parallel job.</p> <note> <p>This parameter isn't applicable to single-node container jobs or jobs that run on Fargate resources, and shouldn't be provided.</p> </note>"
        },
        "environment":{
          "shape":"EnvironmentVariables",
          "documentation":"<p>The environment variables to send to the container. You can add new environment variables, which are added to the container at launch, or you can override the existing environment variables from the Docker image or the job definition.</p> <note> <p>Environment variables cannot start with \"<code>AWS_BATCH</code>\". This naming convention is reserved for variables that Batch sets.</p> </note>"
        },
        "resourceRequirements":{
          "shape":"ResourceRequirements",
          "documentation":"<p>The type and amount of resources to assign to a container. This overrides the settings in the job definition. The supported resources include <code>GPU</code>, <code>MEMORY</code>, and <code>VCPU</code>.</p>"
        }
      },
      "documentation":"<p>The overrides that should be sent to a container.</p> <p>For information about using Batch overrides when you connect event sources to targets, see <a href=\"https://docs.aws.amazon.com/eventbridge/latest/pipes-reference/API_BatchContainerOverrides.html\">BatchContainerOverrides</a>.</p>"
    },
    "ContainerProperties":{
      "type":"structure",
      "members":{
        "image":{
          "shape":"String",
          "documentation":"<p>Required. The image used to start a container. This string is passed directly to the Docker daemon. Images in the Docker Hub registry are available by default. Other repositories are specified with <code> <i>repository-url</i>/<i>image</i>:<i>tag</i> </code>. It can be 255 characters long. It can contain uppercase and lowercase letters, numbers, hyphens (-), underscores (_), colons (:), periods (.), forward slashes (/), and number signs (#). This parameter maps to <code>Image</code> in the <a href=\"https://docs.docker.com/engine/api/v1.23/#create-a-container\">Create a container</a> section of the <a href=\"https://docs.docker.com/engine/api/v1.23/\">Docker Remote API</a> and the <code>IMAGE</code> parameter of <a href=\"https://docs.docker.com/engine/reference/run/\">docker run</a>.</p> <note> <p>Docker image architecture must match the processor architecture of the compute resources that they're scheduled on. For example, ARM-based Docker images can only run on ARM-based compute resources.</p> </note> <ul> <li> <p>Images in Amazon ECR Public repositories use the full <code>registry/repository[:tag]</code> or <code>registry/repository[@digest]</code> naming conventions. For example, <code>public.ecr.aws/<i>registry_alias</i>/<i>my-web-app</i>:<i>latest</i> </code>.</p> </li> <li> <p>Images in Amazon ECR repositories use the full registry and repository URI (for example, <code>123456789012.dkr.ecr.&lt;region-name&gt;.amazonaws.com/&lt;repository-name&gt;</code>).</p> </li> <li> <p>Images in official repositories on Docker Hub use a single name (for example, <code>ubuntu</code> or <code>mongo</code>).</p> </li> <li> <p>Images in other repositories on Docker Hub are qualified with an organization name (for example, <code>amazon/amazon-ecs-agent</code>).</p> </li> <li> <p>Images in other online repositories are qualified further by a domain name (for example, <code>quay.io/assemblyline/ubuntu</code>).</p> </li> </ul>"
        },
        "vcpus":{
          "shape":"Integer",
          "documentation":"<p>This parameter is deprecated, use <code>resourceRequirements</code> to specify the vCPU requirements for the job definition. It's not supported for jobs running on Fargate resources. For jobs running on Amazon EC2 resources, it specifies the number of vCPUs reserved for the job.</p> <p>Each vCPU is equivalent to 1,024 CPU shares. This parameter maps to <code>CpuShares</code> in the <a href=\"https://docs.docker.com/engine/api/v1.23/#create-a-container\">Create a container</a> section of the <a href=\"https://docs.docker.com/engine/api/v1.23/\">Docker Remote API</a> and the <code>--cpu-shares</code> option to <a href=\"https://docs.docker.com/engine/reference/run/\">docker run</a>. The number of vCPUs must be specified but can be specified in several places. You must specify it at least once for each node.</p>",
          "deprecated":true,
          "deprecatedMessage":"This field is deprecated, use resourceRequirements instead."
        },
        "memory":{
          "shape":"Integer",
          "documentation":"<p>This parameter is deprecated, use <code>resourceRequirements</code> to specify the memory requirements for the job definition. It's not supported for jobs running on Fargate resources. For jobs that run on Amazon EC2 resources, it specifies the memory hard limit (in MiB) for a container. If your container attempts to exceed the specified number, it's terminated. You must specify at least 4 MiB of memory for a job using this parameter. The memory hard limit can be specified in several places. It must be specified for each node at least once.</p>",
          "deprecated":true,
          "deprecatedMessage":"This field is deprecated, use resourceRequirements instead."
        },
        "command":{
          "shape":"StringList",
          "documentation":"<p>The command that's passed to the container. This parameter maps to <code>Cmd</code> in the <a href=\"https://docs.docker.com/engine/api/v1.23/#create-a-container\">Create a container</a> section of the <a href=\"https://docs.docker.com/engine/api/v1.23/\">Docker Remote API</a> and the <code>COMMAND</code> parameter to <a href=\"https://docs.docker.com/engine/reference/run/\">docker run</a>. For more information, see <a href=\"https://docs.docker.com/engine/reference/builder/#cmd\">https://docs.docker.com/engine/reference/builder/#cmd</a>.</p>"
        },
        "jobRoleArn":{
          "shape":"String",
          "documentation":"<p>The Amazon Resource Name (ARN) of the IAM role that the container can assume for Amazon Web Services permissions. For more information, see <a href=\"https://docs.aws.amazon.com/AmazonECS/latest/developerguide/task-iam-roles.html\">IAM roles for tasks</a> in the <i>Amazon Elastic Container Service Developer Guide</i>.</p>"
        },
        "executionRoleArn":{
          "shape":"String",
          "documentation":"<p>The Amazon Resource Name (ARN) of the execution role that Batch can assume. For jobs that run on Fargate resources, you must provide an execution role. For more information, see <a href=\"https://docs.aws.amazon.com/batch/latest/userguide/execution-IAM-role.html\">Batch execution IAM role</a> in the <i>Batch User Guide</i>.</p>"
        },
        "volumes":{
          "shape":"Volumes",
          "documentation":"<p>A list of data volumes used in a job.</p>"
        },
        "environment":{
          "shape":"EnvironmentVariables",
          "documentation":"<p>The environment variables to pass to a container. This parameter maps to <code>Env</code> in the <a href=\"https://docs.docker.com/engine/api/v1.23/#create-a-container\">Create a container</a> section of the <a href=\"https://docs.docker.com/engine/api/v1.23/\">Docker Remote API</a> and the <code>--env</code> option to <a href=\"https://docs.docker.com/engine/reference/run/\">docker run</a>.</p> <important> <p>We don't recommend using plaintext environment variables for sensitive information, such as credential data.</p> </important> <note> <p>Environment variables cannot start with \"<code>AWS_BATCH</code>\". This naming convention is reserved for variables that Batch sets.</p> </note>"
        },
        "mountPoints":{
          "shape":"MountPoints",
          "documentation":"<p>The mount points for data volumes in your container. This parameter maps to <code>Volumes</code> in the <a href=\"https://docs.docker.com/engine/api/v1.23/#create-a-container\">Create a container</a> section of the <a href=\"https://docs.docker.com/engine/api/v1.23/\">Docker Remote API</a> and the <code>--volume</code> option to <a href=\"https://docs.docker.com/engine/reference/run/\">docker run</a>.</p>"
        },
        "readonlyRootFilesystem":{
          "shape":"Boolean",
          "documentation":"<p>When this parameter is true, the container is given read-only access to its root file system. This parameter maps to <code>ReadonlyRootfs</code> in the <a href=\"https://docs.docker.com/engine/api/v1.23/#create-a-container\">Create a container</a> section of the <a href=\"https://docs.docker.com/engine/api/v1.23/\">Docker Remote API</a> and the <code>--read-only</code> option to <code>docker run</code>.</p>"
        },
        "privileged":{
          "shape":"Boolean",
          "documentation":"<p>When this parameter is true, the container is given elevated permissions on the host container instance (similar to the <code>root</code> user). This parameter maps to <code>Privileged</code> in the <a href=\"https://docs.docker.com/engine/api/v1.23/#create-a-container\">Create a container</a> section of the <a href=\"https://docs.docker.com/engine/api/v1.23/\">Docker Remote API</a> and the <code>--privileged</code> option to <a href=\"https://docs.docker.com/engine/reference/run/\">docker run</a>. The default value is false.</p> <note> <p>This parameter isn't applicable to jobs that are running on Fargate resources and shouldn't be provided, or specified as false.</p> </note>"
        },
        "ulimits":{
          "shape":"Ulimits",
          "documentation":"<p>A list of <code>ulimits</code> to set in the container. This parameter maps to <code>Ulimits</code> in the <a href=\"https://docs.docker.com/engine/api/v1.23/#create-a-container\">Create a container</a> section of the <a href=\"https://docs.docker.com/engine/api/v1.23/\">Docker Remote API</a> and the <code>--ulimit</code> option to <a href=\"https://docs.docker.com/engine/reference/run/\">docker run</a>.</p> <note> <p>This parameter isn't applicable to jobs that are running on Fargate resources and shouldn't be provided.</p> </note>"
        },
        "user":{
          "shape":"String",
          "documentation":"<p>The user name to use inside the container. This parameter maps to <code>User</code> in the <a href=\"https://docs.docker.com/engine/api/v1.23/#create-a-container\">Create a container</a> section of the <a href=\"https://docs.docker.com/engine/api/v1.23/\">Docker Remote API</a> and the <code>--user</code> option to <a href=\"https://docs.docker.com/engine/reference/run/\">docker run</a>.</p>"
        },
        "instanceType":{
          "shape":"String",
          "documentation":"<p>The instance type to use for a multi-node parallel job. All node groups in a multi-node parallel job must use the same instance type.</p> <note> <p>This parameter isn't applicable to single-node container jobs or jobs that run on Fargate resources, and shouldn't be provided.</p> </note>"
        },
        "resourceRequirements":{
          "shape":"ResourceRequirements",
          "documentation":"<p>The type and amount of resources to assign to a container. The supported resources include <code>GPU</code>, <code>MEMORY</code>, and <code>VCPU</code>.</p>"
        },
        "linuxParameters":{
          "shape":"LinuxParameters",
          "documentation":"<p>Linux-specific modifications that are applied to the container, such as details for device mappings.</p>"
        },
        "logConfiguration":{
          "shape":"LogConfiguration",
          "documentation":"<p>The log configuration specification for the container.</p> <p>This parameter maps to <code>LogConfig</code> in the <a href=\"https://docs.docker.com/engine/api/v1.23/#create-a-container\">Create a container</a> section of the <a href=\"https://docs.docker.com/engine/api/v1.23/\">Docker Remote API</a> and the <code>--log-driver</code> option to <a href=\"https://docs.docker.com/engine/reference/run/\">docker run</a>. By default, containers use the same logging driver that the Docker daemon uses. However the container might use a different logging driver than the Docker daemon by specifying a log driver with this parameter in the container definition. To use a different logging driver for a container, the log system must be configured properly on the container instance (or on a different log server for remote logging options). For more information on the options for different supported log drivers, see <a href=\"https://docs.docker.com/engine/admin/logging/overview/\">Configure logging drivers</a> in the Docker documentation.</p> <note> <p>Batch currently supports a subset of the logging drivers available to the Docker daemon (shown in the <a href=\"https://docs.aws.amazon.com/AWSCloudFormation/latest/UserGuide/aws-properties-batch-jobdefinition-containerproperties-logconfiguration.html\">LogConfiguration</a> data type).</p> </note> <p>This parameter requires version 1.18 of the Docker Remote API or greater on your container instance. To check the Docker Remote API version on your container instance, log in to your container instance and run the following command: <code>sudo docker version | grep \"Server API version\"</code> </p> <note> <p>The Amazon ECS container agent running on a container instance must register the logging drivers available on that instance with the <code>ECS_AVAILABLE_LOGGING_DRIVERS</code> environment variable before containers placed on that instance can use these log configuration options. For more information, see <a href=\"https://docs.aws.amazon.com/AmazonECS/latest/developerguide/ecs-agent-config.html\">Amazon ECS container agent configuration</a> in the <i>Amazon Elastic Container Service Developer Guide</i>.</p> </note>"
        },
        "secrets":{
          "shape":"SecretList",
          "documentation":"<p>The secrets for the container. For more information, see <a href=\"https://docs.aws.amazon.com/batch/latest/userguide/specifying-sensitive-data.html\">Specifying sensitive data</a> in the <i>Batch User Guide</i>.</p>"
        },
        "networkConfiguration":{
          "shape":"NetworkConfiguration",
          "documentation":"<p>The network configuration for jobs that are running on Fargate resources. Jobs that are running on Amazon EC2 resources must not specify this parameter.</p>"
        },
        "fargatePlatformConfiguration":{
          "shape":"FargatePlatformConfiguration",
          "documentation":"<p>The platform configuration for jobs that are running on Fargate resources. Jobs that are running on Amazon EC2 resources must not specify this parameter.</p>"
        },
        "ephemeralStorage":{
          "shape":"EphemeralStorage",
          "documentation":"<p>The amount of ephemeral storage to allocate for the task. This parameter is used to expand the total amount of ephemeral storage available, beyond the default amount, for tasks hosted on Fargate.</p>"
        },
        "runtimePlatform":{
          "shape":"RuntimePlatform",
          "documentation":"<p>An object that represents the compute environment architecture for Batch jobs on Fargate.</p>"
        },
        "repositoryCredentials":{
          "shape":"RepositoryCredentials",
          "documentation":"<p>The private repository authentication credentials to use.</p>"
        }
      },
      "documentation":"<p>Container properties are used for Amazon ECS based job definitions. These properties to describe the container that's launched as part of a job.</p>"
    },
    "ContainerSummary":{
      "type":"structure",
      "members":{
        "exitCode":{
          "shape":"Integer",
          "documentation":"<p>The exit code to return upon completion.</p>"
        },
        "reason":{
          "shape":"String",
          "documentation":"<p>A short (255 max characters) human-readable string to provide additional details for a running or stopped container.</p>"
        }
      },
      "documentation":"<p>An object that represents summary details of a container within a job.</p>"
    },
    "CreateComputeEnvironmentRequest":{
      "type":"structure",
      "required":[
        "computeEnvironmentName",
        "type"
      ],
      "members":{
        "computeEnvironmentName":{
          "shape":"String",
          "documentation":"<p>The name for your compute environment. It can be up to 128 characters long. It can contain uppercase and lowercase letters, numbers, hyphens (-), and underscores (_).</p>"
        },
        "type":{
          "shape":"CEType",
          "documentation":"<p>The type of the compute environment: <code>MANAGED</code> or <code>UNMANAGED</code>. For more information, see <a href=\"https://docs.aws.amazon.com/batch/latest/userguide/compute_environments.html\">Compute Environments</a> in the <i>Batch User Guide</i>.</p>"
        },
        "state":{
          "shape":"CEState",
          "documentation":"<p>The state of the compute environment. If the state is <code>ENABLED</code>, then the compute environment accepts jobs from a queue and can scale out automatically based on queues.</p> <p>If the state is <code>ENABLED</code>, then the Batch scheduler can attempt to place jobs from an associated job queue on the compute resources within the environment. If the compute environment is managed, then it can scale its instances out or in automatically, based on the job queue demand.</p> <p>If the state is <code>DISABLED</code>, then the Batch scheduler doesn't attempt to place jobs within the environment. Jobs in a <code>STARTING</code> or <code>RUNNING</code> state continue to progress normally. Managed compute environments in the <code>DISABLED</code> state don't scale out. </p> <note> <p>Compute environments in a <code>DISABLED</code> state may continue to incur billing charges. To prevent additional charges, turn off and then delete the compute environment. For more information, see <a href=\"https://docs.aws.amazon.com/batch/latest/userguide/compute_environment_parameters.html#compute_environment_state\">State</a> in the <i>Batch User Guide</i>.</p> </note> <p>When an instance is idle, the instance scales down to the <code>minvCpus</code> value. However, the instance size doesn't change. For example, consider a <code>c5.8xlarge</code> instance with a <code>minvCpus</code> value of <code>4</code> and a <code>desiredvCpus</code> value of <code>36</code>. This instance doesn't scale down to a <code>c5.large</code> instance.</p>"
        },
        "unmanagedvCpus":{
          "shape":"Integer",
          "documentation":"<p>The maximum number of vCPUs for an unmanaged compute environment. This parameter is only used for fair share scheduling to reserve vCPU capacity for new share identifiers. If this parameter isn't provided for a fair share job queue, no vCPU capacity is reserved.</p> <note> <p>This parameter is only supported when the <code>type</code> parameter is set to <code>UNMANAGED</code>.</p> </note>"
        },
        "computeResources":{
          "shape":"ComputeResource",
          "documentation":"<p>Details about the compute resources managed by the compute environment. This parameter is required for managed compute environments. For more information, see <a href=\"https://docs.aws.amazon.com/batch/latest/userguide/compute_environments.html\">Compute Environments</a> in the <i>Batch User Guide</i>.</p>"
        },
        "serviceRole":{
          "shape":"String",
          "documentation":"<p>The full Amazon Resource Name (ARN) of the IAM role that allows Batch to make calls to other Amazon Web Services services on your behalf. For more information, see <a href=\"https://docs.aws.amazon.com/batch/latest/userguide/service_IAM_role.html\">Batch service IAM role</a> in the <i>Batch User Guide</i>.</p> <important> <p>If your account already created the Batch service-linked role, that role is used by default for your compute environment unless you specify a different role here. If the Batch service-linked role doesn't exist in your account, and no role is specified here, the service attempts to create the Batch service-linked role in your account.</p> </important> <p>If your specified role has a path other than <code>/</code>, then you must specify either the full role ARN (recommended) or prefix the role name with the path. For example, if a role with the name <code>bar</code> has a path of <code>/foo/</code>, specify <code>/foo/bar</code> as the role name. For more information, see <a href=\"https://docs.aws.amazon.com/IAM/latest/UserGuide/reference_identifiers.html#identifiers-friendly-names\">Friendly names and paths</a> in the <i>IAM User Guide</i>.</p> <note> <p>Depending on how you created your Batch service role, its ARN might contain the <code>service-role</code> path prefix. When you only specify the name of the service role, Batch assumes that your ARN doesn't use the <code>service-role</code> path prefix. Because of this, we recommend that you specify the full ARN of your service role when you create compute environments.</p> </note>"
        },
        "tags":{
          "shape":"TagrisTagsMap",
          "documentation":"<p>The tags that you apply to the compute environment to help you categorize and organize your resources. Each tag consists of a key and an optional value. For more information, see <a href=\"https://docs.aws.amazon.com/general/latest/gr/aws_tagging.html\">Tagging Amazon Web Services Resources</a> in <i>Amazon Web Services General Reference</i>.</p> <p>These tags can be updated or removed using the <a href=\"https://docs.aws.amazon.com/batch/latest/APIReference/API_TagResource.html\">TagResource</a> and <a href=\"https://docs.aws.amazon.com/batch/latest/APIReference/API_UntagResource.html\">UntagResource</a> API operations. These tags don't propagate to the underlying compute resources.</p>"
        },
        "eksConfiguration":{
          "shape":"EksConfiguration",
          "documentation":"<p>The details for the Amazon EKS cluster that supports the compute environment.</p>"
        }
      },
      "documentation":"<p>Contains the parameters for <code>CreateComputeEnvironment</code>.</p>"
    },
    "CreateComputeEnvironmentResponse":{
      "type":"structure",
      "members":{
        "computeEnvironmentName":{
          "shape":"String",
          "documentation":"<p>The name of the compute environment. It can be up to 128 characters long. It can contain uppercase and lowercase letters, numbers, hyphens (-), and underscores (_).</p>"
        },
        "computeEnvironmentArn":{
          "shape":"String",
          "documentation":"<p>The Amazon Resource Name (ARN) of the compute environment.</p>"
        }
      }
    },
    "CreateJobQueueRequest":{
      "type":"structure",
      "required":[
        "jobQueueName",
        "priority",
        "computeEnvironmentOrder"
      ],
      "members":{
        "jobQueueName":{
          "shape":"String",
          "documentation":"<p>The name of the job queue. It can be up to 128 letters long. It can contain uppercase and lowercase letters, numbers, hyphens (-), and underscores (_).</p>"
        },
        "state":{
          "shape":"JQState",
          "documentation":"<p>The state of the job queue. If the job queue state is <code>ENABLED</code>, it is able to accept jobs. If the job queue state is <code>DISABLED</code>, new jobs can't be added to the queue, but jobs already in the queue can finish.</p>"
        },
        "schedulingPolicyArn":{
          "shape":"String",
          "documentation":"<p>The Amazon Resource Name (ARN) of the fair share scheduling policy. If this parameter is specified, the job queue uses a fair share scheduling policy. If this parameter isn't specified, the job queue uses a first in, first out (FIFO) scheduling policy. After a job queue is created, you can replace but can't remove the fair share scheduling policy. The format is <code>aws:<i>Partition</i>:batch:<i>Region</i>:<i>Account</i>:scheduling-policy/<i>Name</i> </code>. An example is <code>aws:aws:batch:us-west-2:123456789012:scheduling-policy/MySchedulingPolicy</code>.</p>"
        },
        "priority":{
          "shape":"Integer",
          "documentation":"<p>The priority of the job queue. Job queues with a higher priority (or a higher integer value for the <code>priority</code> parameter) are evaluated first when associated with the same compute environment. Priority is determined in descending order. For example, a job queue with a priority value of <code>10</code> is given scheduling preference over a job queue with a priority value of <code>1</code>. All of the compute environments must be either EC2 (<code>EC2</code> or <code>SPOT</code>) or Fargate (<code>FARGATE</code> or <code>FARGATE_SPOT</code>); EC2 and Fargate compute environments can't be mixed.</p>"
        },
        "computeEnvironmentOrder":{
          "shape":"ComputeEnvironmentOrders",
          "documentation":"<p>The set of compute environments mapped to a job queue and their order relative to each other. The job scheduler uses this parameter to determine which compute environment runs a specific job. Compute environments must be in the <code>VALID</code> state before you can associate them with a job queue. You can associate up to three compute environments with a job queue. All of the compute environments must be either EC2 (<code>EC2</code> or <code>SPOT</code>) or Fargate (<code>FARGATE</code> or <code>FARGATE_SPOT</code>); EC2 and Fargate compute environments can't be mixed.</p> <note> <p>All compute environments that are associated with a job queue must share the same architecture. Batch doesn't support mixing compute environment architecture types in a single job queue.</p> </note>"
        },
        "tags":{
          "shape":"TagrisTagsMap",
          "documentation":"<p>The tags that you apply to the job queue to help you categorize and organize your resources. Each tag consists of a key and an optional value. For more information, see <a href=\"https://docs.aws.amazon.com/batch/latest/userguide/using-tags.html\">Tagging your Batch resources</a> in <i>Batch User Guide</i>.</p>"
        }
      },
      "documentation":"<p>Contains the parameters for <code>CreateJobQueue</code>.</p>"
    },
    "CreateJobQueueResponse":{
      "type":"structure",
      "required":[
        "jobQueueName",
        "jobQueueArn"
      ],
      "members":{
        "jobQueueName":{
          "shape":"String",
          "documentation":"<p>The name of the job queue.</p>"
        },
        "jobQueueArn":{
          "shape":"String",
          "documentation":"<p>The Amazon Resource Name (ARN) of the job queue.</p>"
        }
      }
    },
    "CreateSchedulingPolicyRequest":{
      "type":"structure",
      "required":["name"],
      "members":{
        "name":{
          "shape":"String",
          "documentation":"<p>The name of the scheduling policy. It can be up to 128 letters long. It can contain uppercase and lowercase letters, numbers, hyphens (-), and underscores (_).</p>"
        },
        "fairsharePolicy":{
          "shape":"FairsharePolicy",
          "documentation":"<p>The fair share policy of the scheduling policy.</p>"
        },
        "tags":{
          "shape":"TagrisTagsMap",
          "documentation":"<p>The tags that you apply to the scheduling policy to help you categorize and organize your resources. Each tag consists of a key and an optional value. For more information, see <a href=\"https://docs.aws.amazon.com/general/latest/gr/aws_tagging.html\">Tagging Amazon Web Services Resources</a> in <i>Amazon Web Services General Reference</i>.</p> <p>These tags can be updated or removed using the <a href=\"https://docs.aws.amazon.com/batch/latest/APIReference/API_TagResource.html\">TagResource</a> and <a href=\"https://docs.aws.amazon.com/batch/latest/APIReference/API_UntagResource.html\">UntagResource</a> API operations.</p>"
        }
      },
      "documentation":"<p>Contains the parameters for <code>CreateSchedulingPolicy</code>.</p>"
    },
    "CreateSchedulingPolicyResponse":{
      "type":"structure",
      "required":[
        "name",
        "arn"
      ],
      "members":{
        "name":{
          "shape":"String",
          "documentation":"<p>The name of the scheduling policy.</p>"
        },
        "arn":{
          "shape":"String",
          "documentation":"<p>The Amazon Resource Name (ARN) of the scheduling policy. The format is <code>aws:<i>Partition</i>:batch:<i>Region</i>:<i>Account</i>:scheduling-policy/<i>Name</i> </code>. For example, <code>aws:aws:batch:us-west-2:123456789012:scheduling-policy/MySchedulingPolicy</code>.</p>"
        }
      }
    },
    "DeleteComputeEnvironmentRequest":{
      "type":"structure",
      "required":["computeEnvironment"],
      "members":{
        "computeEnvironment":{
          "shape":"String",
          "documentation":"<p>The name or Amazon Resource Name (ARN) of the compute environment to delete.</p>"
        }
      },
      "documentation":"<p>Contains the parameters for <code>DeleteComputeEnvironment</code>.</p>"
    },
    "DeleteComputeEnvironmentResponse":{
      "type":"structure",
      "members":{
      }
    },
    "DeleteJobQueueRequest":{
      "type":"structure",
      "required":["jobQueue"],
      "members":{
        "jobQueue":{
          "shape":"String",
          "documentation":"<p>The short name or full Amazon Resource Name (ARN) of the queue to delete.</p>"
        }
      },
      "documentation":"<p>Contains the parameters for <code>DeleteJobQueue</code>.</p>"
    },
    "DeleteJobQueueResponse":{
      "type":"structure",
      "members":{
      }
    },
    "DeleteSchedulingPolicyRequest":{
      "type":"structure",
      "required":["arn"],
      "members":{
        "arn":{
          "shape":"String",
          "documentation":"<p>The Amazon Resource Name (ARN) of the scheduling policy to delete.</p>"
        }
      },
      "documentation":"<p>Contains the parameters for <code>DeleteSchedulingPolicy</code>.</p>"
    },
    "DeleteSchedulingPolicyResponse":{
      "type":"structure",
      "members":{
      }
    },
    "DeregisterJobDefinitionRequest":{
      "type":"structure",
      "required":["jobDefinition"],
      "members":{
        "jobDefinition":{
          "shape":"String",
          "documentation":"<p>The name and revision (<code>name:revision</code>) or full Amazon Resource Name (ARN) of the job definition to deregister.</p>"
        }
      }
    },
    "DeregisterJobDefinitionResponse":{
      "type":"structure",
      "members":{
      }
    },
    "DescribeComputeEnvironmentsRequest":{
      "type":"structure",
      "members":{
        "computeEnvironments":{
          "shape":"StringList",
          "documentation":"<p>A list of up to 100 compute environment names or full Amazon Resource Name (ARN) entries.</p>"
        },
        "maxResults":{
          "shape":"Integer",
          "documentation":"<p>The maximum number of cluster results returned by <code>DescribeComputeEnvironments</code> in paginated output. When this parameter is used, <code>DescribeComputeEnvironments</code> only returns <code>maxResults</code> results in a single page along with a <code>nextToken</code> response element. The remaining results of the initial request can be seen by sending another <code>DescribeComputeEnvironments</code> request with the returned <code>nextToken</code> value. This value can be between 1 and 100. If this parameter isn't used, then <code>DescribeComputeEnvironments</code> returns up to 100 results and a <code>nextToken</code> value if applicable.</p>"
        },
        "nextToken":{
          "shape":"String",
          "documentation":"<p>The <code>nextToken</code> value returned from a previous paginated <code>DescribeComputeEnvironments</code> request where <code>maxResults</code> was used and the results exceeded the value of that parameter. Pagination continues from the end of the previous results that returned the <code>nextToken</code> value. This value is <code>null</code> when there are no more results to return.</p> <note> <p>Treat this token as an opaque identifier that's only used to retrieve the next items in a list and not for other programmatic purposes.</p> </note>"
        }
      },
      "documentation":"<p>Contains the parameters for <code>DescribeComputeEnvironments</code>.</p>"
    },
    "DescribeComputeEnvironmentsResponse":{
      "type":"structure",
      "members":{
        "computeEnvironments":{
          "shape":"ComputeEnvironmentDetailList",
          "documentation":"<p>The list of compute environments.</p>"
        },
        "nextToken":{
          "shape":"String",
          "documentation":"<p>The <code>nextToken</code> value to include in a future <code>DescribeComputeEnvironments</code> request. When the results of a <code>DescribeComputeEnvironments</code> request exceed <code>maxResults</code>, this value can be used to retrieve the next page of results. This value is <code>null</code> when there are no more results to return.</p>"
        }
      }
    },
    "DescribeJobDefinitionsRequest":{
      "type":"structure",
      "members":{
        "jobDefinitions":{
          "shape":"StringList",
          "documentation":"<p>A list of up to 100 job definitions. Each entry in the list can either be an ARN in the format <code>arn:aws:batch:${Region}:${Account}:job-definition/${JobDefinitionName}:${Revision}</code> or a short version using the form <code>${JobDefinitionName}:${Revision}</code>. This parameter can't be used with other parameters.</p>"
        },
        "maxResults":{
          "shape":"Integer",
          "documentation":"<p>The maximum number of results returned by <code>DescribeJobDefinitions</code> in paginated output. When this parameter is used, <code>DescribeJobDefinitions</code> only returns <code>maxResults</code> results in a single page and a <code>nextToken</code> response element. The remaining results of the initial request can be seen by sending another <code>DescribeJobDefinitions</code> request with the returned <code>nextToken</code> value. This value can be between 1 and 100. If this parameter isn't used, then <code>DescribeJobDefinitions</code> returns up to 100 results and a <code>nextToken</code> value if applicable.</p>"
        },
        "jobDefinitionName":{
          "shape":"String",
          "documentation":"<p>The name of the job definition to describe.</p>"
        },
        "status":{
          "shape":"String",
          "documentation":"<p>The status used to filter job definitions.</p>"
        },
        "nextToken":{
          "shape":"String",
          "documentation":"<p>The <code>nextToken</code> value returned from a previous paginated <code>DescribeJobDefinitions</code> request where <code>maxResults</code> was used and the results exceeded the value of that parameter. Pagination continues from the end of the previous results that returned the <code>nextToken</code> value. This value is <code>null</code> when there are no more results to return.</p> <note> <p>Treat this token as an opaque identifier that's only used to retrieve the next items in a list and not for other programmatic purposes.</p> </note>"
        }
      },
      "documentation":"<p>Contains the parameters for <code>DescribeJobDefinitions</code>.</p>"
    },
    "DescribeJobDefinitionsResponse":{
      "type":"structure",
      "members":{
        "jobDefinitions":{
          "shape":"JobDefinitionList",
          "documentation":"<p>The list of job definitions.</p>"
        },
        "nextToken":{
          "shape":"String",
          "documentation":"<p>The <code>nextToken</code> value to include in a future <code>DescribeJobDefinitions</code> request. When the results of a <code>DescribeJobDefinitions</code> request exceed <code>maxResults</code>, this value can be used to retrieve the next page of results. This value is <code>null</code> when there are no more results to return.</p>"
        }
      }
    },
    "DescribeJobQueuesRequest":{
      "type":"structure",
      "members":{
        "jobQueues":{
          "shape":"StringList",
          "documentation":"<p>A list of up to 100 queue names or full queue Amazon Resource Name (ARN) entries.</p>"
        },
        "maxResults":{
          "shape":"Integer",
          "documentation":"<p>The maximum number of results returned by <code>DescribeJobQueues</code> in paginated output. When this parameter is used, <code>DescribeJobQueues</code> only returns <code>maxResults</code> results in a single page and a <code>nextToken</code> response element. The remaining results of the initial request can be seen by sending another <code>DescribeJobQueues</code> request with the returned <code>nextToken</code> value. This value can be between 1 and 100. If this parameter isn't used, then <code>DescribeJobQueues</code> returns up to 100 results and a <code>nextToken</code> value if applicable.</p>"
        },
        "nextToken":{
          "shape":"String",
          "documentation":"<p>The <code>nextToken</code> value returned from a previous paginated <code>DescribeJobQueues</code> request where <code>maxResults</code> was used and the results exceeded the value of that parameter. Pagination continues from the end of the previous results that returned the <code>nextToken</code> value. This value is <code>null</code> when there are no more results to return.</p> <note> <p>Treat this token as an opaque identifier that's only used to retrieve the next items in a list and not for other programmatic purposes.</p> </note>"
        }
      },
      "documentation":"<p>Contains the parameters for <code>DescribeJobQueues</code>.</p>"
    },
    "DescribeJobQueuesResponse":{
      "type":"structure",
      "members":{
        "jobQueues":{
          "shape":"JobQueueDetailList",
          "documentation":"<p>The list of job queues.</p>"
        },
        "nextToken":{
          "shape":"String",
          "documentation":"<p>The <code>nextToken</code> value to include in a future <code>DescribeJobQueues</code> request. When the results of a <code>DescribeJobQueues</code> request exceed <code>maxResults</code>, this value can be used to retrieve the next page of results. This value is <code>null</code> when there are no more results to return.</p>"
        }
      }
    },
    "DescribeJobsRequest":{
      "type":"structure",
      "required":["jobs"],
      "members":{
        "jobs":{
          "shape":"StringList",
          "documentation":"<p>A list of up to 100 job IDs.</p>"
        }
      },
      "documentation":"<p>Contains the parameters for <code>DescribeJobs</code>.</p>"
    },
    "DescribeJobsResponse":{
      "type":"structure",
      "members":{
        "jobs":{
          "shape":"JobDetailList",
          "documentation":"<p>The list of jobs.</p>"
        }
      }
    },
    "DescribeSchedulingPoliciesRequest":{
      "type":"structure",
      "required":["arns"],
      "members":{
        "arns":{
          "shape":"StringList",
          "documentation":"<p>A list of up to 100 scheduling policy Amazon Resource Name (ARN) entries.</p>"
        }
      },
      "documentation":"<p>Contains the parameters for <code>DescribeSchedulingPolicies</code>.</p>"
    },
    "DescribeSchedulingPoliciesResponse":{
      "type":"structure",
      "members":{
        "schedulingPolicies":{
          "shape":"SchedulingPolicyDetailList",
          "documentation":"<p>The list of scheduling policies.</p>"
        }
      }
    },
    "Device":{
      "type":"structure",
      "required":["hostPath"],
      "members":{
        "hostPath":{
          "shape":"String",
          "documentation":"<p>The path for the device on the host container instance.</p>"
        },
        "containerPath":{
          "shape":"String",
          "documentation":"<p>The path inside the container that's used to expose the host device. By default, the <code>hostPath</code> value is used.</p>"
        },
        "permissions":{
          "shape":"DeviceCgroupPermissions",
          "documentation":"<p>The explicit permissions to provide to the container for the device. By default, the container has permissions for <code>read</code>, <code>write</code>, and <code>mknod</code> for the device.</p>"
        }
      },
      "documentation":"<p>An object that represents a container instance host device.</p> <note> <p>This object isn't applicable to jobs that are running on Fargate resources and shouldn't be provided.</p> </note>"
    },
    "DeviceCgroupPermission":{
      "type":"string",
      "enum":[
        "READ",
        "WRITE",
        "MKNOD"
      ]
    },
    "DeviceCgroupPermissions":{
      "type":"list",
      "member":{"shape":"DeviceCgroupPermission"}
    },
    "DevicesList":{
      "type":"list",
      "member":{"shape":"Device"}
    },
    "EFSAuthorizationConfig":{
      "type":"structure",
      "members":{
        "accessPointId":{
          "shape":"String",
          "documentation":"<p>The Amazon EFS access point ID to use. If an access point is specified, the root directory value specified in the <code>EFSVolumeConfiguration</code> must either be omitted or set to <code>/</code> which enforces the path set on the EFS access point. If an access point is used, transit encryption must be enabled in the <code>EFSVolumeConfiguration</code>. For more information, see <a href=\"https://docs.aws.amazon.com/efs/latest/ug/efs-access-points.html\">Working with Amazon EFS access points</a> in the <i>Amazon Elastic File System User Guide</i>.</p>"
        },
        "iam":{
          "shape":"EFSAuthorizationConfigIAM",
          "documentation":"<p>Whether or not to use the Batch job IAM role defined in a job definition when mounting the Amazon EFS file system. If enabled, transit encryption must be enabled in the <code>EFSVolumeConfiguration</code>. If this parameter is omitted, the default value of <code>DISABLED</code> is used. For more information, see <a href=\"https://docs.aws.amazon.com/batch/latest/userguide/efs-volumes.html#efs-volume-accesspoints\">Using Amazon EFS access points</a> in the <i>Batch User Guide</i>. EFS IAM authorization requires that <code>TransitEncryption</code> be <code>ENABLED</code> and that a <code>JobRoleArn</code> is specified.</p>"
        }
      },
      "documentation":"<p>The authorization configuration details for the Amazon EFS file system.</p>"
    },
    "EFSAuthorizationConfigIAM":{
      "type":"string",
      "enum":[
        "ENABLED",
        "DISABLED"
      ]
    },
    "EFSTransitEncryption":{
      "type":"string",
      "enum":[
        "ENABLED",
        "DISABLED"
      ]
    },
    "EFSVolumeConfiguration":{
      "type":"structure",
      "required":["fileSystemId"],
      "members":{
        "fileSystemId":{
          "shape":"String",
          "documentation":"<p>The Amazon EFS file system ID to use.</p>"
        },
        "rootDirectory":{
          "shape":"String",
          "documentation":"<p>The directory within the Amazon EFS file system to mount as the root directory inside the host. If this parameter is omitted, the root of the Amazon EFS volume is used instead. Specifying <code>/</code> has the same effect as omitting this parameter. The maximum length is 4,096 characters.</p> <important> <p>If an EFS access point is specified in the <code>authorizationConfig</code>, the root directory parameter must either be omitted or set to <code>/</code>, which enforces the path set on the Amazon EFS access point.</p> </important>"
        },
        "transitEncryption":{
          "shape":"EFSTransitEncryption",
          "documentation":"<p>Determines whether to enable encryption for Amazon EFS data in transit between the Amazon ECS host and the Amazon EFS server. Transit encryption must be enabled if Amazon EFS IAM authorization is used. If this parameter is omitted, the default value of <code>DISABLED</code> is used. For more information, see <a href=\"https://docs.aws.amazon.com/efs/latest/ug/encryption-in-transit.html\">Encrypting data in transit</a> in the <i>Amazon Elastic File System User Guide</i>.</p>"
        },
        "transitEncryptionPort":{
          "shape":"Integer",
          "documentation":"<p>The port to use when sending encrypted data between the Amazon ECS host and the Amazon EFS server. If you don't specify a transit encryption port, it uses the port selection strategy that the Amazon EFS mount helper uses. The value must be between 0 and 65,535. For more information, see <a href=\"https://docs.aws.amazon.com/efs/latest/ug/efs-mount-helper.html\">EFS mount helper</a> in the <i>Amazon Elastic File System User Guide</i>.</p>"
        },
        "authorizationConfig":{
          "shape":"EFSAuthorizationConfig",
          "documentation":"<p>The authorization configuration details for the Amazon EFS file system.</p>"
        }
      },
      "documentation":"<p>This is used when you're using an Amazon Elastic File System file system for job storage. For more information, see <a href=\"https://docs.aws.amazon.com/batch/latest/userguide/efs-volumes.html\">Amazon EFS Volumes</a> in the <i>Batch User Guide</i>.</p>"
    },
    "Ec2Configuration":{
      "type":"structure",
      "required":["imageType"],
      "members":{
        "imageType":{
          "shape":"ImageType",
          "documentation":"<p>The image type to match with the instance type to select an AMI. The supported values are different for <code>ECS</code> and <code>EKS</code> resources.</p> <dl> <dt>ECS</dt> <dd> <p>If the <code>imageIdOverride</code> parameter isn't specified, then a recent <a href=\"https://docs.aws.amazon.com/AmazonECS/latest/developerguide/ecs-optimized_AMI.html#al2ami\">Amazon ECS-optimized Amazon Linux 2 AMI</a> (<code>ECS_AL2</code>) is used. If a new image type is specified in an update, but neither an <code>imageId</code> nor a <code>imageIdOverride</code> parameter is specified, then the latest Amazon ECS optimized AMI for that image type that's supported by Batch is used.</p> <dl> <dt>ECS_AL2</dt> <dd> <p> <a href=\"https://docs.aws.amazon.com/AmazonECS/latest/developerguide/ecs-optimized_AMI.html#al2ami\">Amazon Linux 2</a>: Default for all non-GPU instance families.</p> </dd> <dt>ECS_AL2_NVIDIA</dt> <dd> <p> <a href=\"https://docs.aws.amazon.com/AmazonECS/latest/developerguide/ecs-optimized_AMI.html#gpuami\">Amazon Linux 2 (GPU)</a>: Default for all GPU instance families (for example <code>P4</code> and <code>G4</code>) and can be used for all non Amazon Web Services Graviton-based instance types.</p> </dd> <dt>ECS_AL2023</dt> <dd> <p> <a href=\"https://docs.aws.amazon.com/AmazonECS/latest/developerguide/ecs-optimized_AMI.html\">Amazon Linux 2023</a>: Batch supports Amazon Linux 2023.</p> <note> <p>Amazon Linux 2023 does not support <code>A1</code> instances.</p> </note> </dd> <dt>ECS_AL1</dt> <dd> <p> <a href=\"https://docs.aws.amazon.com/AmazonECS/latest/developerguide/ecs-optimized_AMI.html#alami\">Amazon Linux</a>. Amazon Linux has reached the end-of-life of standard support. For more information, see <a href=\"http://aws.amazon.com/amazon-linux-ami/\">Amazon Linux AMI</a>.</p> </dd> </dl> </dd> <dt>EKS</dt> <dd> <p>If the <code>imageIdOverride</code> parameter isn't specified, then a recent <a href=\"https://docs.aws.amazon.com/eks/latest/userguide/eks-optimized-ami.html\">Amazon EKS-optimized Amazon Linux AMI</a> (<code>EKS_AL2</code>) is used. If a new image type is specified in an update, but neither an <code>imageId</code> nor a <code>imageIdOverride</code> parameter is specified, then the latest Amazon EKS optimized AMI for that image type that Batch supports is used.</p> <dl> <dt>EKS_AL2</dt> <dd> <p> <a href=\"https://docs.aws.amazon.com/eks/latest/userguide/eks-optimized-ami.html\">Amazon Linux 2</a>: Default for all non-GPU instance families.</p> </dd> <dt>EKS_AL2_NVIDIA</dt> <dd> <p> <a href=\"https://docs.aws.amazon.com/eks/latest/userguide/eks-optimized-ami.html\">Amazon Linux 2 (accelerated)</a>: Default for all GPU instance families (for example, <code>P4</code> and <code>G4</code>) and can be used for all non Amazon Web Services Graviton-based instance types.</p> </dd> </dl> </dd> </dl>"
        },
        "imageIdOverride":{
          "shape":"ImageIdOverride",
          "documentation":"<p>The AMI ID used for instances launched in the compute environment that match the image type. This setting overrides the <code>imageId</code> set in the <code>computeResource</code> object.</p> <note> <p>The AMI that you choose for a compute environment must match the architecture of the instance types that you intend to use for that compute environment. For example, if your compute environment uses A1 instance types, the compute resource AMI that you choose must support ARM instances. Amazon ECS vends both x86 and ARM versions of the Amazon ECS-optimized Amazon Linux 2 AMI. For more information, see <a href=\"https://docs.aws.amazon.com/AmazonECS/latest/developerguide/ecs-optimized_AMI.html#ecs-optimized-ami-linux-variants.html\">Amazon ECS-optimized Amazon Linux 2 AMI</a> in the <i>Amazon Elastic Container Service Developer Guide</i>.</p> </note>"
        },
        "imageKubernetesVersion":{
          "shape":"KubernetesVersion",
          "documentation":"<p>The Kubernetes version for the compute environment. If you don't specify a value, the latest version that Batch supports is used.</p>"
        }
      },
      "documentation":"<p>Provides information used to select Amazon Machine Images (AMIs) for instances in the compute environment. If <code>Ec2Configuration</code> isn't specified, the default is <code>ECS_AL2</code> (<a href=\"https://docs.aws.amazon.com/AmazonECS/latest/developerguide/ecs-optimized_AMI.html#al2ami\">Amazon Linux 2</a>).</p> <note> <p>This object isn't applicable to jobs that are running on Fargate resources.</p> </note>"
    },
    "Ec2ConfigurationList":{
      "type":"list",
      "member":{"shape":"Ec2Configuration"}
    },
    "EcsProperties":{
      "type":"structure",
      "required":["taskProperties"],
      "members":{
        "taskProperties":{
          "shape":"ListEcsTaskProperties",
          "documentation":"<p>An object that contains the properties for the Amazon ECS task definition of a job.</p> <note> <p>This object is currently limited to one element.</p> </note>"
        }
      },
      "documentation":"<p>An object that contains the properties for the Amazon ECS resources of a job.</p>"
    },
    "EcsPropertiesDetail":{
      "type":"structure",
      "members":{
        "taskProperties":{
          "shape":"ListEcsTaskDetails",
          "documentation":"<p>The properties for the Amazon ECS task definition of a job.</p>"
        }
      },
      "documentation":"<p>An object that contains the details for the Amazon ECS resources of a job.</p>"
    },
    "EcsPropertiesOverride":{
      "type":"structure",
      "members":{
        "taskProperties":{
          "shape":"ListTaskPropertiesOverride",
          "documentation":"<p>The overrides for the Amazon ECS task definition of a job.</p> <note> <p>This object is currently limited to one element.</p> </note>"
        }
      },
      "documentation":"<p>An object that contains overrides for the Amazon ECS task definition of a job.</p>"
    },
    "EcsTaskDetails":{
      "type":"structure",
      "members":{
        "containers":{
          "shape":"ListTaskContainerDetails",
          "documentation":"<p>A list of containers that are included in the <code>taskProperties</code> list.</p>"
        },
        "containerInstanceArn":{
          "shape":"String",
          "documentation":"<p>The Amazon Resource Name (ARN) of the container instance that hosts the task.</p>"
        },
        "taskArn":{
          "shape":"String",
          "documentation":"<p>The ARN of the Amazon ECS task.</p>"
        },
        "ephemeralStorage":{
          "shape":"EphemeralStorage",
          "documentation":"<p>The amount of ephemeral storage allocated for the task.</p>"
        },
        "executionRoleArn":{
          "shape":"String",
          "documentation":"<p>The Amazon Resource Name (ARN) of the execution role that Batch can assume. For more information, see <a href=\"https://docs.aws.amazon.com/batch/latest/userguide/execution-IAM-role.html\">Batch execution IAM role</a> in the <i>Batch User Guide</i>.</p>"
        },
        "platformVersion":{
          "shape":"String",
          "documentation":"<p>The Fargate platform version where the jobs are running.</p>"
        },
        "ipcMode":{
          "shape":"String",
          "documentation":"<p>The IPC resource namespace to use for the containers in the task.</p>"
        },
        "taskRoleArn":{
          "shape":"String",
          "documentation":"<p>The Amazon Resource Name (ARN) of the IAM role that the container can assume for Amazon Web Services permissions. For more information, see <a href=\"https://docs.aws.amazon.com/AmazonECS/latest/developerguide/task-iam-roles.html\">IAM roles for tasks</a> in the <i>Amazon Elastic Container Service Developer Guide</i>.</p> <note> <p>This is object is comparable to <a href=\"https://docs.aws.amazon.com/batch/latest/APIReference/API_ContainerProperties.html\">ContainerProperties:jobRoleArn</a>.</p> </note>"
        },
        "pidMode":{
          "shape":"String",
          "documentation":"<p>The process namespace to use for the containers in the task.</p>"
        },
        "networkConfiguration":{
          "shape":"NetworkConfiguration",
          "documentation":"<p>The network configuration for jobs that are running on Fargate resources. Jobs that are running on Amazon EC2 resources must not specify this parameter.</p>"
        },
        "runtimePlatform":{
          "shape":"RuntimePlatform",
          "documentation":"<p>An object that represents the compute environment architecture for Batch jobs on Fargate.</p>"
        },
        "volumes":{
          "shape":"Volumes",
          "documentation":"<p>A list of data volumes used in a job.</p>"
        }
      },
      "documentation":"<p>The details of a task definition that describes the container and volume definitions of an Amazon ECS task.</p>"
    },
    "EcsTaskProperties":{
      "type":"structure",
      "required":["containers"],
      "members":{
        "containers":{
          "shape":"ListTaskContainerProperties",
          "documentation":"<p>This object is a list of containers.</p>"
        },
        "ephemeralStorage":{
          "shape":"EphemeralStorage",
          "documentation":"<p>The amount of ephemeral storage to allocate for the task. This parameter is used to expand the total amount of ephemeral storage available, beyond the default amount, for tasks hosted on Fargate.</p>"
        },
        "executionRoleArn":{
          "shape":"String",
          "documentation":"<p>The Amazon Resource Name (ARN) of the execution role that Batch can assume. For jobs that run on Fargate resources, you must provide an execution role. For more information, see <a href=\"https://docs.aws.amazon.com/batch/latest/userguide/execution-IAM-role.html\">Batch execution IAM role</a> in the <i>Batch User Guide</i>.</p>"
        },
        "platformVersion":{
          "shape":"String",
          "documentation":"<p>The Fargate platform version where the jobs are running. A platform version is specified only for jobs that are running on Fargate resources. If one isn't specified, the <code>LATEST</code> platform version is used by default. This uses a recent, approved version of the Fargate platform for compute resources. For more information, see <a href=\"https://docs.aws.amazon.com/AmazonECS/latest/developerguide/platform_versions.html\">Fargate platform versions</a> in the <i>Amazon Elastic Container Service Developer Guide</i>.</p>"
        },
        "ipcMode":{
          "shape":"String",
          "documentation":"<p>The IPC resource namespace to use for the containers in the task. The valid values are <code>host</code>, <code>task</code>, or <code>none</code>.</p> <p>If <code>host</code> is specified, all containers within the tasks that specified the <code>host</code> IPC mode on the same container instance share the same IPC resources with the host Amazon EC2 instance.</p> <p>If <code>task</code> is specified, all containers within the specified <code>task</code> share the same IPC resources.</p> <p>If <code>none</code> is specified, the IPC resources within the containers of a task are private, and are not shared with other containers in a task or on the container instance. </p> <p>If no value is specified, then the IPC resource namespace sharing depends on the Docker daemon setting on the container instance. For more information, see <a href=\"https://docs.docker.com/engine/reference/run/#ipc-settings---ipc\">IPC settings</a> in the Docker run reference.</p>"
        },
        "taskRoleArn":{
          "shape":"String",
          "documentation":"<p>The Amazon Resource Name (ARN) that's associated with the Amazon ECS task.</p> <note> <p>This is object is comparable to <a href=\"https://docs.aws.amazon.com/batch/latest/APIReference/API_ContainerProperties.html\">ContainerProperties:jobRoleArn</a>.</p> </note>"
        },
        "pidMode":{
          "shape":"String",
          "documentation":"<p>The process namespace to use for the containers in the task. The valid values are <code>host</code> or <code>task</code>. For example, monitoring sidecars might need <code>pidMode</code> to access information about other containers running in the same task.</p> <p>If <code>host</code> is specified, all containers within the tasks that specified the <code>host</code> PID mode on the same container instance share the process namespace with the host Amazon EC2 instance.</p> <p>If <code>task</code> is specified, all containers within the specified task share the same process namespace.</p> <p>If no value is specified, the default is a private namespace for each container. For more information, see <a href=\"https://docs.docker.com/engine/reference/run/#pid-settings---pid\">PID settings</a> in the Docker run reference.</p>"
        },
        "networkConfiguration":{
          "shape":"NetworkConfiguration",
          "documentation":"<p>The network configuration for jobs that are running on Fargate resources. Jobs that are running on Amazon EC2 resources must not specify this parameter.</p>"
        },
        "runtimePlatform":{
          "shape":"RuntimePlatform",
          "documentation":"<p>An object that represents the compute environment architecture for Batch jobs on Fargate.</p>"
        },
        "volumes":{
          "shape":"Volumes",
          "documentation":"<p>A list of volumes that are associated with the job.</p>"
        }
      },
      "documentation":"<p>The properties for a task definition that describes the container and volume definitions of an Amazon ECS task. You can specify which Docker images to use, the required resources, and other configurations related to launching the task definition through an Amazon ECS service or task.</p>"
    },
    "EksAttemptContainerDetail":{
      "type":"structure",
      "members":{
        "exitCode":{
          "shape":"Integer",
          "documentation":"<p>The exit code returned for the job attempt. A non-zero exit code is considered failed.</p>"
        },
        "reason":{
          "shape":"String",
          "documentation":"<p>A short (255 max characters) human-readable string to provide additional details for a running or stopped container.</p>"
        }
      },
      "documentation":"<p>An object that represents the details for an attempt for a job attempt that an Amazon EKS container runs.</p>"
    },
    "EksAttemptContainerDetails":{
      "type":"list",
      "member":{"shape":"EksAttemptContainerDetail"}
    },
    "EksAttemptDetail":{
      "type":"structure",
      "members":{
        "containers":{
          "shape":"EksAttemptContainerDetails",
          "documentation":"<p>The details for the final status of the containers for this job attempt.</p>"
        },
        "initContainers":{
          "shape":"EksAttemptContainerDetails",
          "documentation":"<p>The details for the init containers.</p>"
        },
        "podName":{
          "shape":"String",
          "documentation":"<p>The name of the pod for this job attempt.</p>"
        },
        "nodeName":{
          "shape":"String",
          "documentation":"<p>The name of the node for this job attempt.</p>"
        },
        "startedAt":{
          "shape":"Long",
          "documentation":"<p>The Unix timestamp (in milliseconds) for when the attempt was started (when the attempt transitioned from the <code>STARTING</code> state to the <code>RUNNING</code> state).</p>"
        },
        "stoppedAt":{
          "shape":"Long",
          "documentation":"<p>The Unix timestamp (in milliseconds) for when the attempt was stopped. This happens when the attempt transitioned from the <code>RUNNING</code> state to a terminal state, such as <code>SUCCEEDED</code> or <code>FAILED</code>.</p>"
        },
        "statusReason":{
          "shape":"String",
          "documentation":"<p>A short, human-readable string to provide additional details for the current status of the job attempt.</p>"
        }
      },
      "documentation":"<p>An object that represents the details of a job attempt for a job attempt by an Amazon EKS container.</p>"
    },
    "EksAttemptDetails":{
      "type":"list",
      "member":{"shape":"EksAttemptDetail"}
    },
    "EksConfiguration":{
      "type":"structure",
      "required":[
        "eksClusterArn",
        "kubernetesNamespace"
      ],
      "members":{
        "eksClusterArn":{
          "shape":"String",
          "documentation":"<p>The Amazon Resource Name (ARN) of the Amazon EKS cluster. An example is <code>arn:<i>aws</i>:eks:<i>us-east-1</i>:<i>123456789012</i>:cluster/<i>ClusterForBatch</i> </code>. </p>"
        },
        "kubernetesNamespace":{
          "shape":"String",
          "documentation":"<p>The namespace of the Amazon EKS cluster. Batch manages pods in this namespace. The value can't left empty or null. It must be fewer than 64 characters long, can't be set to <code>default</code>, can't start with \"<code>kube-</code>,\" and must match this regular expression: <code>^[a-z0-9]([-a-z0-9]*[a-z0-9])?$</code>. For more information, see <a href=\"https://kubernetes.io/docs/concepts/overview/working-with-objects/namespaces/\">Namespaces</a> in the Kubernetes documentation.</p>"
        }
      },
      "documentation":"<p>Configuration for the Amazon EKS cluster that supports the Batch compute environment. The cluster must exist before the compute environment can be created.</p>"
    },
    "EksContainer":{
      "type":"structure",
      "required":["image"],
      "members":{
        "name":{
          "shape":"String",
          "documentation":"<p>The name of the container. If the name isn't specified, the default name \"<code>Default</code>\" is used. Each container in a pod must have a unique name.</p>"
        },
        "image":{
          "shape":"String",
          "documentation":"<p>The Docker image used to start the container.</p>"
        },
        "imagePullPolicy":{
          "shape":"String",
          "documentation":"<p>The image pull policy for the container. Supported values are <code>Always</code>, <code>IfNotPresent</code>, and <code>Never</code>. This parameter defaults to <code>IfNotPresent</code>. However, if the <code>:latest</code> tag is specified, it defaults to <code>Always</code>. For more information, see <a href=\"https://kubernetes.io/docs/concepts/containers/images/#updating-images\">Updating images</a> in the <i>Kubernetes documentation</i>.</p>"
        },
        "command":{
          "shape":"StringList",
          "documentation":"<p>The entrypoint for the container. This isn't run within a shell. If this isn't specified, the <code>ENTRYPOINT</code> of the container image is used. Environment variable references are expanded using the container's environment.</p> <p>If the referenced environment variable doesn't exist, the reference in the command isn't changed. For example, if the reference is to \"<code>$(NAME1)</code>\" and the <code>NAME1</code> environment variable doesn't exist, the command string will remain \"<code>$(NAME1)</code>.\" <code>$$</code> is replaced with <code>$</code> and the resulting string isn't expanded. For example, <code>$$(VAR_NAME)</code> will be passed as <code>$(VAR_NAME)</code> whether or not the <code>VAR_NAME</code> environment variable exists. The entrypoint can't be updated. For more information, see <a href=\"https://docs.docker.com/engine/reference/builder/#entrypoint\">ENTRYPOINT</a> in the <i>Dockerfile reference</i> and <a href=\"https://kubernetes.io/docs/tasks/inject-data-application/define-command-argument-container/\">Define a command and arguments for a container</a> and <a href=\"https://kubernetes.io/docs/reference/kubernetes-api/workload-resources/pod-v1/#entrypoint\">Entrypoint</a> in the <i>Kubernetes documentation</i>.</p>"
        },
        "args":{
          "shape":"StringList",
          "documentation":"<p>An array of arguments to the entrypoint. If this isn't specified, the <code>CMD</code> of the container image is used. This corresponds to the <code>args</code> member in the <a href=\"https://kubernetes.io/docs/reference/kubernetes-api/workload-resources/pod-v1/#entrypoint\">Entrypoint</a> portion of the <a href=\"https://kubernetes.io/docs/reference/kubernetes-api/workload-resources/pod-v1/\">Pod</a> in Kubernetes. Environment variable references are expanded using the container's environment.</p> <p>If the referenced environment variable doesn't exist, the reference in the command isn't changed. For example, if the reference is to \"<code>$(NAME1)</code>\" and the <code>NAME1</code> environment variable doesn't exist, the command string will remain \"<code>$(NAME1)</code>.\" <code>$$</code> is replaced with <code>$</code>, and the resulting string isn't expanded. For example, <code>$$(VAR_NAME)</code> is passed as <code>$(VAR_NAME)</code> whether or not the <code>VAR_NAME</code> environment variable exists. For more information, see <a href=\"https://docs.docker.com/engine/reference/builder/#cmd\">Dockerfile reference: CMD</a> and <a href=\"https://kubernetes.io/docs/tasks/inject-data-application/define-command-argument-container/\">Define a command and arguments for a pod</a> in the <i>Kubernetes documentation</i>.</p>"
        },
        "env":{
          "shape":"EksContainerEnvironmentVariables",
          "documentation":"<p>The environment variables to pass to a container.</p> <note> <p>Environment variables cannot start with \"<code>AWS_BATCH</code>\". This naming convention is reserved for variables that Batch sets.</p> </note>"
        },
        "resources":{
          "shape":"EksContainerResourceRequirements",
          "documentation":"<p>The type and amount of resources to assign to a container. The supported resources include <code>memory</code>, <code>cpu</code>, and <code>nvidia.com/gpu</code>. For more information, see <a href=\"https://kubernetes.io/docs/concepts/configuration/manage-resources-containers/\">Resource management for pods and containers</a> in the <i>Kubernetes documentation</i>.</p>"
        },
        "volumeMounts":{
          "shape":"EksContainerVolumeMounts",
          "documentation":"<p>The volume mounts for the container. Batch supports <code>emptyDir</code>, <code>hostPath</code>, and <code>secret</code> volume types. For more information about volumes and volume mounts in Kubernetes, see <a href=\"https://kubernetes.io/docs/concepts/storage/volumes/\">Volumes</a> in the <i>Kubernetes documentation</i>.</p>"
        },
        "securityContext":{
          "shape":"EksContainerSecurityContext",
          "documentation":"<p>The security context for a job. For more information, see <a href=\"https://kubernetes.io/docs/tasks/configure-pod-container/security-context/\">Configure a security context for a pod or container</a> in the <i>Kubernetes documentation</i>.</p>"
        }
      },
      "documentation":"<p>EKS container properties are used in job definitions for Amazon EKS based job definitions to describe the properties for a container node in the pod that's launched as part of a job. This can't be specified for Amazon ECS based job definitions.</p>"
    },
    "EksContainerDetail":{
      "type":"structure",
      "members":{
        "name":{
          "shape":"String",
          "documentation":"<p>The name of the container. If the name isn't specified, the default name \"<code>Default</code>\" is used. Each container in a pod must have a unique name.</p>"
        },
        "image":{
          "shape":"String",
          "documentation":"<p>The Docker image used to start the container.</p>"
        },
        "imagePullPolicy":{
          "shape":"String",
          "documentation":"<p>The image pull policy for the container. Supported values are <code>Always</code>, <code>IfNotPresent</code>, and <code>Never</code>. This parameter defaults to <code>Always</code> if the <code>:latest</code> tag is specified, <code>IfNotPresent</code> otherwise. For more information, see <a href=\"https://kubernetes.io/docs/concepts/containers/images/#updating-images\">Updating images</a> in the <i>Kubernetes documentation</i>.</p>"
        },
        "command":{
          "shape":"StringList",
          "documentation":"<p>The entrypoint for the container. For more information, see <a href=\"https://kubernetes.io/docs/reference/kubernetes-api/workload-resources/pod-v1/#entrypoint\">Entrypoint</a> in the <i>Kubernetes documentation</i>.</p>"
        },
        "args":{
          "shape":"StringList",
          "documentation":"<p>An array of arguments to the entrypoint. If this isn't specified, the <code>CMD</code> of the container image is used. This corresponds to the <code>args</code> member in the <a href=\"https://kubernetes.io/docs/reference/kubernetes-api/workload-resources/pod-v1/#entrypoint\">Entrypoint</a> portion of the <a href=\"https://kubernetes.io/docs/reference/kubernetes-api/workload-resources/pod-v1/\">Pod</a> in Kubernetes. Environment variable references are expanded using the container's environment.</p> <p>If the referenced environment variable doesn't exist, the reference in the command isn't changed. For example, if the reference is to \"<code>$(NAME1)</code>\" and the <code>NAME1</code> environment variable doesn't exist, the command string will remain \"<code>$(NAME1)</code>\". <code>$$</code> is replaced with <code>$</code> and the resulting string isn't expanded. For example, <code>$$(VAR_NAME)</code> is passed as <code>$(VAR_NAME)</code> whether or not the <code>VAR_NAME</code> environment variable exists. For more information, see <a href=\"https://docs.docker.com/engine/reference/builder/#cmd\">Dockerfile reference: CMD</a> and <a href=\"https://kubernetes.io/docs/tasks/inject-data-application/define-command-argument-container/\">Define a command and arguments for a pod</a> in the <i>Kubernetes documentation</i>.</p>"
        },
        "env":{
          "shape":"EksContainerEnvironmentVariables",
          "documentation":"<p>The environment variables to pass to a container.</p> <note> <p>Environment variables cannot start with \"<code>AWS_BATCH</code>\". This naming convention is reserved for variables that Batch sets.</p> </note>"
        },
        "resources":{
          "shape":"EksContainerResourceRequirements",
          "documentation":"<p>The type and amount of resources to assign to a container. The supported resources include <code>memory</code>, <code>cpu</code>, and <code>nvidia.com/gpu</code>. For more information, see <a href=\"https://kubernetes.io/docs/concepts/configuration/manage-resources-containers/\">Resource management for pods and containers</a> in the <i>Kubernetes documentation</i>.</p>"
        },
        "exitCode":{
          "shape":"Integer",
          "documentation":"<p>The exit code returned for the job attempt. A non-zero exit code is considered failed.</p>"
        },
        "reason":{
          "shape":"String",
          "documentation":"<p>A short human-readable string to provide additional details for a running or stopped container. It can be up to 255 characters long.</p>"
        },
        "volumeMounts":{
          "shape":"EksContainerVolumeMounts",
          "documentation":"<p>The volume mounts for the container. Batch supports <code>emptyDir</code>, <code>hostPath</code>, and <code>secret</code> volume types. For more information about volumes and volume mounts in Kubernetes, see <a href=\"https://kubernetes.io/docs/concepts/storage/volumes/\">Volumes</a> in the <i>Kubernetes documentation</i>.</p>"
        },
        "securityContext":{
          "shape":"EksContainerSecurityContext",
          "documentation":"<p>The security context for a job. For more information, see <a href=\"https://kubernetes.io/docs/tasks/configure-pod-container/security-context/\">Configure a security context for a pod or container</a> in the <i>Kubernetes documentation</i>.</p>"
        }
      },
      "documentation":"<p>The details for container properties that are returned by <code>DescribeJobs</code> for jobs that use Amazon EKS.</p>"
    },
    "EksContainerDetails":{
      "type":"list",
      "member":{"shape":"EksContainerDetail"}
    },
    "EksContainerEnvironmentVariable":{
      "type":"structure",
      "required":["name"],
      "members":{
        "name":{
          "shape":"String",
          "documentation":"<p>The name of the environment variable.</p>"
        },
        "value":{
          "shape":"String",
          "documentation":"<p>The value of the environment variable.</p>"
        }
      },
      "documentation":"<p>An environment variable.</p>"
    },
    "EksContainerEnvironmentVariables":{
      "type":"list",
      "member":{"shape":"EksContainerEnvironmentVariable"}
    },
    "EksContainerOverride":{
      "type":"structure",
      "members":{
        "name":{
          "shape":"String",
          "documentation":"<p>A pointer to the container that you want to override. The name must match a unique container name that you wish to override.</p>"
        },
        "image":{
          "shape":"String",
          "documentation":"<p>The override of the Docker image that's used to start the container.</p>"
        },
        "command":{
          "shape":"StringList",
          "documentation":"<p>The command to send to the container that overrides the default command from the Docker image or the job definition.</p>"
        },
        "args":{
          "shape":"StringList",
          "documentation":"<p>The arguments to the entrypoint to send to the container that overrides the default arguments from the Docker image or the job definition. For more information, see <a href=\"https://docs.docker.com/engine/reference/builder/#cmd\">Dockerfile reference: CMD</a> and <a href=\"https://kubernetes.io/docs/tasks/inject-data-application/define-command-argument-container/\">Define a command an arguments for a pod</a> in the <i>Kubernetes documentation</i>.</p>"
        },
        "env":{
          "shape":"EksContainerEnvironmentVariables",
          "documentation":"<p>The environment variables to send to the container. You can add new environment variables, which are added to the container at launch. Or, you can override the existing environment variables from the Docker image or the job definition.</p> <note> <p>Environment variables cannot start with \"<code>AWS_BATCH</code>\". This naming convention is reserved for variables that Batch sets.</p> </note>"
        },
        "resources":{
          "shape":"EksContainerResourceRequirements",
          "documentation":"<p>The type and amount of resources to assign to a container. These override the settings in the job definition. The supported resources include <code>memory</code>, <code>cpu</code>, and <code>nvidia.com/gpu</code>. For more information, see <a href=\"https://kubernetes.io/docs/concepts/configuration/manage-resources-containers/\">Resource management for pods and containers</a> in the <i>Kubernetes documentation</i>.</p>"
        }
      },
      "documentation":"<p>Object representing any Kubernetes overrides to a job definition that's used in a <a href=\"https://docs.aws.amazon.com/batch/latest/APIReference/API_SubmitJob.html\">SubmitJob</a> API operation.</p>"
    },
    "EksContainerOverrideList":{
      "type":"list",
      "member":{"shape":"EksContainerOverride"}
    },
    "EksContainerResourceRequirements":{
      "type":"structure",
      "members":{
        "limits":{
          "shape":"EksLimits",
          "documentation":"<p>The type and quantity of the resources to reserve for the container. The values vary based on the <code>name</code> that's specified. Resources can be requested using either the <code>limits</code> or the <code>requests</code> objects.</p> <dl> <dt>memory</dt> <dd> <p>The memory hard limit (in MiB) for the container, using whole integers, with a \"Mi\" suffix. If your container attempts to exceed the memory specified, the container is terminated. You must specify at least 4 MiB of memory for a job. <code>memory</code> can be specified in <code>limits</code>, <code>requests</code>, or both. If <code>memory</code> is specified in both places, then the value that's specified in <code>limits</code> must be equal to the value that's specified in <code>requests</code>.</p> <note> <p>To maximize your resource utilization, provide your jobs with as much memory as possible for the specific instance type that you are using. To learn how, see <a href=\"https://docs.aws.amazon.com/batch/latest/userguide/memory-management.html\">Memory management</a> in the <i>Batch User Guide</i>.</p> </note> </dd> <dt>cpu</dt> <dd> <p>The number of CPUs that's reserved for the container. Values must be an even multiple of <code>0.25</code>. <code>cpu</code> can be specified in <code>limits</code>, <code>requests</code>, or both. If <code>cpu</code> is specified in both places, then the value that's specified in <code>limits</code> must be at least as large as the value that's specified in <code>requests</code>.</p> </dd> <dt>nvidia.com/gpu</dt> <dd> <p>The number of GPUs that's reserved for the container. Values must be a whole integer. <code>memory</code> can be specified in <code>limits</code>, <code>requests</code>, or both. If <code>memory</code> is specified in both places, then the value that's specified in <code>limits</code> must be equal to the value that's specified in <code>requests</code>.</p> </dd> </dl>"
        },
        "requests":{
          "shape":"EksRequests",
          "documentation":"<p>The type and quantity of the resources to request for the container. The values vary based on the <code>name</code> that's specified. Resources can be requested by using either the <code>limits</code> or the <code>requests</code> objects.</p> <dl> <dt>memory</dt> <dd> <p>The memory hard limit (in MiB) for the container, using whole integers, with a \"Mi\" suffix. If your container attempts to exceed the memory specified, the container is terminated. You must specify at least 4 MiB of memory for a job. <code>memory</code> can be specified in <code>limits</code>, <code>requests</code>, or both. If <code>memory</code> is specified in both, then the value that's specified in <code>limits</code> must be equal to the value that's specified in <code>requests</code>.</p> <note> <p>If you're trying to maximize your resource utilization by providing your jobs as much memory as possible for a particular instance type, see <a href=\"https://docs.aws.amazon.com/batch/latest/userguide/memory-management.html\">Memory management</a> in the <i>Batch User Guide</i>.</p> </note> </dd> <dt>cpu</dt> <dd> <p>The number of CPUs that are reserved for the container. Values must be an even multiple of <code>0.25</code>. <code>cpu</code> can be specified in <code>limits</code>, <code>requests</code>, or both. If <code>cpu</code> is specified in both, then the value that's specified in <code>limits</code> must be at least as large as the value that's specified in <code>requests</code>.</p> </dd> <dt>nvidia.com/gpu</dt> <dd> <p>The number of GPUs that are reserved for the container. Values must be a whole integer. <code>nvidia.com/gpu</code> can be specified in <code>limits</code>, <code>requests</code>, or both. If <code>nvidia.com/gpu</code> is specified in both, then the value that's specified in <code>limits</code> must be equal to the value that's specified in <code>requests</code>.</p> </dd> </dl>"
        }
      },
      "documentation":"<p>The type and amount of resources to assign to a container. The supported resources include <code>memory</code>, <code>cpu</code>, and <code>nvidia.com/gpu</code>. For more information, see <a href=\"https://kubernetes.io/docs/concepts/configuration/manage-resources-containers/\">Resource management for pods and containers</a> in the <i>Kubernetes documentation</i>.</p>"
    },
    "EksContainerSecurityContext":{
      "type":"structure",
      "members":{
        "runAsUser":{
          "shape":"Long",
          "documentation":"<p>When this parameter is specified, the container is run as the specified user ID (<code>uid</code>). If this parameter isn't specified, the default is the user that's specified in the image metadata. This parameter maps to <code>RunAsUser</code> and <code>MustRanAs</code> policy in the <a href=\"https://kubernetes.io/docs/concepts/security/pod-security-policy/#users-and-groups\">Users and groups pod security policies</a> in the <i>Kubernetes documentation</i>.</p>"
        },
        "runAsGroup":{
          "shape":"Long",
          "documentation":"<p>When this parameter is specified, the container is run as the specified group ID (<code>gid</code>). If this parameter isn't specified, the default is the group that's specified in the image metadata. This parameter maps to <code>RunAsGroup</code> and <code>MustRunAs</code> policy in the <a href=\"https://kubernetes.io/docs/concepts/security/pod-security-policy/#users-and-groups\">Users and groups pod security policies</a> in the <i>Kubernetes documentation</i>.</p>"
        },
        "privileged":{
          "shape":"Boolean",
          "documentation":"<p>When this parameter is <code>true</code>, the container is given elevated permissions on the host container instance. The level of permissions are similar to the <code>root</code> user permissions. The default value is <code>false</code>. This parameter maps to <code>privileged</code> policy in the <a href=\"https://kubernetes.io/docs/concepts/security/pod-security-policy/#privileged\">Privileged pod security policies</a> in the <i>Kubernetes documentation</i>.</p>"
        },
        "readOnlyRootFilesystem":{
          "shape":"Boolean",
          "documentation":"<p>When this parameter is <code>true</code>, the container is given read-only access to its root file system. The default value is <code>false</code>. This parameter maps to <code>ReadOnlyRootFilesystem</code> policy in the <a href=\"https://kubernetes.io/docs/concepts/security/pod-security-policy/#volumes-and-file-systems\">Volumes and file systems pod security policies</a> in the <i>Kubernetes documentation</i>.</p>"
        },
        "runAsNonRoot":{
          "shape":"Boolean",
          "documentation":"<p>When this parameter is specified, the container is run as a user with a <code>uid</code> other than 0. If this parameter isn't specified, so such rule is enforced. This parameter maps to <code>RunAsUser</code> and <code>MustRunAsNonRoot</code> policy in the <a href=\"https://kubernetes.io/docs/concepts/security/pod-security-policy/#users-and-groups\">Users and groups pod security policies</a> in the <i>Kubernetes documentation</i>.</p>"
        }
      },
      "documentation":"<p>The security context for a job. For more information, see <a href=\"https://kubernetes.io/docs/tasks/configure-pod-container/security-context/\">Configure a security context for a pod or container</a> in the <i>Kubernetes documentation</i>.</p>"
    },
    "EksContainerVolumeMount":{
      "type":"structure",
      "members":{
        "name":{
          "shape":"String",
          "documentation":"<p>The name the volume mount. This must match the name of one of the volumes in the pod.</p>"
        },
        "mountPath":{
          "shape":"String",
          "documentation":"<p>The path on the container where the volume is mounted.</p>"
        },
        "readOnly":{
          "shape":"Boolean",
          "documentation":"<p>If this value is <code>true</code>, the container has read-only access to the volume. Otherwise, the container can write to the volume. The default value is <code>false</code>.</p>"
        }
      },
      "documentation":"<p>The volume mounts for a container for an Amazon EKS job. For more information about volumes and volume mounts in Kubernetes, see <a href=\"https://kubernetes.io/docs/concepts/storage/volumes/\">Volumes</a> in the <i>Kubernetes documentation</i>.</p>"
    },
    "EksContainerVolumeMounts":{
      "type":"list",
      "member":{"shape":"EksContainerVolumeMount"}
    },
    "EksContainers":{
      "type":"list",
      "member":{"shape":"EksContainer"}
    },
    "EksEmptyDir":{
      "type":"structure",
      "members":{
        "medium":{
          "shape":"String",
          "documentation":"<p>The medium to store the volume. The default value is an empty string, which uses the storage of the node.</p> <dl> <dt>\"\"</dt> <dd> <p> <b>(Default)</b> Use the disk storage of the node.</p> </dd> <dt>\"Memory\"</dt> <dd> <p>Use the <code>tmpfs</code> volume that's backed by the RAM of the node. Contents of the volume are lost when the node reboots, and any storage on the volume counts against the container's memory limit.</p> </dd> </dl>"
        },
        "sizeLimit":{
          "shape":"Quantity",
          "documentation":"<p>The maximum size of the volume. By default, there's no maximum size defined.</p>"
        }
      },
      "documentation":"<p>Specifies the configuration of a Kubernetes <code>emptyDir</code> volume. An <code>emptyDir</code> volume is first created when a pod is assigned to a node. It exists as long as that pod is running on that node. The <code>emptyDir</code> volume is initially empty. All containers in the pod can read and write the files in the <code>emptyDir</code> volume. However, the <code>emptyDir</code> volume can be mounted at the same or different paths in each container. When a pod is removed from a node for any reason, the data in the <code>emptyDir</code> is deleted permanently. For more information, see <a href=\"https://kubernetes.io/docs/concepts/storage/volumes/#emptydir\">emptyDir</a> in the <i>Kubernetes documentation</i>.</p>"
    },
    "EksHostPath":{
      "type":"structure",
      "members":{
        "path":{
          "shape":"String",
          "documentation":"<p>The path of the file or directory on the host to mount into containers on the pod.</p>"
        }
      },
      "documentation":"<p>Specifies the configuration of a Kubernetes <code>hostPath</code> volume. A <code>hostPath</code> volume mounts an existing file or directory from the host node's filesystem into your pod. For more information, see <a href=\"https://kubernetes.io/docs/concepts/storage/volumes/#hostpath\">hostPath</a> in the <i>Kubernetes documentation</i>.</p>"
    },
    "EksLabelsMap":{
      "type":"map",
      "key":{"shape":"String"},
      "value":{"shape":"String"}
    },
    "EksLimits":{
      "type":"map",
      "key":{"shape":"String"},
      "value":{"shape":"Quantity"}
    },
    "EksMetadata":{
      "type":"structure",
      "members":{
        "labels":{
          "shape":"EksLabelsMap",
          "documentation":"<p>Key-value pairs used to identify, sort, and organize cube resources. Can contain up to 63 uppercase letters, lowercase letters, numbers, hyphens (-), and underscores (_). Labels can be added or modified at any time. Each resource can have multiple labels, but each key must be unique for a given object.</p>"
        }
      },
      "documentation":"<p>Describes and uniquely identifies Kubernetes resources. For example, the compute environment that a pod runs in or the <code>jobID</code> for a job running in the pod. For more information, see <a href=\"https://kubernetes.io/docs/concepts/overview/working-with-objects/kubernetes-objects/\">Understanding Kubernetes Objects</a> in the <i>Kubernetes documentation</i>.</p>"
    },
    "EksPodProperties":{
      "type":"structure",
      "members":{
        "serviceAccountName":{
          "shape":"String",
          "documentation":"<p>The name of the service account that's used to run the pod. For more information, see <a href=\"https://docs.aws.amazon.com/eks/latest/userguide/service-accounts.html\">Kubernetes service accounts</a> and <a href=\"https://docs.aws.amazon.com/eks/latest/userguide/associate-service-account-role.html\">Configure a Kubernetes service account to assume an IAM role</a> in the <i>Amazon EKS User Guide</i> and <a href=\"https://kubernetes.io/docs/tasks/configure-pod-container/configure-service-account/\">Configure service accounts for pods</a> in the <i>Kubernetes documentation</i>.</p>"
        },
        "hostNetwork":{
          "shape":"Boolean",
          "documentation":"<p>Indicates if the pod uses the hosts' network IP address. The default value is <code>true</code>. Setting this to <code>false</code> enables the Kubernetes pod networking model. Most Batch workloads are egress-only and don't require the overhead of IP allocation for each pod for incoming connections. For more information, see <a href=\"https://kubernetes.io/docs/concepts/security/pod-security-policy/#host-namespaces\">Host namespaces</a> and <a href=\"https://kubernetes.io/docs/concepts/workloads/pods/#pod-networking\">Pod networking</a> in the <i>Kubernetes documentation</i>.</p>"
        },
        "dnsPolicy":{
          "shape":"String",
          "documentation":"<p>The DNS policy for the pod. The default value is <code>ClusterFirst</code>. If the <code>hostNetwork</code> parameter is not specified, the default is <code>ClusterFirstWithHostNet</code>. <code>ClusterFirst</code> indicates that any DNS query that does not match the configured cluster domain suffix is forwarded to the upstream nameserver inherited from the node. For more information, see <a href=\"https://kubernetes.io/docs/concepts/services-networking/dns-pod-service/#pod-s-dns-policy\">Pod's DNS policy</a> in the <i>Kubernetes documentation</i>.</p> <p>Valid values: <code>Default</code> | <code>ClusterFirst</code> | <code>ClusterFirstWithHostNet</code> </p>"
        },
        "containers":{
          "shape":"EksContainers",
          "documentation":"<p>The properties of the container that's used on the Amazon EKS pod.</p>"
        },
        "initContainers":{
          "shape":"EksContainers",
          "documentation":"<p>These containers run before application containers, always runs to completion, and must complete successfully before the next container starts. These containers are registered with the Amazon EKS Connector agent and persists the registration information in the Kubernetes backend data store. For more information, see <a href=\"https://kubernetes.io/docs/concepts/workloads/pods/init-containers/\">Init Containers</a> in the <i>Kubernetes documentation</i>.</p> <note> <p>This object is limited to 10 elements</p> </note>"
        },
        "volumes":{
          "shape":"EksVolumes",
          "documentation":"<p>Specifies the volumes for a job definition that uses Amazon EKS resources.</p>"
        },
        "metadata":{
          "shape":"EksMetadata",
          "documentation":"<p>Metadata about the Kubernetes pod. For more information, see <a href=\"https://kubernetes.io/docs/concepts/overview/working-with-objects/kubernetes-objects/\">Understanding Kubernetes Objects</a> in the <i>Kubernetes documentation</i>.</p>"
        },
        "shareProcessNamespace":{
          "shape":"Boolean",
          "documentation":"<p>Indicates if the processes in a container are shared, or visible, to other containers in the same pod. For more information, see <a href=\"https://kubernetes.io/docs/tasks/configure-pod-container/share-process-namespace/\">Share Process Namespace between Containers in a Pod</a>.</p>"
        }
      },
      "documentation":"<p>The properties for the pod.</p>"
    },
    "EksPodPropertiesDetail":{
      "type":"structure",
      "members":{
        "serviceAccountName":{
          "shape":"String",
          "documentation":"<p>The name of the service account that's used to run the pod. For more information, see <a href=\"https://docs.aws.amazon.com/eks/latest/userguide/service-accounts.html\">Kubernetes service accounts</a> and <a href=\"https://docs.aws.amazon.com/eks/latest/userguide/associate-service-account-role.html\">Configure a Kubernetes service account to assume an IAM role</a> in the <i>Amazon EKS User Guide</i> and <a href=\"https://kubernetes.io/docs/tasks/configure-pod-container/configure-service-account/\">Configure service accounts for pods</a> in the <i>Kubernetes documentation</i>.</p>"
        },
        "hostNetwork":{
          "shape":"Boolean",
          "documentation":"<p>Indicates if the pod uses the hosts' network IP address. The default value is <code>true</code>. Setting this to <code>false</code> enables the Kubernetes pod networking model. Most Batch workloads are egress-only and don't require the overhead of IP allocation for each pod for incoming connections. For more information, see <a href=\"https://kubernetes.io/docs/concepts/security/pod-security-policy/#host-namespaces\">Host namespaces</a> and <a href=\"https://kubernetes.io/docs/concepts/workloads/pods/#pod-networking\">Pod networking</a> in the <i>Kubernetes documentation</i>.</p>"
        },
        "dnsPolicy":{
          "shape":"String",
          "documentation":"<p>The DNS policy for the pod. The default value is <code>ClusterFirst</code>. If the <code>hostNetwork</code> parameter is not specified, the default is <code>ClusterFirstWithHostNet</code>. <code>ClusterFirst</code> indicates that any DNS query that does not match the configured cluster domain suffix is forwarded to the upstream nameserver inherited from the node. If no value was specified for <code>dnsPolicy</code> in the <a href=\"https://docs.aws.amazon.com/batch/latest/APIReference/API_RegisterJobDefinition.html\">RegisterJobDefinition</a> API operation, then no value will be returned for <code>dnsPolicy</code> by either of <a href=\"https://docs.aws.amazon.com/batch/latest/APIReference/API_DescribeJobDefinitions.html\">DescribeJobDefinitions</a> or <a href=\"https://docs.aws.amazon.com/batch/latest/APIReference/API_DescribeJobs.html\">DescribeJobs</a> API operations. The pod spec setting will contain either <code>ClusterFirst</code> or <code>ClusterFirstWithHostNet</code>, depending on the value of the <code>hostNetwork</code> parameter. For more information, see <a href=\"https://kubernetes.io/docs/concepts/services-networking/dns-pod-service/#pod-s-dns-policy\">Pod's DNS policy</a> in the <i>Kubernetes documentation</i>.</p> <p>Valid values: <code>Default</code> | <code>ClusterFirst</code> | <code>ClusterFirstWithHostNet</code> </p>"
        },
        "containers":{
          "shape":"EksContainerDetails",
          "documentation":"<p>The properties of the container that's used on the Amazon EKS pod.</p>"
        },
        "initContainers":{
          "shape":"EksContainerDetails",
          "documentation":"<p>The container registered with the Amazon EKS Connector agent and persists the registration information in the Kubernetes backend data store.</p>"
        },
        "volumes":{
          "shape":"EksVolumes",
          "documentation":"<p>Specifies the volumes for a job definition using Amazon EKS resources.</p>"
        },
        "podName":{
          "shape":"String",
          "documentation":"<p>The name of the pod for this job.</p>"
        },
        "nodeName":{
          "shape":"String",
          "documentation":"<p>The name of the node for this job.</p>"
        },
        "metadata":{
          "shape":"EksMetadata",
          "documentation":"<p>Describes and uniquely identifies Kubernetes resources. For example, the compute environment that a pod runs in or the <code>jobID</code> for a job running in the pod. For more information, see <a href=\"https://kubernetes.io/docs/concepts/overview/working-with-objects/kubernetes-objects/\">Understanding Kubernetes Objects</a> in the <i>Kubernetes documentation</i>.</p>"
<<<<<<< HEAD
=======
        },
        "shareProcessNamespace":{
          "shape":"Boolean",
          "documentation":"<p>Indicates if the processes in a container are shared, or visible, to other containers in the same pod. For more information, see <a href=\"https://kubernetes.io/docs/tasks/configure-pod-container/share-process-namespace/\">Share Process Namespace between Containers in a Pod</a>.</p>"
>>>>>>> 012a8ac6
        }
      },
      "documentation":"<p>The details for the pod.</p>"
    },
    "EksPodPropertiesOverride":{
      "type":"structure",
      "members":{
        "containers":{
          "shape":"EksContainerOverrideList",
          "documentation":"<p>The overrides for the container that's used on the Amazon EKS pod.</p>"
        },
        "initContainers":{
          "shape":"EksContainerOverrideList",
          "documentation":"<p>The overrides for the conatainers defined in the Amazon EKS pod. These containers run before application containers, always runs to completion, and must complete successfully before the next container starts. These containers are registered with the Amazon EKS Connector agent and persists the registration information in the Kubernetes backend data store. For more information, see <a href=\"https://kubernetes.io/docs/concepts/workloads/pods/init-containers/\">Init Containers</a> in the <i>Kubernetes documentation</i>.</p> <note> <p>This object is limited to 10 elements</p> </note>"
        },
        "metadata":{
          "shape":"EksMetadata",
          "documentation":"<p>Metadata about the overrides for the container that's used on the Amazon EKS pod.</p>"
        }
      },
      "documentation":"<p>An object that contains overrides for the Kubernetes pod properties of a job.</p>"
    },
    "EksProperties":{
      "type":"structure",
      "members":{
        "podProperties":{
          "shape":"EksPodProperties",
          "documentation":"<p>The properties for the Kubernetes pod resources of a job.</p>"
        }
      },
      "documentation":"<p>An object that contains the properties for the Kubernetes resources of a job.</p>"
    },
    "EksPropertiesDetail":{
      "type":"structure",
      "members":{
        "podProperties":{
          "shape":"EksPodPropertiesDetail",
          "documentation":"<p>The properties for the Kubernetes pod resources of a job.</p>"
        }
      },
      "documentation":"<p>An object that contains the details for the Kubernetes resources of a job.</p>"
    },
    "EksPropertiesOverride":{
      "type":"structure",
      "members":{
        "podProperties":{
          "shape":"EksPodPropertiesOverride",
          "documentation":"<p>The overrides for the Kubernetes pod resources of a job.</p>"
        }
      },
      "documentation":"<p>An object that contains overrides for the Kubernetes resources of a job.</p>"
    },
    "EksRequests":{
      "type":"map",
      "key":{"shape":"String"},
      "value":{"shape":"Quantity"}
    },
    "EksSecret":{
      "type":"structure",
      "required":["secretName"],
      "members":{
        "secretName":{
          "shape":"String",
          "documentation":"<p>The name of the secret. The name must be allowed as a DNS subdomain name. For more information, see <a href=\"https://kubernetes.io/docs/concepts/overview/working-with-objects/names/#dns-subdomain-names\">DNS subdomain names</a> in the <i>Kubernetes documentation</i>.</p>"
        },
        "optional":{
          "shape":"Boolean",
          "documentation":"<p>Specifies whether the secret or the secret's keys must be defined.</p>"
        }
      },
      "documentation":"<p>Specifies the configuration of a Kubernetes <code>secret</code> volume. For more information, see <a href=\"https://kubernetes.io/docs/concepts/storage/volumes/#secret\">secret</a> in the <i>Kubernetes documentation</i>.</p>"
    },
    "EksVolume":{
      "type":"structure",
      "required":["name"],
      "members":{
        "name":{
          "shape":"String",
          "documentation":"<p>The name of the volume. The name must be allowed as a DNS subdomain name. For more information, see <a href=\"https://kubernetes.io/docs/concepts/overview/working-with-objects/names/#dns-subdomain-names\">DNS subdomain names</a> in the <i>Kubernetes documentation</i>.</p>"
        },
        "hostPath":{
          "shape":"EksHostPath",
          "documentation":"<p>Specifies the configuration of a Kubernetes <code>hostPath</code> volume. For more information, see <a href=\"https://kubernetes.io/docs/concepts/storage/volumes/#hostpath\">hostPath</a> in the <i>Kubernetes documentation</i>.</p>"
        },
        "emptyDir":{
          "shape":"EksEmptyDir",
          "documentation":"<p>Specifies the configuration of a Kubernetes <code>emptyDir</code> volume. For more information, see <a href=\"https://kubernetes.io/docs/concepts/storage/volumes/#emptydir\">emptyDir</a> in the <i>Kubernetes documentation</i>.</p>"
        },
        "secret":{
          "shape":"EksSecret",
          "documentation":"<p>Specifies the configuration of a Kubernetes <code>secret</code> volume. For more information, see <a href=\"https://kubernetes.io/docs/concepts/storage/volumes/#secret\">secret</a> in the <i>Kubernetes documentation</i>.</p>"
        }
      },
      "documentation":"<p>Specifies an Amazon EKS volume for a job definition.</p>"
    },
    "EksVolumes":{
      "type":"list",
      "member":{"shape":"EksVolume"}
    },
    "EnvironmentVariables":{
      "type":"list",
      "member":{"shape":"KeyValuePair"}
    },
    "EphemeralStorage":{
      "type":"structure",
      "required":["sizeInGiB"],
      "members":{
        "sizeInGiB":{
          "shape":"Integer",
          "documentation":"<p>The total amount, in GiB, of ephemeral storage to set for the task. The minimum supported value is <code>21</code> GiB and the maximum supported value is <code>200</code> GiB.</p>"
        }
      },
      "documentation":"<p>The amount of ephemeral storage to allocate for the task. This parameter is used to expand the total amount of ephemeral storage available, beyond the default amount, for tasks hosted on Fargate.</p>"
    },
    "EvaluateOnExit":{
      "type":"structure",
      "required":["action"],
      "members":{
        "onStatusReason":{
          "shape":"String",
          "documentation":"<p>Contains a glob pattern to match against the <code>StatusReason</code> returned for a job. The pattern can contain up to 512 characters. It can contain letters, numbers, periods (.), colons (:), and white spaces (including spaces or tabs). It can optionally end with an asterisk (*) so that only the start of the string needs to be an exact match.</p>"
        },
        "onReason":{
          "shape":"String",
          "documentation":"<p>Contains a glob pattern to match against the <code>Reason</code> returned for a job. The pattern can contain up to 512 characters. It can contain letters, numbers, periods (.), colons (:), and white space (including spaces and tabs). It can optionally end with an asterisk (*) so that only the start of the string needs to be an exact match.</p>"
        },
        "onExitCode":{
          "shape":"String",
          "documentation":"<p>Contains a glob pattern to match against the decimal representation of the <code>ExitCode</code> returned for a job. The pattern can be up to 512 characters long. It can contain only numbers, and can end with an asterisk (*) so that only the start of the string needs to be an exact match.</p> <p>The string can contain up to 512 characters.</p>"
        },
        "action":{
          "shape":"RetryAction",
          "documentation":"<p>Specifies the action to take if all of the specified conditions (<code>onStatusReason</code>, <code>onReason</code>, and <code>onExitCode</code>) are met. The values aren't case sensitive.</p>"
        }
      },
      "documentation":"<p>Specifies an array of up to 5 conditions to be met, and an action to take (<code>RETRY</code> or <code>EXIT</code>) if all conditions are met. If none of the <code>EvaluateOnExit</code> conditions in a <code>RetryStrategy</code> match, then the job is retried.</p>"
    },
    "EvaluateOnExitList":{
      "type":"list",
      "member":{"shape":"EvaluateOnExit"}
    },
    "FairsharePolicy":{
      "type":"structure",
      "members":{
        "shareDecaySeconds":{
          "shape":"Integer",
          "documentation":"<p>The amount of time (in seconds) to use to calculate a fair share percentage for each fair share identifier in use. A value of zero (0) indicates that only current usage is measured. The decay allows for more recently run jobs to have more weight than jobs that ran earlier. The maximum supported value is 604800 (1 week).</p>"
        },
        "computeReservation":{
          "shape":"Integer",
          "documentation":"<p>A value used to reserve some of the available maximum vCPU for fair share identifiers that aren't already used.</p> <p>The reserved ratio is <code>(<i>computeReservation</i>/100)^<i>ActiveFairShares</i> </code> where <code> <i>ActiveFairShares</i> </code> is the number of active fair share identifiers.</p> <p>For example, a <code>computeReservation</code> value of 50 indicates that Batch reserves 50% of the maximum available vCPU if there's only one fair share identifier. It reserves 25% if there are two fair share identifiers. It reserves 12.5% if there are three fair share identifiers. A <code>computeReservation</code> value of 25 indicates that Batch should reserve 25% of the maximum available vCPU if there's only one fair share identifier, 6.25% if there are two fair share identifiers, and 1.56% if there are three fair share identifiers.</p> <p>The minimum value is 0 and the maximum value is 99.</p>"
        },
        "shareDistribution":{
          "shape":"ShareAttributesList",
          "documentation":"<p>An array of <code>SharedIdentifier</code> objects that contain the weights for the fair share identifiers for the fair share policy. Fair share identifiers that aren't included have a default weight of <code>1.0</code>.</p>"
        }
      },
      "documentation":"<p>The fair share policy for a scheduling policy.</p>"
    },
    "FargatePlatformConfiguration":{
      "type":"structure",
      "members":{
        "platformVersion":{
          "shape":"String",
          "documentation":"<p>The Fargate platform version where the jobs are running. A platform version is specified only for jobs that are running on Fargate resources. If one isn't specified, the <code>LATEST</code> platform version is used by default. This uses a recent, approved version of the Fargate platform for compute resources. For more information, see <a href=\"https://docs.aws.amazon.com/AmazonECS/latest/developerguide/platform_versions.html\">Fargate platform versions</a> in the <i>Amazon Elastic Container Service Developer Guide</i>.</p>"
        }
      },
      "documentation":"<p>The platform configuration for jobs that are running on Fargate resources. Jobs that run on Amazon EC2 resources must not specify this parameter.</p>"
    },
    "Float":{"type":"float"},
    "Host":{
      "type":"structure",
      "members":{
        "sourcePath":{
          "shape":"String",
          "documentation":"<p>The path on the host container instance that's presented to the container. If this parameter is empty, then the Docker daemon has assigned a host path for you. If this parameter contains a file location, then the data volume persists at the specified location on the host container instance until you delete it manually. If the source path location doesn't exist on the host container instance, the Docker daemon creates it. If the location does exist, the contents of the source path folder are exported.</p> <note> <p>This parameter isn't applicable to jobs that run on Fargate resources. Don't provide this for these jobs.</p> </note>"
        }
      },
      "documentation":"<p>Determine whether your data volume persists on the host container instance and where it's stored. If this parameter is empty, then the Docker daemon assigns a host path for your data volume. However, the data isn't guaranteed to persist after the containers that are associated with it stop running.</p>"
    },
    "ImageIdOverride":{
      "type":"string",
      "max":256,
      "min":1
    },
    "ImageType":{
      "type":"string",
      "max":256,
      "min":1
    },
    "Integer":{"type":"integer"},
    "JQState":{
      "type":"string",
      "enum":[
        "ENABLED",
        "DISABLED"
      ]
    },
    "JQStatus":{
      "type":"string",
      "enum":[
        "CREATING",
        "UPDATING",
        "DELETING",
        "DELETED",
        "VALID",
        "INVALID"
      ]
    },
    "JobDefinition":{
      "type":"structure",
      "required":[
        "jobDefinitionName",
        "jobDefinitionArn",
        "revision",
        "type"
      ],
      "members":{
        "jobDefinitionName":{
          "shape":"String",
          "documentation":"<p>The name of the job definition.</p>"
        },
        "jobDefinitionArn":{
          "shape":"String",
          "documentation":"<p>The Amazon Resource Name (ARN) for the job definition.</p>"
        },
        "revision":{
          "shape":"Integer",
          "documentation":"<p>The revision of the job definition.</p>"
        },
        "status":{
          "shape":"String",
          "documentation":"<p>The status of the job definition.</p>"
        },
        "type":{
          "shape":"String",
          "documentation":"<p>The type of job definition. It's either <code>container</code> or <code>multinode</code>. If the job is run on Fargate resources, then <code>multinode</code> isn't supported. For more information about multi-node parallel jobs, see <a href=\"https://docs.aws.amazon.com/batch/latest/userguide/multi-node-job-def.html\">Creating a multi-node parallel job definition</a> in the <i>Batch User Guide</i>.</p>"
        },
        "schedulingPriority":{
          "shape":"Integer",
          "documentation":"<p>The scheduling priority of the job definition. This only affects jobs in job queues with a fair share policy. Jobs with a higher scheduling priority are scheduled before jobs with a lower scheduling priority.</p>"
        },
        "parameters":{
          "shape":"ParametersMap",
          "documentation":"<p>Default parameters or parameter substitution placeholders that are set in the job definition. Parameters are specified as a key-value pair mapping. Parameters in a <code>SubmitJob</code> request override any corresponding parameter defaults from the job definition. For more information about specifying parameters, see <a href=\"https://docs.aws.amazon.com/batch/latest/userguide/job_definition_parameters.html\">Job definition parameters</a> in the <i>Batch User Guide</i>.</p>"
        },
        "retryStrategy":{
          "shape":"RetryStrategy",
          "documentation":"<p>The retry strategy to use for failed jobs that are submitted with this job definition.</p>"
        },
        "containerProperties":{
          "shape":"ContainerProperties",
          "documentation":"<p>An object with properties specific to Amazon ECS-based jobs. When <code>containerProperties</code> is used in the job definition, it can't be used in addition to <code>eksProperties</code>, <code>ecsProperties</code>, or <code>nodeProperties</code>.</p>"
        },
        "timeout":{
          "shape":"JobTimeout",
          "documentation":"<p>The timeout time for jobs that are submitted with this job definition. After the amount of time you specify passes, Batch terminates your jobs if they aren't finished.</p>"
        },
        "nodeProperties":{
          "shape":"NodeProperties",
          "documentation":"<p>An object with properties that are specific to multi-node parallel jobs. When <code>nodeProperties</code> is used in the job definition, it can't be used in addition to <code>containerProperties</code>, <code>ecsProperties</code>, or <code>eksProperties</code>.</p> <note> <p>If the job runs on Fargate resources, don't specify <code>nodeProperties</code>. Use <code>containerProperties</code> instead.</p> </note>"
        },
        "tags":{
          "shape":"TagrisTagsMap",
          "documentation":"<p>The tags that are applied to the job definition.</p>"
        },
        "propagateTags":{
          "shape":"Boolean",
          "documentation":"<p>Specifies whether to propagate the tags from the job or job definition to the corresponding Amazon ECS task. If no value is specified, the tags aren't propagated. Tags can only be propagated to the tasks when the tasks are created. For tags with the same name, job tags are given priority over job definitions tags. If the total number of combined tags from the job and job definition is over 50, the job is moved to the <code>FAILED</code> state.</p>"
        },
        "platformCapabilities":{
          "shape":"PlatformCapabilityList",
          "documentation":"<p>The platform capabilities required by the job definition. If no value is specified, it defaults to <code>EC2</code>. Jobs run on Fargate resources specify <code>FARGATE</code>.</p>"
        },
        "ecsProperties":{
          "shape":"EcsProperties",
          "documentation":"<p>An object that contains the properties for the Amazon ECS resources of a job.When <code>ecsProperties</code> is used in the job definition, it can't be used in addition to <code>containerProperties</code>, <code>eksProperties</code>, or <code>nodeProperties</code>.</p>"
        },
        "eksProperties":{
          "shape":"EksProperties",
          "documentation":"<p>An object with properties that are specific to Amazon EKS-based jobs. When <code>eksProperties</code> is used in the job definition, it can't be used in addition to <code>containerProperties</code>, <code>ecsProperties</code>, or <code>nodeProperties</code>.</p>"
        },
        "containerOrchestrationType":{
          "shape":"OrchestrationType",
          "documentation":"<p>The orchestration type of the compute environment. The valid values are <code>ECS</code> (default) or <code>EKS</code>.</p>"
        }
      },
      "documentation":"<p>An object that represents an Batch job definition.</p>"
    },
    "JobDefinitionList":{
      "type":"list",
      "member":{"shape":"JobDefinition"}
    },
    "JobDefinitionType":{
      "type":"string",
      "enum":[
        "container",
        "multinode"
      ]
    },
    "JobDependency":{
      "type":"structure",
      "members":{
        "jobId":{
          "shape":"String",
          "documentation":"<p>The job ID of the Batch job that's associated with this dependency.</p>"
        },
        "type":{
          "shape":"ArrayJobDependency",
          "documentation":"<p>The type of the job dependency.</p>"
        }
      },
      "documentation":"<p>An object that represents an Batch job dependency.</p>"
    },
    "JobDependencyList":{
      "type":"list",
      "member":{"shape":"JobDependency"}
    },
    "JobDetail":{
      "type":"structure",
      "required":[
        "jobName",
        "jobId",
        "jobQueue",
        "status",
        "startedAt",
        "jobDefinition"
      ],
      "members":{
        "jobArn":{
          "shape":"String",
          "documentation":"<p>The Amazon Resource Name (ARN) of the job.</p>"
        },
        "jobName":{
          "shape":"String",
          "documentation":"<p>The job name.</p>"
        },
        "jobId":{
          "shape":"String",
          "documentation":"<p>The job ID.</p>"
        },
        "jobQueue":{
          "shape":"String",
          "documentation":"<p>The Amazon Resource Name (ARN) of the job queue that the job is associated with.</p>"
        },
        "status":{
          "shape":"JobStatus",
          "documentation":"<p>The current status for the job.</p> <note> <p>If your jobs don't progress to <code>STARTING</code>, see <a href=\"https://docs.aws.amazon.com/batch/latest/userguide/troubleshooting.html#job_stuck_in_runnable\">Jobs stuck in RUNNABLE status</a> in the troubleshooting section of the <i>Batch User Guide</i>.</p> </note>"
        },
        "shareIdentifier":{
          "shape":"String",
          "documentation":"<p>The share identifier for the job.</p>"
        },
        "schedulingPriority":{
          "shape":"Integer",
          "documentation":"<p>The scheduling policy of the job definition. This only affects jobs in job queues with a fair share policy. Jobs with a higher scheduling priority are scheduled before jobs with a lower scheduling priority.</p>"
        },
        "attempts":{
          "shape":"AttemptDetails",
          "documentation":"<p>A list of job attempts that are associated with this job.</p>"
        },
        "statusReason":{
          "shape":"String",
          "documentation":"<p>A short, human-readable string to provide more details for the current status of the job.</p>"
        },
        "createdAt":{
          "shape":"Long",
          "documentation":"<p>The Unix timestamp (in milliseconds) for when the job was created. For non-array jobs and parent array jobs, this is when the job entered the <code>SUBMITTED</code> state. This is specifically at the time <a href=\"https://docs.aws.amazon.com/batch/latest/APIReference/API_SubmitJob.html\">SubmitJob</a> was called. For array child jobs, this is when the child job was spawned by its parent and entered the <code>PENDING</code> state.</p>"
        },
        "retryStrategy":{
          "shape":"RetryStrategy",
          "documentation":"<p>The retry strategy to use for this job if an attempt fails.</p>"
        },
        "startedAt":{
          "shape":"Long",
          "documentation":"<p>The Unix timestamp (in milliseconds) for when the job was started. More specifically, it's when the job transitioned from the <code>STARTING</code> state to the <code>RUNNING</code> state. </p>"
        },
        "stoppedAt":{
          "shape":"Long",
          "documentation":"<p>The Unix timestamp (in milliseconds) for when the job was stopped. More specifically, it's when the job transitioned from the <code>RUNNING</code> state to a terminal state, such as <code>SUCCEEDED</code> or <code>FAILED</code>.</p>"
        },
        "dependsOn":{
          "shape":"JobDependencyList",
          "documentation":"<p>A list of job IDs that this job depends on.</p>"
        },
        "jobDefinition":{
          "shape":"String",
          "documentation":"<p>The Amazon Resource Name (ARN) of the job definition that this job uses.</p>"
        },
        "parameters":{
          "shape":"ParametersMap",
          "documentation":"<p>Additional parameters that are passed to the job that replace parameter substitution placeholders or override any corresponding parameter defaults from the job definition.</p>"
        },
        "container":{
          "shape":"ContainerDetail",
          "documentation":"<p>An object that represents the details for the container that's associated with the job. If the details are for a multiple-container job, this object will be empty. </p>"
        },
        "nodeDetails":{
          "shape":"NodeDetails",
          "documentation":"<p>An object that represents the details of a node that's associated with a multi-node parallel job.</p>"
        },
        "nodeProperties":{
          "shape":"NodeProperties",
          "documentation":"<p>An object that represents the node properties of a multi-node parallel job.</p> <note> <p>This isn't applicable to jobs that are running on Fargate resources.</p> </note>"
        },
        "arrayProperties":{
          "shape":"ArrayPropertiesDetail",
          "documentation":"<p>The array properties of the job, if it's an array job.</p>"
        },
        "timeout":{
          "shape":"JobTimeout",
          "documentation":"<p>The timeout configuration for the job.</p>"
        },
        "tags":{
          "shape":"TagrisTagsMap",
          "documentation":"<p>The tags that are applied to the job.</p>"
        },
        "propagateTags":{
          "shape":"Boolean",
          "documentation":"<p>Specifies whether to propagate the tags from the job or job definition to the corresponding Amazon ECS task. If no value is specified, the tags aren't propagated. Tags can only be propagated to the tasks when the tasks are created. For tags with the same name, job tags are given priority over job definitions tags. If the total number of combined tags from the job and job definition is over 50, the job is moved to the <code>FAILED</code> state.</p>"
        },
        "platformCapabilities":{
          "shape":"PlatformCapabilityList",
          "documentation":"<p>The platform capabilities required by the job definition. If no value is specified, it defaults to <code>EC2</code>. Jobs run on Fargate resources specify <code>FARGATE</code>.</p>"
        },
        "eksProperties":{
          "shape":"EksPropertiesDetail",
          "documentation":"<p>An object with various properties that are specific to Amazon EKS based jobs. </p>"
        },
        "eksAttempts":{
          "shape":"EksAttemptDetails",
          "documentation":"<p>A list of job attempts that are associated with this job.</p>"
        },
        "ecsProperties":{
          "shape":"EcsPropertiesDetail",
          "documentation":"<p>An object with properties that are specific to Amazon ECS-based jobs. </p>"
        },
        "isCancelled":{
          "shape":"Boolean",
          "documentation":"<p>Indicates whether the job is canceled.</p>"
        },
        "isTerminated":{
          "shape":"Boolean",
          "documentation":"<p>Indicates whether the job is terminated.</p>"
        }
      },
      "documentation":"<p>An object that represents an Batch job.</p>"
    },
    "JobDetailList":{
      "type":"list",
      "member":{"shape":"JobDetail"}
    },
    "JobExecutionTimeoutMinutes":{
      "type":"long",
      "max":360,
      "min":1
    },
    "JobQueueDetail":{
      "type":"structure",
      "required":[
        "jobQueueName",
        "jobQueueArn",
        "state",
        "priority",
        "computeEnvironmentOrder"
      ],
      "members":{
        "jobQueueName":{
          "shape":"String",
          "documentation":"<p>The job queue name.</p>"
        },
        "jobQueueArn":{
          "shape":"String",
          "documentation":"<p>The Amazon Resource Name (ARN) of the job queue.</p>"
        },
        "state":{
          "shape":"JQState",
          "documentation":"<p>Describes the ability of the queue to accept new jobs. If the job queue state is <code>ENABLED</code>, it can accept jobs. If the job queue state is <code>DISABLED</code>, new jobs can't be added to the queue, but jobs already in the queue can finish.</p>"
        },
        "schedulingPolicyArn":{
          "shape":"String",
          "documentation":"<p>The Amazon Resource Name (ARN) of the scheduling policy. The format is <code>aws:<i>Partition</i>:batch:<i>Region</i>:<i>Account</i>:scheduling-policy/<i>Name</i> </code>. For example, <code>aws:aws:batch:us-west-2:123456789012:scheduling-policy/MySchedulingPolicy</code>.</p>"
        },
        "status":{
          "shape":"JQStatus",
          "documentation":"<p>The status of the job queue (for example, <code>CREATING</code> or <code>VALID</code>).</p>"
        },
        "statusReason":{
          "shape":"String",
          "documentation":"<p>A short, human-readable string to provide additional details for the current status of the job queue.</p>"
        },
        "priority":{
          "shape":"Integer",
          "documentation":"<p>The priority of the job queue. Job queues with a higher priority (or a higher integer value for the <code>priority</code> parameter) are evaluated first when associated with the same compute environment. Priority is determined in descending order. For example, a job queue with a priority value of <code>10</code> is given scheduling preference over a job queue with a priority value of <code>1</code>. All of the compute environments must be either Amazon EC2 (<code>EC2</code> or <code>SPOT</code>) or Fargate (<code>FARGATE</code> or <code>FARGATE_SPOT</code>). Amazon EC2 and Fargate compute environments can't be mixed.</p>"
        },
        "computeEnvironmentOrder":{
          "shape":"ComputeEnvironmentOrders",
          "documentation":"<p>The compute environments that are attached to the job queue and the order that job placement is preferred. Compute environments are selected for job placement in ascending order.</p>"
        },
        "tags":{
          "shape":"TagrisTagsMap",
          "documentation":"<p>The tags that are applied to the job queue. For more information, see <a href=\"https://docs.aws.amazon.com/batch/latest/userguide/using-tags.html\">Tagging your Batch resources</a> in <i>Batch User Guide</i>.</p>"
        }
      },
      "documentation":"<p>An object that represents the details for an Batch job queue.</p>"
    },
    "JobQueueDetailList":{
      "type":"list",
      "member":{"shape":"JobQueueDetail"}
    },
    "JobStatus":{
      "type":"string",
      "enum":[
        "SUBMITTED",
        "PENDING",
        "RUNNABLE",
        "STARTING",
        "RUNNING",
        "SUCCEEDED",
        "FAILED"
      ]
    },
    "JobSummary":{
      "type":"structure",
      "required":[
        "jobId",
        "jobName"
      ],
      "members":{
        "jobArn":{
          "shape":"String",
          "documentation":"<p>The Amazon Resource Name (ARN) of the job.</p>"
        },
        "jobId":{
          "shape":"String",
          "documentation":"<p>The job ID.</p>"
        },
        "jobName":{
          "shape":"String",
          "documentation":"<p>The job name.</p>"
        },
        "createdAt":{
          "shape":"Long",
          "documentation":"<p>The Unix timestamp (in milliseconds) for when the job was created. For non-array jobs and parent array jobs, this is when the job entered the <code>SUBMITTED</code> state (at the time <a href=\"https://docs.aws.amazon.com/batch/latest/APIReference/API_SubmitJob.html\">SubmitJob</a> was called). For array child jobs, this is when the child job was spawned by its parent and entered the <code>PENDING</code> state.</p>"
        },
        "status":{
          "shape":"JobStatus",
          "documentation":"<p>The current status for the job.</p>"
        },
        "statusReason":{
          "shape":"String",
          "documentation":"<p>A short, human-readable string to provide more details for the current status of the job.</p>"
        },
        "startedAt":{
          "shape":"Long",
          "documentation":"<p>The Unix timestamp for when the job was started. More specifically, it's when the job transitioned from the <code>STARTING</code> state to the <code>RUNNING</code> state.</p>"
        },
        "stoppedAt":{
          "shape":"Long",
          "documentation":"<p>The Unix timestamp for when the job was stopped. More specifically, it's when the job transitioned from the <code>RUNNING</code> state to a terminal state, such as <code>SUCCEEDED</code> or <code>FAILED</code>.</p>"
        },
        "container":{
          "shape":"ContainerSummary",
          "documentation":"<p>An object that represents the details of the container that's associated with the job.</p>"
        },
        "arrayProperties":{
          "shape":"ArrayPropertiesSummary",
          "documentation":"<p>The array properties of the job, if it's an array job.</p>"
        },
        "nodeProperties":{
          "shape":"NodePropertiesSummary",
          "documentation":"<p>The node properties for a single node in a job summary list.</p> <note> <p>This isn't applicable to jobs that are running on Fargate resources.</p> </note>"
        },
        "jobDefinition":{
          "shape":"String",
          "documentation":"<p>The Amazon Resource Name (ARN) of the job definition.</p>"
        }
      },
      "documentation":"<p>An object that represents summary details of a job.</p>"
    },
    "JobSummaryList":{
      "type":"list",
      "member":{"shape":"JobSummary"}
    },
    "JobTimeout":{
      "type":"structure",
      "members":{
        "attemptDurationSeconds":{
          "shape":"Integer",
          "documentation":"<p>The job timeout time (in seconds) that's measured from the job attempt's <code>startedAt</code> timestamp. After this time passes, Batch terminates your jobs if they aren't finished. The minimum value for the timeout is 60 seconds.</p> <p>For array jobs, the timeout applies to the child jobs, not to the parent array job.</p> <p>For multi-node parallel (MNP) jobs, the timeout applies to the whole job, not to the individual nodes.</p>"
        }
      },
      "documentation":"<p>An object that represents a job timeout configuration.</p>"
    },
    "KeyValuePair":{
      "type":"structure",
      "members":{
        "name":{
          "shape":"String",
          "documentation":"<p>The name of the key-value pair. For environment variables, this is the name of the environment variable.</p>"
        },
        "value":{
          "shape":"String",
          "documentation":"<p>The value of the key-value pair. For environment variables, this is the value of the environment variable.</p>"
        }
      },
      "documentation":"<p>A key-value pair object.</p>"
    },
    "KeyValuesPair":{
      "type":"structure",
      "members":{
        "name":{
          "shape":"String",
          "documentation":"<p>The name of the filter. Filter names are case sensitive.</p>"
        },
        "values":{
          "shape":"StringList",
          "documentation":"<p>The filter values.</p>"
        }
      },
      "documentation":"<p>A filter name and value pair that's used to return a more specific list of results from a <code>ListJobs</code> API operation.</p>"
    },
    "KubernetesVersion":{
      "type":"string",
      "max":256,
      "min":1
    },
    "LaunchTemplateSpecification":{
      "type":"structure",
      "members":{
        "launchTemplateId":{
          "shape":"String",
          "documentation":"<p>The ID of the launch template.</p>"
        },
        "launchTemplateName":{
          "shape":"String",
          "documentation":"<p>The name of the launch template.</p>"
        },
        "version":{
          "shape":"String",
          "documentation":"<p>The version number of the launch template, <code>$Latest</code>, or <code>$Default</code>.</p> <p>If the value is <code>$Latest</code>, the latest version of the launch template is used. If the value is <code>$Default</code>, the default version of the launch template is used.</p> <important> <p>If the AMI ID that's used in a compute environment is from the launch template, the AMI isn't changed when the compute environment is updated. It's only changed if the <code>updateToLatestImageVersion</code> parameter for the compute environment is set to <code>true</code>. During an infrastructure update, if either <code>$Latest</code> or <code>$Default</code> is specified, Batch re-evaluates the launch template version, and it might use a different version of the launch template. This is the case even if the launch template isn't specified in the update. When updating a compute environment, changing the launch template requires an infrastructure update of the compute environment. For more information, see <a href=\"https://docs.aws.amazon.com/batch/latest/userguide/updating-compute-environments.html\">Updating compute environments</a> in the <i>Batch User Guide</i>.</p> </important> <p>Default: <code>$Default</code>.</p>"
        }
      },
      "documentation":"<p>An object that represents a launch template that's associated with a compute resource. You must specify either the launch template ID or launch template name in the request, but not both.</p> <p>If security groups are specified using both the <code>securityGroupIds</code> parameter of <code>CreateComputeEnvironment</code> and the launch template, the values in the <code>securityGroupIds</code> parameter of <code>CreateComputeEnvironment</code> will be used.</p> <note> <p>This object isn't applicable to jobs that are running on Fargate resources.</p> </note>"
    },
    "LinuxParameters":{
      "type":"structure",
      "members":{
        "devices":{
          "shape":"DevicesList",
          "documentation":"<p>Any of the host devices to expose to the container. This parameter maps to <code>Devices</code> in the <a href=\"https://docs.docker.com/engine/api/v1.23/#create-a-container\">Create a container</a> section of the <a href=\"https://docs.docker.com/engine/api/v1.23/\">Docker Remote API</a> and the <code>--device</code> option to <a href=\"https://docs.docker.com/engine/reference/run/\">docker run</a>.</p> <note> <p>This parameter isn't applicable to jobs that are running on Fargate resources. Don't provide it for these jobs.</p> </note>"
        },
        "initProcessEnabled":{
          "shape":"Boolean",
          "documentation":"<p>If true, run an <code>init</code> process inside the container that forwards signals and reaps processes. This parameter maps to the <code>--init</code> option to <a href=\"https://docs.docker.com/engine/reference/run/\">docker run</a>. This parameter requires version 1.25 of the Docker Remote API or greater on your container instance. To check the Docker Remote API version on your container instance, log in to your container instance and run the following command: <code>sudo docker version | grep \"Server API version\"</code> </p>"
        },
        "sharedMemorySize":{
          "shape":"Integer",
          "documentation":"<p>The value for the size (in MiB) of the <code>/dev/shm</code> volume. This parameter maps to the <code>--shm-size</code> option to <a href=\"https://docs.docker.com/engine/reference/run/\">docker run</a>.</p> <note> <p>This parameter isn't applicable to jobs that are running on Fargate resources. Don't provide it for these jobs.</p> </note>"
        },
        "tmpfs":{
          "shape":"TmpfsList",
          "documentation":"<p>The container path, mount options, and size (in MiB) of the <code>tmpfs</code> mount. This parameter maps to the <code>--tmpfs</code> option to <a href=\"https://docs.docker.com/engine/reference/run/\">docker run</a>.</p> <note> <p>This parameter isn't applicable to jobs that are running on Fargate resources. Don't provide this parameter for this resource type.</p> </note>"
        },
        "maxSwap":{
          "shape":"Integer",
          "documentation":"<p>The total amount of swap memory (in MiB) a container can use. This parameter is translated to the <code>--memory-swap</code> option to <a href=\"https://docs.docker.com/engine/reference/run/\">docker run</a> where the value is the sum of the container memory plus the <code>maxSwap</code> value. For more information, see <a href=\"https://docs.docker.com/config/containers/resource_constraints/#--memory-swap-details\"> <code>--memory-swap</code> details</a> in the Docker documentation.</p> <p>If a <code>maxSwap</code> value of <code>0</code> is specified, the container doesn't use swap. Accepted values are <code>0</code> or any positive integer. If the <code>maxSwap</code> parameter is omitted, the container doesn't use the swap configuration for the container instance that it's running on. A <code>maxSwap</code> value must be set for the <code>swappiness</code> parameter to be used.</p> <note> <p>This parameter isn't applicable to jobs that are running on Fargate resources. Don't provide it for these jobs.</p> </note>"
        },
        "swappiness":{
          "shape":"Integer",
          "documentation":"<p>You can use this parameter to tune a container's memory swappiness behavior. A <code>swappiness</code> value of <code>0</code> causes swapping to not occur unless absolutely necessary. A <code>swappiness</code> value of <code>100</code> causes pages to be swapped aggressively. Valid values are whole numbers between <code>0</code> and <code>100</code>. If the <code>swappiness</code> parameter isn't specified, a default value of <code>60</code> is used. If a value isn't specified for <code>maxSwap</code>, then this parameter is ignored. If <code>maxSwap</code> is set to 0, the container doesn't use swap. This parameter maps to the <code>--memory-swappiness</code> option to <a href=\"https://docs.docker.com/engine/reference/run/\">docker run</a>.</p> <p>Consider the following when you use a per-container swap configuration.</p> <ul> <li> <p>Swap space must be enabled and allocated on the container instance for the containers to use.</p> <note> <p>By default, the Amazon ECS optimized AMIs don't have swap enabled. You must enable swap on the instance to use this feature. For more information, see <a href=\"https://docs.aws.amazon.com/AWSEC2/latest/UserGuide/instance-store-swap-volumes.html\">Instance store swap volumes</a> in the <i>Amazon EC2 User Guide for Linux Instances</i> or <a href=\"http://aws.amazon.com/premiumsupport/knowledge-center/ec2-memory-swap-file/\">How do I allocate memory to work as swap space in an Amazon EC2 instance by using a swap file?</a> </p> </note> </li> <li> <p>The swap space parameters are only supported for job definitions using EC2 resources.</p> </li> <li> <p>If the <code>maxSwap</code> and <code>swappiness</code> parameters are omitted from a job definition, each container has a default <code>swappiness</code> value of 60. Moreover, the total swap usage is limited to two times the memory reservation of the container.</p> </li> </ul> <note> <p>This parameter isn't applicable to jobs that are running on Fargate resources. Don't provide it for these jobs.</p> </note>"
        }
      },
      "documentation":"<p>Linux-specific modifications that are applied to the container, such as details for device mappings.</p>"
    },
    "ListEcsTaskDetails":{
      "type":"list",
      "member":{"shape":"EcsTaskDetails"}
    },
    "ListEcsTaskProperties":{
      "type":"list",
      "member":{"shape":"EcsTaskProperties"}
    },
    "ListJobsFilterList":{
      "type":"list",
      "member":{"shape":"KeyValuesPair"}
    },
    "ListJobsRequest":{
      "type":"structure",
      "members":{
        "jobQueue":{
          "shape":"String",
          "documentation":"<p>The name or full Amazon Resource Name (ARN) of the job queue used to list jobs.</p>"
        },
        "arrayJobId":{
          "shape":"String",
          "documentation":"<p>The job ID for an array job. Specifying an array job ID with this parameter lists all child jobs from within the specified array.</p>"
        },
        "multiNodeJobId":{
          "shape":"String",
          "documentation":"<p>The job ID for a multi-node parallel job. Specifying a multi-node parallel job ID with this parameter lists all nodes that are associated with the specified job.</p>"
        },
        "jobStatus":{
          "shape":"JobStatus",
          "documentation":"<p>The job status used to filter jobs in the specified queue. If the <code>filters</code> parameter is specified, the <code>jobStatus</code> parameter is ignored and jobs with any status are returned. If you don't specify a status, only <code>RUNNING</code> jobs are returned.</p>"
        },
        "maxResults":{
          "shape":"Integer",
          "documentation":"<p>The maximum number of results returned by <code>ListJobs</code> in paginated output. When this parameter is used, <code>ListJobs</code> only returns <code>maxResults</code> results in a single page and a <code>nextToken</code> response element. The remaining results of the initial request can be seen by sending another <code>ListJobs</code> request with the returned <code>nextToken</code> value. This value can be between 1 and 100. If this parameter isn't used, then <code>ListJobs</code> returns up to 100 results and a <code>nextToken</code> value if applicable.</p>"
        },
        "nextToken":{
          "shape":"String",
          "documentation":"<p>The <code>nextToken</code> value returned from a previous paginated <code>ListJobs</code> request where <code>maxResults</code> was used and the results exceeded the value of that parameter. Pagination continues from the end of the previous results that returned the <code>nextToken</code> value. This value is <code>null</code> when there are no more results to return.</p> <note> <p>Treat this token as an opaque identifier that's only used to retrieve the next items in a list and not for other programmatic purposes.</p> </note>"
        },
        "filters":{
          "shape":"ListJobsFilterList",
          "documentation":"<p>The filter to apply to the query. Only one filter can be used at a time. When the filter is used, <code>jobStatus</code> is ignored. The filter doesn't apply to child jobs in an array or multi-node parallel (MNP) jobs. The results are sorted by the <code>createdAt</code> field, with the most recent jobs being first.</p> <dl> <dt>JOB_NAME</dt> <dd> <p>The value of the filter is a case-insensitive match for the job name. If the value ends with an asterisk (*), the filter matches any job name that begins with the string before the '*'. This corresponds to the <code>jobName</code> value. For example, <code>test1</code> matches both <code>Test1</code> and <code>test1</code>, and <code>test1*</code> matches both <code>test1</code> and <code>Test10</code>. When the <code>JOB_NAME</code> filter is used, the results are grouped by the job name and version.</p> </dd> <dt>JOB_DEFINITION</dt> <dd> <p>The value for the filter is the name or Amazon Resource Name (ARN) of the job definition. This corresponds to the <code>jobDefinition</code> value. The value is case sensitive. When the value for the filter is the job definition name, the results include all the jobs that used any revision of that job definition name. If the value ends with an asterisk (*), the filter matches any job definition name that begins with the string before the '*'. For example, <code>jd1</code> matches only <code>jd1</code>, and <code>jd1*</code> matches both <code>jd1</code> and <code>jd1A</code>. The version of the job definition that's used doesn't affect the sort order. When the <code>JOB_DEFINITION</code> filter is used and the ARN is used (which is in the form <code>arn:${Partition}:batch:${Region}:${Account}:job-definition/${JobDefinitionName}:${Revision}</code>), the results include jobs that used the specified revision of the job definition. Asterisk (*) isn't supported when the ARN is used.</p> </dd> <dt>BEFORE_CREATED_AT</dt> <dd> <p>The value for the filter is the time that's before the job was created. This corresponds to the <code>createdAt</code> value. The value is a string representation of the number of milliseconds since 00:00:00 UTC (midnight) on January 1, 1970.</p> </dd> <dt>AFTER_CREATED_AT</dt> <dd> <p>The value for the filter is the time that's after the job was created. This corresponds to the <code>createdAt</code> value. The value is a string representation of the number of milliseconds since 00:00:00 UTC (midnight) on January 1, 1970.</p> </dd> </dl>"
        }
      },
      "documentation":"<p>Contains the parameters for <code>ListJobs</code>.</p>"
    },
    "ListJobsResponse":{
      "type":"structure",
      "required":["jobSummaryList"],
      "members":{
        "jobSummaryList":{
          "shape":"JobSummaryList",
          "documentation":"<p>A list of job summaries that match the request.</p>"
        },
        "nextToken":{
          "shape":"String",
          "documentation":"<p>The <code>nextToken</code> value to include in a future <code>ListJobs</code> request. When the results of a <code>ListJobs</code> request exceed <code>maxResults</code>, this value can be used to retrieve the next page of results. This value is <code>null</code> when there are no more results to return.</p>"
        }
      }
    },
    "ListSchedulingPoliciesRequest":{
      "type":"structure",
      "members":{
        "maxResults":{
          "shape":"Integer",
          "documentation":"<p>The maximum number of results that's returned by <code>ListSchedulingPolicies</code> in paginated output. When this parameter is used, <code>ListSchedulingPolicies</code> only returns <code>maxResults</code> results in a single page and a <code>nextToken</code> response element. You can see the remaining results of the initial request by sending another <code>ListSchedulingPolicies</code> request with the returned <code>nextToken</code> value. This value can be between 1 and 100. If this parameter isn't used, <code>ListSchedulingPolicies</code> returns up to 100 results and a <code>nextToken</code> value if applicable.</p>"
        },
        "nextToken":{
          "shape":"String",
          "documentation":"<p>The <code>nextToken</code> value that's returned from a previous paginated <code>ListSchedulingPolicies</code> request where <code>maxResults</code> was used and the results exceeded the value of that parameter. Pagination continues from the end of the previous results that returned the <code>nextToken</code> value. This value is <code>null</code> when there are no more results to return.</p> <note> <p>Treat this token as an opaque identifier that's only used to retrieve the next items in a list and not for other programmatic purposes.</p> </note>"
        }
      },
      "documentation":"<p>Contains the parameters for <code>ListSchedulingPolicies</code>.</p>"
    },
    "ListSchedulingPoliciesResponse":{
      "type":"structure",
      "members":{
        "schedulingPolicies":{
          "shape":"SchedulingPolicyListingDetailList",
          "documentation":"<p>A list of scheduling policies that match the request.</p>"
        },
        "nextToken":{
          "shape":"String",
          "documentation":"<p>The <code>nextToken</code> value to include in a future <code>ListSchedulingPolicies</code> request. When the results of a <code>ListSchedulingPolicies</code> request exceed <code>maxResults</code>, this value can be used to retrieve the next page of results. This value is <code>null</code> when there are no more results to return.</p>"
        }
      }
    },
    "ListTagsForResourceRequest":{
      "type":"structure",
      "required":["resourceArn"],
      "members":{
        "resourceArn":{
          "shape":"String",
          "documentation":"<p>The Amazon Resource Name (ARN) that identifies the resource that tags are listed for. Batch resources that support tags are compute environments, jobs, job definitions, job queues, and scheduling policies. ARNs for child jobs of array and multi-node parallel (MNP) jobs aren't supported.</p>",
          "location":"uri",
          "locationName":"resourceArn"
        }
      },
      "documentation":"<p>Contains the parameters for <code>ListTagsForResource</code>.</p>"
    },
    "ListTagsForResourceResponse":{
      "type":"structure",
      "members":{
        "tags":{
          "shape":"TagrisTagsMap",
          "documentation":"<p>The tags for the resource.</p>"
        }
      }
    },
    "ListTaskContainerDetails":{
      "type":"list",
      "member":{"shape":"TaskContainerDetails"}
    },
    "ListTaskContainerOverrides":{
      "type":"list",
      "member":{"shape":"TaskContainerOverrides"}
    },
    "ListTaskContainerProperties":{
      "type":"list",
      "member":{"shape":"TaskContainerProperties"}
    },
    "ListTaskPropertiesOverride":{
      "type":"list",
      "member":{"shape":"TaskPropertiesOverride"}
    },
    "LogConfiguration":{
      "type":"structure",
      "required":["logDriver"],
      "members":{
        "logDriver":{
          "shape":"LogDriver",
          "documentation":"<p>The log driver to use for the container. The valid values that are listed for this parameter are log drivers that the Amazon ECS container agent can communicate with by default.</p> <p>The supported log drivers are <code>awslogs</code>, <code>fluentd</code>, <code>gelf</code>, <code>json-file</code>, <code>journald</code>, <code>logentries</code>, <code>syslog</code>, and <code>splunk</code>.</p> <note> <p>Jobs that are running on Fargate resources are restricted to the <code>awslogs</code> and <code>splunk</code> log drivers.</p> </note> <dl> <dt>awslogs</dt> <dd> <p>Specifies the Amazon CloudWatch Logs logging driver. For more information, see <a href=\"https://docs.aws.amazon.com/batch/latest/userguide/using_awslogs.html\">Using the awslogs log driver</a> in the <i>Batch User Guide</i> and <a href=\"https://docs.docker.com/config/containers/logging/awslogs/\">Amazon CloudWatch Logs logging driver</a> in the Docker documentation.</p> </dd> <dt>fluentd</dt> <dd> <p>Specifies the Fluentd logging driver. For more information including usage and options, see <a href=\"https://docs.docker.com/config/containers/logging/fluentd/\">Fluentd logging driver</a> in the <i>Docker documentation</i>.</p> </dd> <dt>gelf</dt> <dd> <p>Specifies the Graylog Extended Format (GELF) logging driver. For more information including usage and options, see <a href=\"https://docs.docker.com/config/containers/logging/gelf/\">Graylog Extended Format logging driver</a> in the <i>Docker documentation</i>.</p> </dd> <dt>journald</dt> <dd> <p>Specifies the journald logging driver. For more information including usage and options, see <a href=\"https://docs.docker.com/config/containers/logging/journald/\">Journald logging driver</a> in the <i>Docker documentation</i>.</p> </dd> <dt>json-file</dt> <dd> <p>Specifies the JSON file logging driver. For more information including usage and options, see <a href=\"https://docs.docker.com/config/containers/logging/json-file/\">JSON File logging driver</a> in the <i>Docker documentation</i>.</p> </dd> <dt>splunk</dt> <dd> <p>Specifies the Splunk logging driver. For more information including usage and options, see <a href=\"https://docs.docker.com/config/containers/logging/splunk/\">Splunk logging driver</a> in the <i>Docker documentation</i>.</p> </dd> <dt>syslog</dt> <dd> <p>Specifies the syslog logging driver. For more information including usage and options, see <a href=\"https://docs.docker.com/config/containers/logging/syslog/\">Syslog logging driver</a> in the <i>Docker documentation</i>.</p> </dd> </dl> <note> <p>If you have a custom driver that's not listed earlier that you want to work with the Amazon ECS container agent, you can fork the Amazon ECS container agent project that's <a href=\"https://github.com/aws/amazon-ecs-agent\">available on GitHub</a> and customize it to work with that driver. We encourage you to submit pull requests for changes that you want to have included. However, Amazon Web Services doesn't currently support running modified copies of this software.</p> </note> <p>This parameter requires version 1.18 of the Docker Remote API or greater on your container instance. To check the Docker Remote API version on your container instance, log in to your container instance and run the following command: <code>sudo docker version | grep \"Server API version\"</code> </p>"
        },
        "options":{
          "shape":"LogConfigurationOptionsMap",
          "documentation":"<p>The configuration options to send to the log driver. This parameter requires version 1.19 of the Docker Remote API or greater on your container instance. To check the Docker Remote API version on your container instance, log in to your container instance and run the following command: <code>sudo docker version | grep \"Server API version\"</code> </p>"
        },
        "secretOptions":{
          "shape":"SecretList",
          "documentation":"<p>The secrets to pass to the log configuration. For more information, see <a href=\"https://docs.aws.amazon.com/batch/latest/userguide/specifying-sensitive-data.html\">Specifying sensitive data</a> in the <i>Batch User Guide</i>.</p>"
        }
      },
      "documentation":"<p>Log configuration options to send to a custom log driver for the container.</p>"
    },
    "LogConfigurationOptionsMap":{
      "type":"map",
      "key":{"shape":"String"},
      "value":{"shape":"String"}
    },
    "LogDriver":{
      "type":"string",
      "enum":[
        "json-file",
        "syslog",
        "journald",
        "gelf",
        "fluentd",
        "awslogs",
        "splunk"
      ]
    },
    "Long":{"type":"long"},
    "MountPoint":{
      "type":"structure",
      "members":{
        "containerPath":{
          "shape":"String",
          "documentation":"<p>The path on the container where the host volume is mounted.</p>"
        },
        "readOnly":{
          "shape":"Boolean",
          "documentation":"<p>If this value is <code>true</code>, the container has read-only access to the volume. Otherwise, the container can write to the volume. The default value is <code>false</code>.</p>"
        },
        "sourceVolume":{
          "shape":"String",
          "documentation":"<p>The name of the volume to mount.</p>"
        }
      },
      "documentation":"<p>Details for a Docker volume mount point that's used in a job's container properties. This parameter maps to <code>Volumes</code> in the <a href=\"https://docs.docker.com/engine/api/v1.43/#tag/Container/operation/ContainerCreate\">Create a container</a> section of the <i>Docker Remote API</i> and the <code>--volume</code> option to docker run.</p>"
    },
    "MountPoints":{
      "type":"list",
      "member":{"shape":"MountPoint"}
    },
    "NetworkConfiguration":{
      "type":"structure",
      "members":{
        "assignPublicIp":{
          "shape":"AssignPublicIp",
          "documentation":"<p>Indicates whether the job has a public IP address. For a job that's running on Fargate resources in a private subnet to send outbound traffic to the internet (for example, to pull container images), the private subnet requires a NAT gateway be attached to route requests to the internet. For more information, see <a href=\"https://docs.aws.amazon.com/AmazonECS/latest/developerguide/task-networking.html\">Amazon ECS task networking</a> in the <i>Amazon Elastic Container Service Developer Guide</i>. The default value is \"<code>DISABLED</code>\".</p>"
        }
      },
      "documentation":"<p>The network configuration for jobs that are running on Fargate resources. Jobs that are running on Amazon EC2 resources must not specify this parameter.</p>"
    },
    "NetworkInterface":{
      "type":"structure",
      "members":{
        "attachmentId":{
          "shape":"String",
          "documentation":"<p>The attachment ID for the network interface.</p>"
        },
        "ipv6Address":{
          "shape":"String",
          "documentation":"<p>The private IPv6 address for the network interface.</p>"
        },
        "privateIpv4Address":{
          "shape":"String",
          "documentation":"<p>The private IPv4 address for the network interface.</p>"
        }
      },
      "documentation":"<p>An object that represents the elastic network interface for a multi-node parallel job node.</p>"
    },
    "NetworkInterfaceList":{
      "type":"list",
      "member":{"shape":"NetworkInterface"}
    },
    "NodeDetails":{
      "type":"structure",
      "members":{
        "nodeIndex":{
          "shape":"Integer",
          "documentation":"<p>The node index for the node. Node index numbering starts at zero. This index is also available on the node with the <code>AWS_BATCH_JOB_NODE_INDEX</code> environment variable.</p>"
        },
        "isMainNode":{
          "shape":"Boolean",
          "documentation":"<p>Specifies whether the current node is the main node for a multi-node parallel job.</p>"
        }
      },
      "documentation":"<p>An object that represents the details of a multi-node parallel job node.</p>"
    },
    "NodeOverrides":{
      "type":"structure",
      "members":{
        "numNodes":{
          "shape":"Integer",
          "documentation":"<p>The number of nodes to use with a multi-node parallel job. This value overrides the number of nodes that are specified in the job definition. To use this override, you must meet the following conditions:</p> <ul> <li> <p>There must be at least one node range in your job definition that has an open upper boundary, such as <code>:</code> or <code>n:</code>.</p> </li> <li> <p>The lower boundary of the node range that's specified in the job definition must be fewer than the number of nodes specified in the override.</p> </li> <li> <p>The main node index that's specified in the job definition must be fewer than the number of nodes specified in the override.</p> </li> </ul>"
        },
        "nodePropertyOverrides":{
          "shape":"NodePropertyOverrides",
          "documentation":"<p>The node property overrides for the job.</p>"
        }
      },
      "documentation":"<p>An object that represents any node overrides to a job definition that's used in a <a href=\"https://docs.aws.amazon.com/batch/latest/APIReference/API_SubmitJob.html\">SubmitJob</a> API operation.</p> <note> <p>This parameter isn't applicable to jobs that are running on Fargate resources. Don't provide it for these jobs. Rather, use <code>containerOverrides</code> instead.</p> </note>"
    },
    "NodeProperties":{
      "type":"structure",
      "required":[
        "numNodes",
        "mainNode",
        "nodeRangeProperties"
      ],
      "members":{
        "numNodes":{
          "shape":"Integer",
          "documentation":"<p>The number of nodes that are associated with a multi-node parallel job.</p>"
        },
        "mainNode":{
          "shape":"Integer",
          "documentation":"<p>Specifies the node index for the main node of a multi-node parallel job. This node index value must be fewer than the number of nodes.</p>"
        },
        "nodeRangeProperties":{
          "shape":"NodeRangeProperties",
          "documentation":"<p>A list of node ranges and their properties that are associated with a multi-node parallel job.</p>"
        }
      },
      "documentation":"<p>An object that represents the node properties of a multi-node parallel job.</p> <note> <p>Node properties can't be specified for Amazon EKS based job definitions.</p> </note>"
    },
    "NodePropertiesSummary":{
      "type":"structure",
      "members":{
        "isMainNode":{
          "shape":"Boolean",
          "documentation":"<p>Specifies whether the current node is the main node for a multi-node parallel job.</p>"
        },
        "numNodes":{
          "shape":"Integer",
          "documentation":"<p>The number of nodes that are associated with a multi-node parallel job.</p>"
        },
        "nodeIndex":{
          "shape":"Integer",
          "documentation":"<p>The node index for the node. Node index numbering begins at zero. This index is also available on the node with the <code>AWS_BATCH_JOB_NODE_INDEX</code> environment variable.</p>"
        }
      },
      "documentation":"<p>An object that represents the properties of a node that's associated with a multi-node parallel job.</p>"
    },
    "NodePropertyOverride":{
      "type":"structure",
      "required":["targetNodes"],
      "members":{
        "targetNodes":{
          "shape":"String",
          "documentation":"<p>The range of nodes, using node index values, that's used to override. A range of <code>0:3</code> indicates nodes with index values of <code>0</code> through <code>3</code>. If the starting range value is omitted (<code>:n</code>), then <code>0</code> is used to start the range. If the ending range value is omitted (<code>n:</code>), then the highest possible node index is used to end the range.</p>"
        },
        "containerOverrides":{
          "shape":"ContainerOverrides",
          "documentation":"<p>The overrides that are sent to a node range.</p>"
        },
        "ecsPropertiesOverride":{
          "shape":"EcsPropertiesOverride",
          "documentation":"<p>An object that contains the properties that you want to replace for the existing Amazon ECS resources of a job.</p>"
        },
        "instanceTypes":{
          "shape":"StringList",
          "documentation":"<p>An object that contains the instance types that you want to replace for the existing resources of a job.</p>"
        }
      },
      "documentation":"<p>The object that represents any node overrides to a job definition that's used in a <a href=\"https://docs.aws.amazon.com/batch/latest/APIReference/API_SubmitJob.html\">SubmitJob</a> API operation.</p>"
    },
    "NodePropertyOverrides":{
      "type":"list",
      "member":{"shape":"NodePropertyOverride"}
    },
    "NodeRangeProperties":{
      "type":"list",
      "member":{"shape":"NodeRangeProperty"}
    },
    "NodeRangeProperty":{
      "type":"structure",
      "required":["targetNodes"],
      "members":{
        "targetNodes":{
          "shape":"String",
          "documentation":"<p>The range of nodes, using node index values. A range of <code>0:3</code> indicates nodes with index values of <code>0</code> through <code>3</code>. If the starting range value is omitted (<code>:n</code>), then <code>0</code> is used to start the range. If the ending range value is omitted (<code>n:</code>), then the highest possible node index is used to end the range. Your accumulative node ranges must account for all nodes (<code>0:n</code>). You can nest node ranges (for example, <code>0:10</code> and <code>4:5</code>). In this case, the <code>4:5</code> range properties override the <code>0:10</code> properties.</p>"
        },
        "container":{
          "shape":"ContainerProperties",
          "documentation":"<p>The container details for the node range.</p>"
        },
        "instanceTypes":{
          "shape":"StringList",
          "documentation":"<p>The instance types of the underlying host infrastructure of a multi-node parallel job.</p> <note> <p>This parameter isn't applicable to jobs that are running on Fargate resources.</p> <p>In addition, this list object is currently limited to one element.</p> </note>"
        },
        "ecsProperties":{
          "shape":"EcsProperties",
          "documentation":"<p>This is an object that represents the properties of the node range for a multi-node parallel job.</p>"
        }
      },
      "documentation":"<p>This is an object that represents the properties of the node range for a multi-node parallel job.</p>"
    },
    "OrchestrationType":{
      "type":"string",
      "enum":[
        "ECS",
        "EKS"
      ]
    },
    "ParametersMap":{
      "type":"map",
      "key":{"shape":"String"},
      "value":{"shape":"String"}
    },
    "PlatformCapability":{
      "type":"string",
      "enum":[
        "EC2",
        "FARGATE"
      ]
    },
    "PlatformCapabilityList":{
      "type":"list",
      "member":{"shape":"PlatformCapability"}
    },
    "Quantity":{
      "type":"string",
      "max":256,
      "min":1
    },
    "RegisterJobDefinitionRequest":{
      "type":"structure",
      "required":[
        "jobDefinitionName",
        "type"
      ],
      "members":{
        "jobDefinitionName":{
          "shape":"String",
          "documentation":"<p>The name of the job definition to register. It can be up to 128 letters long. It can contain uppercase and lowercase letters, numbers, hyphens (-), and underscores (_).</p>"
        },
        "type":{
          "shape":"JobDefinitionType",
          "documentation":"<p>The type of job definition. For more information about multi-node parallel jobs, see <a href=\"https://docs.aws.amazon.com/batch/latest/userguide/multi-node-job-def.html\">Creating a multi-node parallel job definition</a> in the <i>Batch User Guide</i>.</p> <ul> <li> <p>If the value is <code>container</code>, then one of the following is required: <code>containerProperties</code>, <code>ecsProperties</code>, or <code>eksProperties</code>.</p> </li> <li> <p>If the value is <code>multinode</code>, then <code>nodeProperties</code> is required.</p> </li> </ul> <note> <p>If the job is run on Fargate resources, then <code>multinode</code> isn't supported.</p> </note>"
        },
        "parameters":{
          "shape":"ParametersMap",
          "documentation":"<p>Default parameter substitution placeholders to set in the job definition. Parameters are specified as a key-value pair mapping. Parameters in a <code>SubmitJob</code> request override any corresponding parameter defaults from the job definition.</p>"
        },
        "schedulingPriority":{
          "shape":"Integer",
          "documentation":"<p>The scheduling priority for jobs that are submitted with this job definition. This only affects jobs in job queues with a fair share policy. Jobs with a higher scheduling priority are scheduled before jobs with a lower scheduling priority.</p> <p>The minimum supported value is 0 and the maximum supported value is 9999.</p>"
        },
        "containerProperties":{
          "shape":"ContainerProperties",
          "documentation":"<p>An object with properties specific to Amazon ECS-based single-node container-based jobs. If the job definition's <code>type</code> parameter is <code>container</code>, then you must specify either <code>containerProperties</code> or <code>nodeProperties</code>. This must not be specified for Amazon EKS-based job definitions.</p> <note> <p>If the job runs on Fargate resources, then you must not specify <code>nodeProperties</code>; use only <code>containerProperties</code>.</p> </note>"
        },
        "nodeProperties":{
          "shape":"NodeProperties",
          "documentation":"<p>An object with properties specific to multi-node parallel jobs. If you specify node properties for a job, it becomes a multi-node parallel job. For more information, see <a href=\"https://docs.aws.amazon.com/batch/latest/userguide/multi-node-parallel-jobs.html\">Multi-node Parallel Jobs</a> in the <i>Batch User Guide</i>.</p> <note> <p>If the job runs on Fargate resources, then you must not specify <code>nodeProperties</code>; use <code>containerProperties</code> instead.</p> </note> <note> <p>If the job runs on Amazon EKS resources, then you must not specify <code>nodeProperties</code>.</p> </note>"
        },
        "retryStrategy":{
          "shape":"RetryStrategy",
          "documentation":"<p>The retry strategy to use for failed jobs that are submitted with this job definition. Any retry strategy that's specified during a <a>SubmitJob</a> operation overrides the retry strategy defined here. If a job is terminated due to a timeout, it isn't retried.</p>"
        },
        "propagateTags":{
          "shape":"Boolean",
          "documentation":"<p>Specifies whether to propagate the tags from the job or job definition to the corresponding Amazon ECS task. If no value is specified, the tags are not propagated. Tags can only be propagated to the tasks during task creation. For tags with the same name, job tags are given priority over job definitions tags. If the total number of combined tags from the job and job definition is over 50, the job is moved to the <code>FAILED</code> state.</p> <note> <p>If the job runs on Amazon EKS resources, then you must not specify <code>propagateTags</code>.</p> </note>"
        },
        "timeout":{
          "shape":"JobTimeout",
          "documentation":"<p>The timeout configuration for jobs that are submitted with this job definition, after which Batch terminates your jobs if they have not finished. If a job is terminated due to a timeout, it isn't retried. The minimum value for the timeout is 60 seconds. Any timeout configuration that's specified during a <a>SubmitJob</a> operation overrides the timeout configuration defined here. For more information, see <a href=\"https://docs.aws.amazon.com/batch/latest/userguide/job_timeouts.html\">Job Timeouts</a> in the <i>Batch User Guide</i>.</p>"
        },
        "tags":{
          "shape":"TagrisTagsMap",
          "documentation":"<p>The tags that you apply to the job definition to help you categorize and organize your resources. Each tag consists of a key and an optional value. For more information, see <a href=\"https://docs.aws.amazon.com/batch/latest/userguide/using-tags.html\">Tagging Amazon Web Services Resources</a> in <i>Batch User Guide</i>.</p>"
        },
        "platformCapabilities":{
          "shape":"PlatformCapabilityList",
          "documentation":"<p>The platform capabilities required by the job definition. If no value is specified, it defaults to <code>EC2</code>. To run the job on Fargate resources, specify <code>FARGATE</code>.</p> <note> <p>If the job runs on Amazon EKS resources, then you must not specify <code>platformCapabilities</code>.</p> </note>"
        },
        "eksProperties":{
          "shape":"EksProperties",
          "documentation":"<p>An object with properties that are specific to Amazon EKS-based jobs. This must not be specified for Amazon ECS based job definitions.</p>"
        },
        "ecsProperties":{
          "shape":"EcsProperties",
          "documentation":"<p>An object with properties that are specific to Amazon ECS-based jobs. This must not be specified for Amazon EKS-based job definitions.</p>"
        }
      },
      "documentation":"<p>Contains the parameters for <code>RegisterJobDefinition</code>.</p>"
    },
    "RegisterJobDefinitionResponse":{
      "type":"structure",
      "required":[
        "jobDefinitionName",
        "jobDefinitionArn",
        "revision"
      ],
      "members":{
        "jobDefinitionName":{
          "shape":"String",
          "documentation":"<p>The name of the job definition.</p>"
        },
        "jobDefinitionArn":{
          "shape":"String",
          "documentation":"<p>The Amazon Resource Name (ARN) of the job definition.</p>"
        },
        "revision":{
          "shape":"Integer",
          "documentation":"<p>The revision of the job definition.</p>"
        }
      }
    },
    "RepositoryCredentials":{
      "type":"structure",
      "required":["credentialsParameter"],
      "members":{
        "credentialsParameter":{
          "shape":"String",
          "documentation":"<p>The Amazon Resource Name (ARN) of the secret containing the private repository credentials.</p>"
        }
      },
      "documentation":"<p>The repository credentials for private registry authentication.</p>"
    },
    "ResourceRequirement":{
      "type":"structure",
      "required":[
        "value",
        "type"
      ],
      "members":{
        "value":{
          "shape":"String",
          "documentation":"<p>The quantity of the specified resource to reserve for the container. The values vary based on the <code>type</code> specified.</p> <dl> <dt>type=\"GPU\"</dt> <dd> <p>The number of physical GPUs to reserve for the container. Make sure that the number of GPUs reserved for all containers in a job doesn't exceed the number of available GPUs on the compute resource that the job is launched on.</p> <note> <p>GPUs aren't available for jobs that are running on Fargate resources.</p> </note> </dd> <dt>type=\"MEMORY\"</dt> <dd> <p>The memory hard limit (in MiB) present to the container. This parameter is supported for jobs that are running on Amazon EC2 resources. If your container attempts to exceed the memory specified, the container is terminated. This parameter maps to <code>Memory</code> in the <a href=\"https://docs.docker.com/engine/api/v1.23/#create-a-container\">Create a container</a> section of the <a href=\"https://docs.docker.com/engine/api/v1.23/\">Docker Remote API</a> and the <code>--memory</code> option to <a href=\"https://docs.docker.com/engine/reference/run/\">docker run</a>. You must specify at least 4 MiB of memory for a job. This is required but can be specified in several places for multi-node parallel (MNP) jobs. It must be specified for each node at least once. This parameter maps to <code>Memory</code> in the <a href=\"https://docs.docker.com/engine/api/v1.23/#create-a-container\">Create a container</a> section of the <a href=\"https://docs.docker.com/engine/api/v1.23/\">Docker Remote API</a> and the <code>--memory</code> option to <a href=\"https://docs.docker.com/engine/reference/run/\">docker run</a>.</p> <note> <p>If you're trying to maximize your resource utilization by providing your jobs as much memory as possible for a particular instance type, see <a href=\"https://docs.aws.amazon.com/batch/latest/userguide/memory-management.html\">Memory management</a> in the <i>Batch User Guide</i>.</p> </note> <p>For jobs that are running on Fargate resources, then <code>value</code> is the hard limit (in MiB), and must match one of the supported values and the <code>VCPU</code> values must be one of the values supported for that memory value.</p> <dl> <dt>value = 512</dt> <dd> <p> <code>VCPU</code> = 0.25</p> </dd> <dt>value = 1024</dt> <dd> <p> <code>VCPU</code> = 0.25 or 0.5</p> </dd> <dt>value = 2048</dt> <dd> <p> <code>VCPU</code> = 0.25, 0.5, or 1</p> </dd> <dt>value = 3072</dt> <dd> <p> <code>VCPU</code> = 0.5, or 1</p> </dd> <dt>value = 4096</dt> <dd> <p> <code>VCPU</code> = 0.5, 1, or 2</p> </dd> <dt>value = 5120, 6144, or 7168</dt> <dd> <p> <code>VCPU</code> = 1 or 2</p> </dd> <dt>value = 8192</dt> <dd> <p> <code>VCPU</code> = 1, 2, or 4</p> </dd> <dt>value = 9216, 10240, 11264, 12288, 13312, 14336, or 15360</dt> <dd> <p> <code>VCPU</code> = 2 or 4</p> </dd> <dt>value = 16384</dt> <dd> <p> <code>VCPU</code> = 2, 4, or 8</p> </dd> <dt>value = 17408, 18432, 19456, 21504, 22528, 23552, 25600, 26624, 27648, 29696, or 30720</dt> <dd> <p> <code>VCPU</code> = 4</p> </dd> <dt>value = 20480, 24576, or 28672</dt> <dd> <p> <code>VCPU</code> = 4 or 8</p> </dd> <dt>value = 36864, 45056, 53248, or 61440</dt> <dd> <p> <code>VCPU</code> = 8</p> </dd> <dt>value = 32768, 40960, 49152, or 57344</dt> <dd> <p> <code>VCPU</code> = 8 or 16</p> </dd> <dt>value = 65536, 73728, 81920, 90112, 98304, 106496, 114688, or 122880</dt> <dd> <p> <code>VCPU</code> = 16</p> </dd> </dl> </dd> <dt>type=\"VCPU\"</dt> <dd> <p>The number of vCPUs reserved for the container. This parameter maps to <code>CpuShares</code> in the <a href=\"https://docs.docker.com/engine/api/v1.23/#create-a-container\">Create a container</a> section of the <a href=\"https://docs.docker.com/engine/api/v1.23/\">Docker Remote API</a> and the <code>--cpu-shares</code> option to <a href=\"https://docs.docker.com/engine/reference/run/\">docker run</a>. Each vCPU is equivalent to 1,024 CPU shares. For Amazon EC2 resources, you must specify at least one vCPU. This is required but can be specified in several places; it must be specified for each node at least once.</p> <p>The default for the Fargate On-Demand vCPU resource count quota is 6 vCPUs. For more information about Fargate quotas, see <a href=\"https://docs.aws.amazon.com/general/latest/gr/ecs-service.html#service-quotas-fargate\">Fargate quotas</a> in the <i>Amazon Web Services General Reference</i>.</p> <p>For jobs that are running on Fargate resources, then <code>value</code> must match one of the supported values and the <code>MEMORY</code> values must be one of the values supported for that <code>VCPU</code> value. The supported values are 0.25, 0.5, 1, 2, 4, 8, and 16</p> <dl> <dt>value = 0.25</dt> <dd> <p> <code>MEMORY</code> = 512, 1024, or 2048</p> </dd> <dt>value = 0.5</dt> <dd> <p> <code>MEMORY</code> = 1024, 2048, 3072, or 4096</p> </dd> <dt>value = 1</dt> <dd> <p> <code>MEMORY</code> = 2048, 3072, 4096, 5120, 6144, 7168, or 8192</p> </dd> <dt>value = 2</dt> <dd> <p> <code>MEMORY</code> = 4096, 5120, 6144, 7168, 8192, 9216, 10240, 11264, 12288, 13312, 14336, 15360, or 16384</p> </dd> <dt>value = 4</dt> <dd> <p> <code>MEMORY</code> = 8192, 9216, 10240, 11264, 12288, 13312, 14336, 15360, 16384, 17408, 18432, 19456, 20480, 21504, 22528, 23552, 24576, 25600, 26624, 27648, 28672, 29696, or 30720</p> </dd> <dt>value = 8</dt> <dd> <p> <code>MEMORY</code> = 16384, 20480, 24576, 28672, 32768, 36864, 40960, 45056, 49152, 53248, 57344, or 61440 </p> </dd> <dt>value = 16</dt> <dd> <p> <code>MEMORY</code> = 32768, 40960, 49152, 57344, 65536, 73728, 81920, 90112, 98304, 106496, 114688, or 122880 </p> </dd> </dl> </dd> </dl>"
        },
        "type":{
          "shape":"ResourceType",
          "documentation":"<p>The type of resource to assign to a container. The supported resources include <code>GPU</code>, <code>MEMORY</code>, and <code>VCPU</code>.</p>"
        }
      },
      "documentation":"<p>The type and amount of a resource to assign to a container. The supported resources include <code>GPU</code>, <code>MEMORY</code>, and <code>VCPU</code>.</p>"
    },
    "ResourceRequirements":{
      "type":"list",
      "member":{"shape":"ResourceRequirement"}
    },
    "ResourceType":{
      "type":"string",
      "enum":[
        "GPU",
        "VCPU",
        "MEMORY"
      ]
    },
    "RetryAction":{
      "type":"string",
      "enum":[
        "RETRY",
        "EXIT"
      ]
    },
    "RetryStrategy":{
      "type":"structure",
      "members":{
        "attempts":{
          "shape":"Integer",
          "documentation":"<p>The number of times to move a job to the <code>RUNNABLE</code> status. You can specify between 1 and 10 attempts. If the value of <code>attempts</code> is greater than one, the job is retried on failure the same number of attempts as the value.</p>"
        },
        "evaluateOnExit":{
          "shape":"EvaluateOnExitList",
          "documentation":"<p>Array of up to 5 objects that specify the conditions where jobs are retried or failed. If this parameter is specified, then the <code>attempts</code> parameter must also be specified. If none of the listed conditions match, then the job is retried.</p>"
        }
      },
      "documentation":"<p>The retry strategy that's associated with a job. For more information, see <a href=\"https://docs.aws.amazon.com/batch/latest/userguide/job_retries.html\">Automated job retries</a> in the <i>Batch User Guide</i>.</p>"
    },
    "RuntimePlatform":{
      "type":"structure",
      "members":{
        "operatingSystemFamily":{
          "shape":"String",
          "documentation":"<p>The operating system for the compute environment. Valid values are: <code>LINUX</code> (default), <code>WINDOWS_SERVER_2019_CORE</code>, <code>WINDOWS_SERVER_2019_FULL</code>, <code>WINDOWS_SERVER_2022_CORE</code>, and <code>WINDOWS_SERVER_2022_FULL</code>.</p> <note> <p>The following parameters can’t be set for Windows containers: <code>linuxParameters</code>, <code>privileged</code>, <code>user</code>, <code>ulimits</code>, <code>readonlyRootFilesystem</code>, and <code>efsVolumeConfiguration</code>.</p> </note> <note> <p>The Batch Scheduler checks the compute environments that are attached to the job queue before registering a task definition with Fargate. In this scenario, the job queue is where the job is submitted. If the job requires a Windows container and the first compute environment is <code>LINUX</code>, the compute environment is skipped and the next compute environment is checked until a Windows-based compute environment is found.</p> </note> <note> <p>Fargate Spot is not supported for <code>ARM64</code> and Windows-based containers on Fargate. A job queue will be blocked if a Fargate <code>ARM64</code> or Windows job is submitted to a job queue with only Fargate Spot compute environments. However, you can attach both <code>FARGATE</code> and <code>FARGATE_SPOT</code> compute environments to the same job queue.</p> </note>"
        },
        "cpuArchitecture":{
          "shape":"String",
          "documentation":"<p> The vCPU architecture. The default value is <code>X86_64</code>. Valid values are <code>X86_64</code> and <code>ARM64</code>.</p> <note> <p>This parameter must be set to <code>X86_64</code> for Windows containers.</p> </note> <note> <p>Fargate Spot is not supported for <code>ARM64</code> and Windows-based containers on Fargate. A job queue will be blocked if a Fargate <code>ARM64</code> or Windows job is submitted to a job queue with only Fargate Spot compute environments. However, you can attach both <code>FARGATE</code> and <code>FARGATE_SPOT</code> compute environments to the same job queue.</p> </note>"
        }
      },
      "documentation":"<p> An object that represents the compute environment architecture for Batch jobs on Fargate. </p>"
    },
    "SchedulingPolicyDetail":{
      "type":"structure",
      "required":[
        "name",
        "arn"
      ],
      "members":{
        "name":{
          "shape":"String",
          "documentation":"<p>The name of the scheduling policy.</p>"
        },
        "arn":{
          "shape":"String",
          "documentation":"<p>The Amazon Resource Name (ARN) of the scheduling policy. An example is <code>arn:<i>aws</i>:batch:<i>us-east-1</i>:<i>123456789012</i>:scheduling-policy/<i>HighPriority</i> </code>.</p>"
        },
        "fairsharePolicy":{
          "shape":"FairsharePolicy",
          "documentation":"<p>The fair share policy for the scheduling policy.</p>"
        },
        "tags":{
          "shape":"TagrisTagsMap",
          "documentation":"<p>The tags that you apply to the scheduling policy to categorize and organize your resources. Each tag consists of a key and an optional value. For more information, see <a href=\"https://docs.aws.amazon.com/general/latest/gr/aws_tagging.html\">Tagging Amazon Web Services resources</a> in <i>Amazon Web Services General Reference</i>.</p>"
        }
      },
      "documentation":"<p>An object that represents a scheduling policy.</p>"
    },
    "SchedulingPolicyDetailList":{
      "type":"list",
      "member":{"shape":"SchedulingPolicyDetail"}
    },
    "SchedulingPolicyListingDetail":{
      "type":"structure",
      "required":["arn"],
      "members":{
        "arn":{
          "shape":"String",
          "documentation":"<p>Amazon Resource Name (ARN) of the scheduling policy.</p>"
        }
      },
      "documentation":"<p>An object that contains the details of a scheduling policy that's returned in a <code>ListSchedulingPolicy</code> action.</p>"
    },
    "SchedulingPolicyListingDetailList":{
      "type":"list",
      "member":{"shape":"SchedulingPolicyListingDetail"}
    },
    "Secret":{
      "type":"structure",
      "required":[
        "name",
        "valueFrom"
      ],
      "members":{
        "name":{
          "shape":"String",
          "documentation":"<p>The name of the secret.</p>"
        },
        "valueFrom":{
          "shape":"String",
          "documentation":"<p>The secret to expose to the container. The supported values are either the full Amazon Resource Name (ARN) of the Secrets Manager secret or the full ARN of the parameter in the Amazon Web Services Systems Manager Parameter Store.</p> <note> <p>If the Amazon Web Services Systems Manager Parameter Store parameter exists in the same Region as the job you're launching, then you can use either the full Amazon Resource Name (ARN) or name of the parameter. If the parameter exists in a different Region, then the full ARN must be specified.</p> </note>"
        }
      },
      "documentation":"<p>An object that represents the secret to expose to your container. Secrets can be exposed to a container in the following ways:</p> <ul> <li> <p>To inject sensitive data into your containers as environment variables, use the <code>secrets</code> container definition parameter.</p> </li> <li> <p>To reference sensitive information in the log configuration of a container, use the <code>secretOptions</code> container definition parameter.</p> </li> </ul> <p>For more information, see <a href=\"https://docs.aws.amazon.com/batch/latest/userguide/specifying-sensitive-data.html\">Specifying sensitive data</a> in the <i>Batch User Guide</i>.</p>"
    },
    "SecretList":{
      "type":"list",
      "member":{"shape":"Secret"}
    },
    "ServerException":{
      "type":"structure",
      "members":{
        "message":{"shape":"String"}
      },
      "documentation":"<p>These errors are usually caused by a server issue.</p>",
      "error":{"httpStatusCode":500},
      "exception":true,
      "fault":true
    },
    "ShareAttributes":{
      "type":"structure",
      "required":["shareIdentifier"],
      "members":{
        "shareIdentifier":{
          "shape":"String",
          "documentation":"<p>A fair share identifier or fair share identifier prefix. If the string ends with an asterisk (*), this entry specifies the weight factor to use for fair share identifiers that start with that prefix. The list of fair share identifiers in a fair share policy can't overlap. For example, you can't have one that specifies a <code>shareIdentifier</code> of <code>UserA*</code> and another that specifies a <code>shareIdentifier</code> of <code>UserA-1</code>.</p> <p>There can be no more than 500 fair share identifiers active in a job queue.</p> <p>The string is limited to 255 alphanumeric characters, and can be followed by an asterisk (*).</p>"
        },
        "weightFactor":{
          "shape":"Float",
          "documentation":"<p>The weight factor for the fair share identifier. The default value is 1.0. A lower value has a higher priority for compute resources. For example, jobs that use a share identifier with a weight factor of 0.125 (1/8) get 8 times the compute resources of jobs that use a share identifier with a weight factor of 1.</p> <p>The smallest supported value is 0.0001, and the largest supported value is 999.9999.</p>"
        }
      },
      "documentation":"<p>Specifies the weights for the fair share identifiers for the fair share policy. Fair share identifiers that aren't included have a default weight of <code>1.0</code>.</p>"
    },
    "ShareAttributesList":{
      "type":"list",
      "member":{"shape":"ShareAttributes"}
    },
    "String":{"type":"string"},
    "StringList":{
      "type":"list",
      "member":{"shape":"String"}
    },
    "SubmitJobRequest":{
      "type":"structure",
      "required":[
        "jobName",
        "jobQueue",
        "jobDefinition"
      ],
      "members":{
        "jobName":{
          "shape":"String",
          "documentation":"<p>The name of the job. It can be up to 128 letters long. The first character must be alphanumeric, can contain uppercase and lowercase letters, numbers, hyphens (-), and underscores (_).</p>"
        },
        "jobQueue":{
          "shape":"String",
          "documentation":"<p>The job queue where the job is submitted. You can specify either the name or the Amazon Resource Name (ARN) of the queue.</p>"
        },
        "shareIdentifier":{
          "shape":"String",
          "documentation":"<p>The share identifier for the job. Don't specify this parameter if the job queue doesn't have a scheduling policy. If the job queue has a scheduling policy, then this parameter must be specified.</p> <p>This string is limited to 255 alphanumeric characters, and can be followed by an asterisk (*).</p>"
        },
        "schedulingPriorityOverride":{
          "shape":"Integer",
          "documentation":"<p>The scheduling priority for the job. This only affects jobs in job queues with a fair share policy. Jobs with a higher scheduling priority are scheduled before jobs with a lower scheduling priority. This overrides any scheduling priority in the job definition and works only within a single share identifier.</p> <p>The minimum supported value is 0 and the maximum supported value is 9999.</p>"
        },
        "arrayProperties":{
          "shape":"ArrayProperties",
          "documentation":"<p>The array properties for the submitted job, such as the size of the array. The array size can be between 2 and 10,000. If you specify array properties for a job, it becomes an array job. For more information, see <a href=\"https://docs.aws.amazon.com/batch/latest/userguide/array_jobs.html\">Array Jobs</a> in the <i>Batch User Guide</i>.</p>"
        },
        "dependsOn":{
          "shape":"JobDependencyList",
          "documentation":"<p>A list of dependencies for the job. A job can depend upon a maximum of 20 jobs. You can specify a <code>SEQUENTIAL</code> type dependency without specifying a job ID for array jobs so that each child array job completes sequentially, starting at index 0. You can also specify an <code>N_TO_N</code> type dependency with a job ID for array jobs. In that case, each index child of this job must wait for the corresponding index child of each dependency to complete before it can begin.</p>"
        },
        "jobDefinition":{
          "shape":"String",
          "documentation":"<p>The job definition used by this job. This value can be one of <code>definition-name</code>, <code>definition-name:revision</code>, or the Amazon Resource Name (ARN) for the job definition, with or without the revision (<code>arn:aws:batch:<i>region</i>:<i>account</i>:job-definition/<i>definition-name</i>:<i>revision</i> </code>, or <code>arn:aws:batch:<i>region</i>:<i>account</i>:job-definition/<i>definition-name</i> </code>).</p> <p>If the revision is not specified, then the latest active revision is used.</p>"
        },
        "parameters":{
          "shape":"ParametersMap",
          "documentation":"<p>Additional parameters passed to the job that replace parameter substitution placeholders that are set in the job definition. Parameters are specified as a key and value pair mapping. Parameters in a <code>SubmitJob</code> request override any corresponding parameter defaults from the job definition.</p>"
        },
        "containerOverrides":{
          "shape":"ContainerOverrides",
          "documentation":"<p>An object with properties that override the defaults for the job definition that specify the name of a container in the specified job definition and the overrides it should receive. You can override the default command for a container, which is specified in the job definition or the Docker image, with a <code>command</code> override. You can also override existing environment variables on a container or add new environment variables to it with an <code>environment</code> override.</p>"
        },
        "nodeOverrides":{
          "shape":"NodeOverrides",
          "documentation":"<p>A list of node overrides in JSON format that specify the node range to target and the container overrides for that node range.</p> <note> <p>This parameter isn't applicable to jobs that are running on Fargate resources; use <code>containerOverrides</code> instead.</p> </note>"
        },
        "retryStrategy":{
          "shape":"RetryStrategy",
          "documentation":"<p>The retry strategy to use for failed jobs from this <a>SubmitJob</a> operation. When a retry strategy is specified here, it overrides the retry strategy defined in the job definition.</p>"
        },
        "propagateTags":{
          "shape":"Boolean",
          "documentation":"<p>Specifies whether to propagate the tags from the job or job definition to the corresponding Amazon ECS task. If no value is specified, the tags aren't propagated. Tags can only be propagated to the tasks during task creation. For tags with the same name, job tags are given priority over job definitions tags. If the total number of combined tags from the job and job definition is over 50, the job is moved to the <code>FAILED</code> state. When specified, this overrides the tag propagation setting in the job definition.</p>"
        },
        "timeout":{
          "shape":"JobTimeout",
          "documentation":"<p>The timeout configuration for this <a>SubmitJob</a> operation. You can specify a timeout duration after which Batch terminates your jobs if they haven't finished. If a job is terminated due to a timeout, it isn't retried. The minimum value for the timeout is 60 seconds. This configuration overrides any timeout configuration specified in the job definition. For array jobs, child jobs have the same timeout configuration as the parent job. For more information, see <a href=\"https://docs.aws.amazon.com/AmazonECS/latest/developerguide/job_timeouts.html\">Job Timeouts</a> in the <i>Amazon Elastic Container Service Developer Guide</i>.</p>"
        },
        "tags":{
          "shape":"TagrisTagsMap",
          "documentation":"<p>The tags that you apply to the job request to help you categorize and organize your resources. Each tag consists of a key and an optional value. For more information, see <a href=\"https://docs.aws.amazon.com/general/latest/gr/aws_tagging.html\">Tagging Amazon Web Services Resources</a> in <i>Amazon Web Services General Reference</i>.</p>"
        },
        "eksPropertiesOverride":{
          "shape":"EksPropertiesOverride",
          "documentation":"<p>An object, with properties that override defaults for the job definition, can only be specified for jobs that are run on Amazon EKS resources.</p>"
        },
        "ecsPropertiesOverride":{
          "shape":"EcsPropertiesOverride",
          "documentation":"<p>An object, with properties that override defaults for the job definition, can only be specified for jobs that are run on Amazon ECS resources.</p>"
        }
      },
      "documentation":"<p>Contains the parameters for <code>SubmitJob</code>.</p>"
    },
    "SubmitJobResponse":{
      "type":"structure",
      "required":[
        "jobName",
        "jobId"
      ],
      "members":{
        "jobArn":{
          "shape":"String",
          "documentation":"<p>The Amazon Resource Name (ARN) for the job.</p>"
        },
        "jobName":{
          "shape":"String",
          "documentation":"<p>The name of the job.</p>"
        },
        "jobId":{
          "shape":"String",
          "documentation":"<p>The unique identifier for the job.</p>"
        }
      }
    },
    "TagKey":{
      "type":"string",
      "max":128,
      "min":1
    },
    "TagKeysList":{
      "type":"list",
      "member":{"shape":"TagKey"},
      "max":50,
      "min":1
    },
    "TagResourceRequest":{
      "type":"structure",
      "required":[
        "resourceArn",
        "tags"
      ],
      "members":{
        "resourceArn":{
          "shape":"String",
          "documentation":"<p>The Amazon Resource Name (ARN) of the resource that tags are added to. Batch resources that support tags are compute environments, jobs, job definitions, job queues, and scheduling policies. ARNs for child jobs of array and multi-node parallel (MNP) jobs aren't supported.</p>",
          "location":"uri",
          "locationName":"resourceArn"
        },
        "tags":{
          "shape":"TagrisTagsMap",
          "documentation":"<p>The tags that you apply to the resource to help you categorize and organize your resources. Each tag consists of a key and an optional value. For more information, see <a href=\"https://docs.aws.amazon.com/general/latest/gr/aws_tagging.html\">Tagging Amazon Web Services Resources</a> in <i>Amazon Web Services General Reference</i>.</p>"
        }
      },
      "documentation":"<p>Contains the parameters for <code>TagResource</code>.</p>"
    },
    "TagResourceResponse":{
      "type":"structure",
      "members":{
      }
    },
    "TagValue":{
      "type":"string",
      "max":256
    },
    "TagrisTagsMap":{
      "type":"map",
      "key":{"shape":"TagKey"},
      "value":{"shape":"TagValue"},
      "max":50,
      "min":1
    },
    "TagsMap":{
      "type":"map",
      "key":{"shape":"String"},
      "value":{"shape":"String"}
    },
    "TaskContainerDependency":{
      "type":"structure",
      "members":{
        "containerName":{
          "shape":"String",
          "documentation":"<p>A unique identifier for the container.</p>"
        },
        "condition":{
          "shape":"String",
          "documentation":"<p>The dependency condition of the container. The following are the available conditions and their behavior:</p> <ul> <li> <p> <code>START</code> - This condition emulates the behavior of links and volumes today. It validates that a dependent container is started before permitting other containers to start. </p> </li> <li> <p> <code>COMPLETE</code> - This condition validates that a dependent container runs to completion (exits) before permitting other containers to start. This can be useful for nonessential containers that run a script and then exit. This condition can't be set on an essential container. </p> </li> <li> <p> <code>SUCCESS</code> - This condition is the same as <code>COMPLETE</code>, but it also requires that the container exits with a zero status. This condition can't be set on an essential container. </p> </li> </ul>"
        }
      },
      "documentation":"<p>A list of containers that this task depends on.</p>"
    },
    "TaskContainerDependencyList":{
      "type":"list",
      "member":{"shape":"TaskContainerDependency"}
    },
    "TaskContainerDetails":{
      "type":"structure",
      "members":{
        "command":{
          "shape":"StringList",
          "documentation":"<p>The command that's passed to the container. This parameter maps to <code>Cmd</code> in the <a href=\"https://docs.docker.com/engine/api/v1.23/#create-a-container\">Create a container</a> section of the <a href=\"https://docs.docker.com/engine/api/v1.23/\">Docker Remote API</a> and the <code>COMMAND</code> parameter to <a href=\"https://docs.docker.com/engine/reference/run/\">docker run</a>. For more information, see <a href=\"https://docs.docker.com/engine/reference/builder/#cmd\">https://docs.docker.com/engine/reference/builder/#cmd</a>.</p>"
        },
        "dependsOn":{
          "shape":"TaskContainerDependencyList",
          "documentation":"<p>A list of containers that this container depends on.</p>"
        },
        "environment":{
          "shape":"EnvironmentVariables",
          "documentation":"<p>The environment variables to pass to a container. This parameter maps to <code>Env</code> in the <a href=\"https://docs.docker.com/engine/api/v1.23/#create-a-container\">Create a container</a> section of the <a href=\"https://docs.docker.com/engine/api/v1.23/\">Docker Remote API</a> and the <code>--env</code> option to <a href=\"https://docs.docker.com/engine/reference/run/\">docker run</a>.</p> <important> <p>We don't recommend using plaintext environment variables for sensitive information, such as credential data.</p> </important>"
        },
        "essential":{
          "shape":"Boolean",
          "documentation":"<p>If the essential parameter of a container is marked as <code>true</code>, and that container fails or stops for any reason, all other containers that are part of the task are stopped. If the <code>essential</code> parameter of a container is marked as false, its failure doesn't affect the rest of the containers in a task. If this parameter is omitted, a container is assumed to be essential.</p> <p>All tasks must have at least one essential container. If you have an application that's composed of multiple containers, group containers that are used for a common purpose into components, and separate the different components into multiple task definitions. For more information, see <a href=\"https://docs.aws.amazon.com/AmazonECS/latest/developerguide/application_architecture.html\">Application Architecture</a> in the <i>Amazon Elastic Container Service Developer Guide</i>.</p>"
        },
        "image":{
          "shape":"String",
          "documentation":"<p>The image used to start a container. This string is passed directly to the Docker daemon. By default, images in the Docker Hub registry are available. Other repositories are specified with either <code>repository-url/image:tag</code> or <code>repository-url/image@digest</code>. Up to 255 letters (uppercase and lowercase), numbers, hyphens, underscores, colons, periods, forward slashes, and number signs are allowed. This parameter maps to <code>Image</code> in the <a href=\"https://docs.docker.com/engine/api/v1.35/#operation/ContainerCreate\">Create a container</a> section of the <a href=\"https://docs.docker.com/engine/api/v1.35/\">Docker Remote API</a> and the <code>IMAGE</code> parameter of the <a href=\"https://docs.docker.com/engine/reference/run/#security-configuration\"> <i>docker run</i> </a>.</p>"
        },
        "linuxParameters":{
          "shape":"LinuxParameters",
          "documentation":"<p>Linux-specific modifications that are applied to the container, such as Linux kernel capabilities. For more information, see <a href=\"https://docs.aws.amazon.com/AmazonECS/latest/APIReference/API_KernelCapabilities.html\">KernelCapabilities</a>.</p> <note> <p>This parameter is not supported for Windows containers.</p> </note>"
        },
        "logConfiguration":{
          "shape":"LogConfiguration",
          "documentation":"<p>The log configuration specification for the container.</p> <p>This parameter maps to <code>LogConfig</code> in the <a href=\"https://docs.docker.com/engine/api/v1.35/#operation/ContainerCreate\">Create a container</a> section of the <a href=\"https://docs.docker.com/engine/api/v1.35/\">Docker Remote API</a> and the <code>--log-driver</code> option to <a href=\"https://docs.docker.com/engine/reference/run/#security-configuration\">docker run</a>.</p> <p>By default, containers use the same logging driver that the Docker daemon uses. However the container can use a different logging driver than the Docker daemon by specifying a log driver with this parameter in the container definition. To use a different logging driver for a container, the log system must be configured properly on the container instance (or on a different log server for remote logging options). For more information about the options for different supported log drivers, see <a href=\"https://docs.docker.com/engine/admin/logging/overview/\">Configure logging drivers </a> in the <i>Docker documentation</i>.</p> <note> <p>Amazon ECS currently supports a subset of the logging drivers available to the Docker daemon (shown in the <code>LogConfiguration</code> data type). Additional log drivers may be available in future releases of the Amazon ECS container agent.</p> </note> <p>This parameter requires version 1.18 of the Docker Remote API or greater on your container instance. To check the Docker Remote API version on your container instance, log in to your container instance and run the following command: sudo docker version <code>--format '{{.Server.APIVersion}}'</code> </p> <note> <p>The Amazon ECS container agent running on a container instance must register the logging drivers available on that instance with the <code>ECS_AVAILABLE_LOGGING_DRIVERS</code> environment variable before containers placed on that instance can use these log configuration options. For more information, see <a href=\"https://docs.aws.amazon.com/AmazonECS/latest/developerguide/ecs-agent-config.html\">Amazon ECS container agent configuration</a> in the <i>Amazon Elastic Container Service Developer Guide</i>.</p> </note>"
        },
        "mountPoints":{
          "shape":"MountPoints",
          "documentation":"<p>The mount points for data volumes in your container.</p> <p>This parameter maps to <code>Volumes</code> in the <a href=\"https://docs.docker.com/engine/api/v1.35/#operation/ContainerCreate\">Create a container</a> section of the <a href=\"https://docs.docker.com/engine/api/v1.35/\">Docker Remote API</a> and the <a href=\"\">--volume</a> option to <a href=\"https://docs.docker.com/engine/reference/run/#security-configuration\">docker run</a>.</p> <p>Windows containers can mount whole directories on the same drive as <code>$env:ProgramData</code>. Windows containers can't mount directories on a different drive, and mount point can't be across drives.</p>"
        },
        "name":{
          "shape":"String",
          "documentation":"<p>The name of a container.</p>"
        },
        "privileged":{
          "shape":"Boolean",
          "documentation":"<p>When this parameter is <code>true</code>, the container is given elevated privileges on the host container instance (similar to the <code>root</code> user). This parameter maps to <code>Privileged</code> in the <a href=\"https://docs.docker.com/engine/api/v1.35/#operation/ContainerCreate\">Create a container</a> section of the <a href=\"https://docs.docker.com/engine/api/v1.35/\">Docker Remote API</a> and the <code>--privileged</code> option to <a href=\"https://docs.docker.com/engine/reference/run/#security-configuration\">docker run</a>.</p> <note> <p>This parameter is not supported for Windows containers or tasks run on Fargate.</p> </note>"
        },
        "readonlyRootFilesystem":{
          "shape":"Boolean",
          "documentation":"<p>When this parameter is true, the container is given read-only access to its root file system. This parameter maps to <code>ReadonlyRootfs</code> in the <a href=\"https://docs.docker.com/engine/api/v1.35/#operation/ContainerCreate\">Create a container</a> section of the <a href=\"https://docs.docker.com/engine/api/v1.35/\">Docker Remote API</a> and the <code>--read-only</code> option to <a href=\"https://docs.docker.com/engine/reference/run/#security-configuration\">docker run</a>.</p> <note> <p>This parameter is not supported for Windows containers.</p> </note>"
        },
        "repositoryCredentials":{
          "shape":"RepositoryCredentials",
          "documentation":"<p>The private repository authentication credentials to use.</p>"
        },
        "resourceRequirements":{
          "shape":"ResourceRequirements",
          "documentation":"<p>The type and amount of a resource to assign to a container. The only supported resource is a GPU.</p>"
        },
        "secrets":{
          "shape":"SecretList",
          "documentation":"<p>The secrets to pass to the container. For more information, see <a href=\"https://docs.aws.amazon.com/AmazonECS/latest/developerguide/specifying-sensitive-data.html\">Specifying Sensitive Data</a> in the Amazon Elastic Container Service Developer Guide.</p>"
        },
        "ulimits":{
          "shape":"Ulimits",
          "documentation":"<p>A list of <code>ulimits</code> to set in the container. If a <code>ulimit</code> value is specified in a task definition, it overrides the default values set by Docker. This parameter maps to <code>Ulimits</code> in the <a href=\"https://docs.docker.com/engine/api/v1.35/#operation/ContainerCreate\">Create a container</a> section of the <a href=\"https://docs.docker.com/engine/api/v1.35/\">Docker Remote API</a> and the <code>--ulimit</code> option to <a href=\"https://docs.docker.com/engine/reference/run/#security-configuration\">docker run</a>.</p> <p>Amazon ECS tasks hosted on Fargate use the default resource limit values set by the operating system with the exception of the nofile resource limit parameter which Fargate overrides. The <code>nofile</code> resource limit sets a restriction on the number of open files that a container can use. The default <code>nofile</code> soft limit is <code>1024</code> and the default hard limit is <code>65535</code>.</p> <p>This parameter requires version 1.18 of the Docker Remote API or greater on your container instance. To check the Docker Remote API version on your container instance, log in to your container instance and run the following command: sudo docker version <code>--format '{{.Server.APIVersion}}'</code> </p> <note> <p>This parameter is not supported for Windows containers.</p> </note>"
        },
        "user":{
          "shape":"String",
          "documentation":"<p>The user to use inside the container. This parameter maps to User in the Create a container section of the Docker Remote API and the --user option to docker run.</p> <note> <p>When running tasks using the <code>host</code> network mode, don't run containers using the <code>root user (UID 0)</code>. We recommend using a non-root user for better security.</p> </note> <p>You can specify the <code>user</code> using the following formats. If specifying a UID or GID, you must specify it as a positive integer.</p> <ul> <li> <p> <code>user</code> </p> </li> <li> <p> <code>user:group</code> </p> </li> <li> <p> <code>uid</code> </p> </li> <li> <p> <code>uid:gid</code> </p> </li> <li> <p> <code>user:gi</code> </p> </li> <li> <p> <code>uid:group</code> </p> </li> <li> <p> <code/> </p> </li> </ul> <note> <p>This parameter is not supported for Windows containers.</p> </note>"
        },
        "exitCode":{
          "shape":"Integer",
          "documentation":"<p>The exit code returned upon completion.</p>"
        },
        "reason":{
          "shape":"String",
          "documentation":"<p>A short (255 max characters) human-readable string to provide additional details for a running or stopped container.</p>"
        },
        "logStreamName":{
          "shape":"String",
          "documentation":"<p>The name of the CloudWatch Logs log stream that's associated with the container. The log group for Batch jobs is /aws/batch/job. Each container attempt receives a log stream name when they reach the <code>RUNNING</code> status. </p>"
        },
        "networkInterfaces":{
          "shape":"NetworkInterfaceList",
          "documentation":"<p>The network interfaces that are associated with the job.</p>"
        }
      },
      "documentation":"<p>The details for the container in this task attempt.</p>"
    },
    "TaskContainerOverrides":{
      "type":"structure",
      "members":{
        "command":{
          "shape":"StringList",
          "documentation":"<p>The command to send to the container that overrides the default command from the Docker image or the job definition.</p> <note> <p>This parameter can't contain an empty string.</p> </note>"
        },
        "environment":{
          "shape":"EnvironmentVariables",
          "documentation":"<p>The environment variables to send to the container. You can add new environment variables, which are added to the container at launch, or you can override the existing environment variables from the Docker image or the job definition.</p> <note> <p>Environment variables cannot start with <code>AWS_BATCH</code>. This naming convention is reserved for variables that Batch sets.</p> </note>"
        },
        "name":{
          "shape":"String",
          "documentation":"<p>A pointer to the container that you want to override. The container's name provides a unique identifier for the container being used.</p>"
        },
        "resourceRequirements":{
          "shape":"ResourceRequirements",
          "documentation":"<p>The type and amount of resources to assign to a container. This overrides the settings in the job definition. The supported resources include <code>GPU</code>, <code>MEMORY</code>, and <code>VCPU</code>.</p>"
        }
      },
      "documentation":"<p>The overrides that should be sent to a container.</p> <p>For information about using Batch overrides when you connect event sources to targets, see <a href=\"https://docs.aws.amazon.com/eventbridge/latest/pipes-reference/API_BatchContainerOverrides.html\">BatchContainerOverrides</a>.</p>"
    },
    "TaskContainerProperties":{
      "type":"structure",
      "required":["image"],
      "members":{
        "command":{
          "shape":"StringList",
          "documentation":"<p>The command that's passed to the container. This parameter maps to <code>Cmd</code> in the <a href=\"https://docs.docker.com/engine/api/v1.23/#create-a-container\">Create a container</a> section of the <a href=\"https://docs.docker.com/engine/api/v1.23/\">Docker Remote API</a> and the <code>COMMAND</code> parameter to <a href=\"https://docs.docker.com/engine/reference/run/\">docker run</a>. For more information, see <a href=\"https://docs.docker.com/engine/reference/builder/#cmd\">Dockerfile reference: CMD</a>.</p>"
        },
        "dependsOn":{
          "shape":"TaskContainerDependencyList",
          "documentation":"<p>A list of containers that this container depends on.</p>"
        },
        "environment":{
          "shape":"EnvironmentVariables",
          "documentation":"<p>The environment variables to pass to a container. This parameter maps to Env inthe <a href=\"https://docs.docker.com/engine/api/v1.23/#create-a-container\">Create a container</a> section of the <a href=\"https://docs.docker.com/engine/api/v1.23/\">Docker Remote API</a> and the <code>--env</code> parameter to <a href=\"https://docs.docker.com/engine/reference/run/\">docker run</a>. </p> <important> <p>We don't recommend using plaintext environment variables for sensitive information, such as credential data.</p> </important> <note> <p>Environment variables cannot start with <code>AWS_BATCH</code>. This naming convention is reserved for variables that Batch sets.</p> </note>"
        },
        "essential":{
          "shape":"Boolean",
          "documentation":"<p>If the essential parameter of a container is marked as <code>true</code>, and that container fails or stops for any reason, all other containers that are part of the task are stopped. If the <code>essential</code> parameter of a container is marked as false, its failure doesn't affect the rest of the containers in a task. If this parameter is omitted, a container is assumed to be essential.</p> <p>All tasks must have at least one essential container. If you have an application that's composed of multiple containers, group containers that are used for a common purpose into components, and separate the different components into multiple task definitions. For more information, see <a href=\"https://docs.aws.amazon.com/AmazonECS/latest/developerguide/application_architecture.html\">Application Architecture</a> in the <i>Amazon Elastic Container Service Developer Guide</i>.</p>"
        },
        "image":{
          "shape":"String",
          "documentation":"<p>The image used to start a container. This string is passed directly to the Docker daemon. By default, images in the Docker Hub registry are available. Other repositories are specified with either <code>repository-url/image:tag</code> or <code>repository-url/image@digest</code>. Up to 255 letters (uppercase and lowercase), numbers, hyphens, underscores, colons, periods, forward slashes, and number signs are allowed. This parameter maps to <code>Image</code> in the <a href=\"https://docs.docker.com/engine/api/v1.35/#operation/ContainerCreate\">Create a container</a> section of the <a href=\"https://docs.docker.com/engine/api/v1.35/\">Docker Remote API</a> and the <code>IMAGE</code> parameter of the <a href=\"https://docs.docker.com/engine/reference/run/#security-configuration\"> <i>docker run</i> </a>.</p>"
        },
        "linuxParameters":{
          "shape":"LinuxParameters",
          "documentation":"<p>Linux-specific modifications that are applied to the container, such as Linux kernel capabilities. For more information, see <a href=\"https://docs.aws.amazon.com/AmazonECS/latest/APIReference/API_KernelCapabilities.html\">KernelCapabilities</a>.</p>"
        },
        "logConfiguration":{
          "shape":"LogConfiguration",
          "documentation":"<p>The log configuration specification for the container.</p> <p>This parameter maps to <code>LogConfig</code> in the <a href=\"https://docs.docker.com/engine/api/v1.35/#operation/ContainerCreate\">Create a container</a> section of the <a href=\"https://docs.docker.com/engine/api/v1.35/\">Docker Remote API</a> and the <code>--log-driver</code> option to <a href=\"https://docs.docker.com/engine/reference/run/#security-configuration\">docker run</a>.</p> <p>By default, containers use the same logging driver that the Docker daemon uses. However the container can use a different logging driver than the Docker daemon by specifying a log driver with this parameter in the container definition. To use a different logging driver for a container, the log system must be configured properly on the container instance (or on a different log server for remote logging options). For more information about the options for different supported log drivers, see <a href=\"https://docs.docker.com/engine/admin/logging/overview/\">Configure logging drivers </a> in the <i>Docker documentation</i>.</p> <note> <p>Amazon ECS currently supports a subset of the logging drivers available to the Docker daemon (shown in the <code>LogConfiguration</code> data type). Additional log drivers may be available in future releases of the Amazon ECS container agent.</p> </note> <p>This parameter requires version 1.18 of the Docker Remote API or greater on your container instance. To check the Docker Remote API version on your container instance, log in to your container instance and run the following command: sudo docker version <code>--format '{{.Server.APIVersion}}'</code> </p> <note> <p>The Amazon ECS container agent running on a container instance must register the logging drivers available on that instance with the <code>ECS_AVAILABLE_LOGGING_DRIVERS</code> environment variable before containers placed on that instance can use these log configuration options. For more information, see <a href=\"https://docs.aws.amazon.com/AmazonECS/latest/developerguide/ecs-agent-config.html\">Amazon ECS container agent configuration</a> in the <i>Amazon Elastic Container Service Developer Guide</i>.</p> </note>"
        },
        "mountPoints":{
          "shape":"MountPoints",
          "documentation":"<p>The mount points for data volumes in your container.</p> <p>This parameter maps to <code>Volumes</code> in the <a href=\"https://docs.docker.com/engine/api/v1.35/#operation/ContainerCreate\">Create a container</a> section of the <a href=\"https://docs.docker.com/engine/api/v1.35/\">Docker Remote API</a> and the <a href=\"\">--volume</a> option to <a href=\"https://docs.docker.com/engine/reference/run/#security-configuration\">docker run</a>.</p> <p>Windows containers can mount whole directories on the same drive as <code>$env:ProgramData</code>. Windows containers can't mount directories on a different drive, and mount point can't be across drives.</p>"
        },
        "name":{
          "shape":"String",
          "documentation":"<p>The name of a container. The name can be used as a unique identifier to target your <code>dependsOn</code> and <code>Overrides</code> objects. </p>"
        },
        "privileged":{
          "shape":"Boolean",
          "documentation":"<p>When this parameter is <code>true</code>, the container is given elevated privileges on the host container instance (similar to the <code>root</code> user). This parameter maps to <code>Privileged</code> in the <a href=\"https://docs.docker.com/engine/api/v1.35/#operation/ContainerCreate\">Create a container</a> section of the <a href=\"https://docs.docker.com/engine/api/v1.35/\">Docker Remote API</a> and the <code>--privileged</code> option to <a href=\"https://docs.docker.com/engine/reference/run/#security-configuration\">docker run</a>.</p> <note> <p>This parameter is not supported for Windows containers or tasks run on Fargate.</p> </note>"
        },
        "readonlyRootFilesystem":{
          "shape":"Boolean",
          "documentation":"<p>When this parameter is true, the container is given read-only access to its root file system. This parameter maps to <code>ReadonlyRootfs</code> in the <a href=\"https://docs.docker.com/engine/api/v1.35/#operation/ContainerCreate\">Create a container</a> section of the <a href=\"https://docs.docker.com/engine/api/v1.35/\">Docker Remote API</a> and the <code>--read-only</code> option to <a href=\"https://docs.docker.com/engine/reference/run/#security-configuration\">docker run</a>.</p> <note> <p>This parameter is not supported for Windows containers.</p> </note>"
        },
        "repositoryCredentials":{
          "shape":"RepositoryCredentials",
          "documentation":"<p>The private repository authentication credentials to use.</p>"
        },
        "resourceRequirements":{
          "shape":"ResourceRequirements",
          "documentation":"<p>The type and amount of a resource to assign to a container. The only supported resource is a GPU.</p>"
        },
        "secrets":{
          "shape":"SecretList",
          "documentation":"<p>The secrets to pass to the container. For more information, see <a href=\"https://docs.aws.amazon.com/AmazonECS/latest/developerguide/specifying-sensitive-data.html\">Specifying Sensitive Data</a> in the Amazon Elastic Container Service Developer Guide.</p>"
        },
        "ulimits":{
          "shape":"Ulimits",
          "documentation":"<p>A list of <code>ulimits</code> to set in the container. If a <code>ulimit</code> value is specified in a task definition, it overrides the default values set by Docker. This parameter maps to <code>Ulimits</code> in the <a href=\"https://docs.docker.com/engine/api/v1.35/#operation/ContainerCreate\">Create a container</a> section of the <a href=\"https://docs.docker.com/engine/api/v1.35/\">Docker Remote API</a> and the <code>--ulimit</code> option to <a href=\"https://docs.docker.com/engine/reference/run/#security-configuration\">docker run</a>.</p> <p>Amazon ECS tasks hosted on Fargate use the default resource limit values set by the operating system with the exception of the nofile resource limit parameter which Fargate overrides. The <code>nofile</code> resource limit sets a restriction on the number of open files that a container can use. The default <code>nofile</code> soft limit is <code>1024</code> and the default hard limit is <code>65535</code>.</p> <p>This parameter requires version 1.18 of the Docker Remote API or greater on your container instance. To check the Docker Remote API version on your container instance, log in to your container instance and run the following command: sudo docker version <code>--format '{{.Server.APIVersion}}'</code> </p> <note> <p>This parameter is not supported for Windows containers.</p> </note>"
        },
        "user":{
          "shape":"String",
          "documentation":"<p>The user to use inside the container. This parameter maps to User in the Create a container section of the Docker Remote API and the --user option to docker run.</p> <note> <p>When running tasks using the <code>host</code> network mode, don't run containers using the <code>root user (UID 0)</code>. We recommend using a non-root user for better security.</p> </note> <p>You can specify the <code>user</code> using the following formats. If specifying a UID or GID, you must specify it as a positive integer.</p> <ul> <li> <p> <code>user</code> </p> </li> <li> <p> <code>user:group</code> </p> </li> <li> <p> <code>uid</code> </p> </li> <li> <p> <code>uid:gid</code> </p> </li> <li> <p> <code>user:gi</code> </p> </li> <li> <p> <code>uid:group</code> </p> </li> </ul> <note> <p>This parameter is not supported for Windows containers.</p> </note>"
        }
      },
      "documentation":"<p>Container properties are used for Amazon ECS-based job definitions. These properties to describe the container that's launched as part of a job.</p>"
    },
    "TaskPropertiesOverride":{
      "type":"structure",
      "members":{
        "containers":{
          "shape":"ListTaskContainerOverrides",
          "documentation":"<p>The overrides for the container definition of a job.</p>"
        }
      },
      "documentation":"<p>An object that contains overrides for the task definition of a job.</p>"
    },
    "TerminateJobRequest":{
      "type":"structure",
      "required":[
        "jobId",
        "reason"
      ],
      "members":{
        "jobId":{
          "shape":"String",
          "documentation":"<p>The Batch job ID of the job to terminate.</p>"
        },
        "reason":{
          "shape":"String",
          "documentation":"<p>A message to attach to the job that explains the reason for canceling it. This message is returned by future <a>DescribeJobs</a> operations on the job. This message is also recorded in the Batch activity logs.</p>"
        }
      },
      "documentation":"<p>Contains the parameters for <code>TerminateJob</code>.</p>"
    },
    "TerminateJobResponse":{
      "type":"structure",
      "members":{
      }
    },
    "Tmpfs":{
      "type":"structure",
      "required":[
        "containerPath",
        "size"
      ],
      "members":{
        "containerPath":{
          "shape":"String",
          "documentation":"<p>The absolute file path in the container where the <code>tmpfs</code> volume is mounted.</p>"
        },
        "size":{
          "shape":"Integer",
          "documentation":"<p>The size (in MiB) of the <code>tmpfs</code> volume.</p>"
        },
        "mountOptions":{
          "shape":"StringList",
          "documentation":"<p>The list of <code>tmpfs</code> volume mount options.</p> <p>Valid values: \"<code>defaults</code>\" | \"<code>ro</code>\" | \"<code>rw</code>\" | \"<code>suid</code>\" | \"<code>nosuid</code>\" | \"<code>dev</code>\" | \"<code>nodev</code>\" | \"<code>exec</code>\" | \"<code>noexec</code>\" | \"<code>sync</code>\" | \"<code>async</code>\" | \"<code>dirsync</code>\" | \"<code>remount</code>\" | \"<code>mand</code>\" | \"<code>nomand</code>\" | \"<code>atime</code>\" | \"<code>noatime</code>\" | \"<code>diratime</code>\" | \"<code>nodiratime</code>\" | \"<code>bind</code>\" | \"<code>rbind\" | \"unbindable\" | \"runbindable\" | \"private\" | \"rprivate\" | \"shared\" | \"rshared\" | \"slave\" | \"rslave\" | \"relatime</code>\" | \"<code>norelatime</code>\" | \"<code>strictatime</code>\" | \"<code>nostrictatime</code>\" | \"<code>mode</code>\" | \"<code>uid</code>\" | \"<code>gid</code>\" | \"<code>nr_inodes</code>\" | \"<code>nr_blocks</code>\" | \"<code>mpol</code>\"</p>"
        }
      },
      "documentation":"<p>The container path, mount options, and size of the <code>tmpfs</code> mount.</p> <note> <p>This object isn't applicable to jobs that are running on Fargate resources.</p> </note>"
    },
    "TmpfsList":{
      "type":"list",
      "member":{"shape":"Tmpfs"}
    },
    "Ulimit":{
      "type":"structure",
      "required":[
        "hardLimit",
        "name",
        "softLimit"
      ],
      "members":{
        "hardLimit":{
          "shape":"Integer",
          "documentation":"<p>The hard limit for the <code>ulimit</code> type. </p>"
        },
        "name":{
          "shape":"String",
          "documentation":"<p>The <code>type</code> of the <code>ulimit</code>. Valid values are: <code>core</code> | <code>cpu</code> | <code>data</code> | <code>fsize</code> | <code>locks</code> | <code>memlock</code> | <code>msgqueue</code> | <code>nice</code> | <code>nofile</code> | <code>nproc</code> | <code>rss</code> | <code>rtprio</code> | <code>rttime</code> | <code>sigpending</code> | <code>stack</code>.</p>"
        },
        "softLimit":{
          "shape":"Integer",
          "documentation":"<p>The soft limit for the <code>ulimit</code> type.</p>"
        }
      },
      "documentation":"<p>The <code>ulimit</code> settings to pass to the container. For more information, see <a href=\"https://docs.aws.amazon.com/AmazonECS/latest/APIReference/API_Ulimit.html\">Ulimit</a>.</p> <note> <p>This object isn't applicable to jobs that are running on Fargate resources.</p> </note>"
    },
    "Ulimits":{
      "type":"list",
      "member":{"shape":"Ulimit"}
    },
    "UntagResourceRequest":{
      "type":"structure",
      "required":[
        "resourceArn",
        "tagKeys"
      ],
      "members":{
        "resourceArn":{
          "shape":"String",
          "documentation":"<p>The Amazon Resource Name (ARN) of the resource from which to delete tags. Batch resources that support tags are compute environments, jobs, job definitions, job queues, and scheduling policies. ARNs for child jobs of array and multi-node parallel (MNP) jobs aren't supported.</p>",
          "location":"uri",
          "locationName":"resourceArn"
        },
        "tagKeys":{
          "shape":"TagKeysList",
          "documentation":"<p>The keys of the tags to be removed.</p>",
          "location":"querystring",
          "locationName":"tagKeys"
        }
      },
      "documentation":"<p>Contains the parameters for <code>UntagResource</code>.</p>"
    },
    "UntagResourceResponse":{
      "type":"structure",
      "members":{
      }
    },
    "UpdateComputeEnvironmentRequest":{
      "type":"structure",
      "required":["computeEnvironment"],
      "members":{
        "computeEnvironment":{
          "shape":"String",
          "documentation":"<p>The name or full Amazon Resource Name (ARN) of the compute environment to update.</p>"
        },
        "state":{
          "shape":"CEState",
          "documentation":"<p>The state of the compute environment. Compute environments in the <code>ENABLED</code> state can accept jobs from a queue and scale in or out automatically based on the workload demand of its associated queues.</p> <p>If the state is <code>ENABLED</code>, then the Batch scheduler can attempt to place jobs from an associated job queue on the compute resources within the environment. If the compute environment is managed, then it can scale its instances out or in automatically, based on the job queue demand.</p> <p>If the state is <code>DISABLED</code>, then the Batch scheduler doesn't attempt to place jobs within the environment. Jobs in a <code>STARTING</code> or <code>RUNNING</code> state continue to progress normally. Managed compute environments in the <code>DISABLED</code> state don't scale out. </p> <note> <p>Compute environments in a <code>DISABLED</code> state may continue to incur billing charges. To prevent additional charges, turn off and then delete the compute environment. For more information, see <a href=\"https://docs.aws.amazon.com/batch/latest/userguide/compute_environment_parameters.html#compute_environment_state\">State</a> in the <i>Batch User Guide</i>.</p> </note> <p>When an instance is idle, the instance scales down to the <code>minvCpus</code> value. However, the instance size doesn't change. For example, consider a <code>c5.8xlarge</code> instance with a <code>minvCpus</code> value of <code>4</code> and a <code>desiredvCpus</code> value of <code>36</code>. This instance doesn't scale down to a <code>c5.large</code> instance.</p>"
        },
        "unmanagedvCpus":{
          "shape":"Integer",
          "documentation":"<p>The maximum number of vCPUs expected to be used for an unmanaged compute environment. Don't specify this parameter for a managed compute environment. This parameter is only used for fair share scheduling to reserve vCPU capacity for new share identifiers. If this parameter isn't provided for a fair share job queue, no vCPU capacity is reserved.</p>"
        },
        "computeResources":{
          "shape":"ComputeResourceUpdate",
          "documentation":"<p>Details of the compute resources managed by the compute environment. Required for a managed compute environment. For more information, see <a href=\"https://docs.aws.amazon.com/batch/latest/userguide/compute_environments.html\">Compute Environments</a> in the <i>Batch User Guide</i>.</p>"
        },
        "serviceRole":{
          "shape":"String",
          "documentation":"<p>The full Amazon Resource Name (ARN) of the IAM role that allows Batch to make calls to other Amazon Web Services services on your behalf. For more information, see <a href=\"https://docs.aws.amazon.com/batch/latest/userguide/service_IAM_role.html\">Batch service IAM role</a> in the <i>Batch User Guide</i>.</p> <important> <p>If the compute environment has a service-linked role, it can't be changed to use a regular IAM role. Likewise, if the compute environment has a regular IAM role, it can't be changed to use a service-linked role. To update the parameters for the compute environment that require an infrastructure update to change, the <b>AWSServiceRoleForBatch</b> service-linked role must be used. For more information, see <a href=\"https://docs.aws.amazon.com/batch/latest/userguide/updating-compute-environments.html\">Updating compute environments</a> in the <i>Batch User Guide</i>.</p> </important> <p>If your specified role has a path other than <code>/</code>, then you must either specify the full role ARN (recommended) or prefix the role name with the path.</p> <note> <p>Depending on how you created your Batch service role, its ARN might contain the <code>service-role</code> path prefix. When you only specify the name of the service role, Batch assumes that your ARN doesn't use the <code>service-role</code> path prefix. Because of this, we recommend that you specify the full ARN of your service role when you create compute environments.</p> </note>"
        },
        "updatePolicy":{
          "shape":"UpdatePolicy",
          "documentation":"<p>Specifies the updated infrastructure update policy for the compute environment. For more information about infrastructure updates, see <a href=\"https://docs.aws.amazon.com/batch/latest/userguide/updating-compute-environments.html\">Updating compute environments</a> in the <i>Batch User Guide</i>.</p>"
        }
      },
      "documentation":"<p>Contains the parameters for <code>UpdateComputeEnvironment</code>.</p>"
    },
    "UpdateComputeEnvironmentResponse":{
      "type":"structure",
      "members":{
        "computeEnvironmentName":{
          "shape":"String",
          "documentation":"<p>The name of the compute environment. It can be up to 128 characters long. It can contain uppercase and lowercase letters, numbers, hyphens (-), and underscores (_).</p>"
        },
        "computeEnvironmentArn":{
          "shape":"String",
          "documentation":"<p>The Amazon Resource Name (ARN) of the compute environment.</p>"
        }
      }
    },
    "UpdateJobQueueRequest":{
      "type":"structure",
      "required":["jobQueue"],
      "members":{
        "jobQueue":{
          "shape":"String",
          "documentation":"<p>The name or the Amazon Resource Name (ARN) of the job queue.</p>"
        },
        "state":{
          "shape":"JQState",
          "documentation":"<p>Describes the queue's ability to accept new jobs. If the job queue state is <code>ENABLED</code>, it can accept jobs. If the job queue state is <code>DISABLED</code>, new jobs can't be added to the queue, but jobs already in the queue can finish.</p>"
        },
        "schedulingPolicyArn":{
          "shape":"String",
          "documentation":"<p>Amazon Resource Name (ARN) of the fair share scheduling policy. Once a job queue is created, the fair share scheduling policy can be replaced but not removed. The format is <code>aws:<i>Partition</i>:batch:<i>Region</i>:<i>Account</i>:scheduling-policy/<i>Name</i> </code>. For example, <code>aws:aws:batch:us-west-2:123456789012:scheduling-policy/MySchedulingPolicy</code>.</p>"
        },
        "priority":{
          "shape":"Integer",
          "documentation":"<p>The priority of the job queue. Job queues with a higher priority (or a higher integer value for the <code>priority</code> parameter) are evaluated first when associated with the same compute environment. Priority is determined in descending order. For example, a job queue with a priority value of <code>10</code> is given scheduling preference over a job queue with a priority value of <code>1</code>. All of the compute environments must be either EC2 (<code>EC2</code> or <code>SPOT</code>) or Fargate (<code>FARGATE</code> or <code>FARGATE_SPOT</code>). EC2 and Fargate compute environments can't be mixed.</p>"
        },
        "computeEnvironmentOrder":{
          "shape":"ComputeEnvironmentOrders",
          "documentation":"<p>Details the set of compute environments mapped to a job queue and their order relative to each other. This is one of the parameters used by the job scheduler to determine which compute environment runs a given job. Compute environments must be in the <code>VALID</code> state before you can associate them with a job queue. All of the compute environments must be either EC2 (<code>EC2</code> or <code>SPOT</code>) or Fargate (<code>FARGATE</code> or <code>FARGATE_SPOT</code>). EC2 and Fargate compute environments can't be mixed.</p> <note> <p>All compute environments that are associated with a job queue must share the same architecture. Batch doesn't support mixing compute environment architecture types in a single job queue.</p> </note>"
        }
      },
      "documentation":"<p>Contains the parameters for <code>UpdateJobQueue</code>.</p>"
    },
    "UpdateJobQueueResponse":{
      "type":"structure",
      "members":{
        "jobQueueName":{
          "shape":"String",
          "documentation":"<p>The name of the job queue.</p>"
        },
        "jobQueueArn":{
          "shape":"String",
          "documentation":"<p>The Amazon Resource Name (ARN) of the job queue.</p>"
        }
      }
    },
    "UpdatePolicy":{
      "type":"structure",
      "members":{
        "terminateJobsOnUpdate":{
          "shape":"Boolean",
          "documentation":"<p>Specifies whether jobs are automatically terminated when the computer environment infrastructure is updated. The default value is <code>false</code>.</p>"
        },
        "jobExecutionTimeoutMinutes":{
          "shape":"JobExecutionTimeoutMinutes",
          "documentation":"<p>Specifies the job timeout (in minutes) when the compute environment infrastructure is updated. The default value is 30.</p>"
        }
      },
      "documentation":"<p>Specifies the infrastructure update policy for the compute environment. For more information about infrastructure updates, see <a href=\"https://docs.aws.amazon.com/batch/latest/userguide/updating-compute-environments.html\">Updating compute environments</a> in the <i>Batch User Guide</i>.</p>"
    },
    "UpdateSchedulingPolicyRequest":{
      "type":"structure",
      "required":["arn"],
      "members":{
        "arn":{
          "shape":"String",
          "documentation":"<p>The Amazon Resource Name (ARN) of the scheduling policy to update.</p>"
        },
        "fairsharePolicy":{
          "shape":"FairsharePolicy",
          "documentation":"<p>The fair share policy.</p>"
        }
      },
      "documentation":"<p>Contains the parameters for <code>UpdateSchedulingPolicy</code>.</p>"
    },
    "UpdateSchedulingPolicyResponse":{
      "type":"structure",
      "members":{
      }
    },
    "Volume":{
      "type":"structure",
      "members":{
        "host":{
          "shape":"Host",
          "documentation":"<p>The contents of the <code>host</code> parameter determine whether your data volume persists on the host container instance and where it's stored. If the host parameter is empty, then the Docker daemon assigns a host path for your data volume. However, the data isn't guaranteed to persist after the containers that are associated with it stop running.</p> <note> <p>This parameter isn't applicable to jobs that are running on Fargate resources and shouldn't be provided.</p> </note>"
        },
        "name":{
          "shape":"String",
          "documentation":"<p>The name of the volume. It can be up to 255 characters long. It can contain uppercase and lowercase letters, numbers, hyphens (-), and underscores (_). This name is referenced in the <code>sourceVolume</code> parameter of container definition <code>mountPoints</code>.</p>"
        },
        "efsVolumeConfiguration":{
          "shape":"EFSVolumeConfiguration",
          "documentation":"<p>This parameter is specified when you're using an Amazon Elastic File System file system for job storage. Jobs that are running on Fargate resources must specify a <code>platformVersion</code> of at least <code>1.4.0</code>.</p>"
        }
      },
      "documentation":"<p>A data volume that's used in a job's container properties.</p>"
    },
    "Volumes":{
      "type":"list",
      "member":{"shape":"Volume"}
    }
  },
  "documentation":"<fullname>Batch</fullname> <p>Using Batch, you can run batch computing workloads on the Amazon Web Services Cloud. Batch computing is a common means for developers, scientists, and engineers to access large amounts of compute resources. Batch uses the advantages of the batch computing to remove the undifferentiated heavy lifting of configuring and managing required infrastructure. At the same time, it also adopts a familiar batch computing software approach. You can use Batch to efficiently provision resources d, and work toward eliminating capacity constraints, reducing your overall compute costs, and delivering results more quickly.</p> <p>As a fully managed service, Batch can run batch computing workloads of any scale. Batch automatically provisions compute resources and optimizes workload distribution based on the quantity and scale of your specific workloads. With Batch, there's no need to install or manage batch computing software. This means that you can focus on analyzing results and solving your specific problems instead.</p>"
}<|MERGE_RESOLUTION|>--- conflicted
+++ resolved
@@ -2076,13 +2076,10 @@
         "metadata":{
           "shape":"EksMetadata",
           "documentation":"<p>Describes and uniquely identifies Kubernetes resources. For example, the compute environment that a pod runs in or the <code>jobID</code> for a job running in the pod. For more information, see <a href=\"https://kubernetes.io/docs/concepts/overview/working-with-objects/kubernetes-objects/\">Understanding Kubernetes Objects</a> in the <i>Kubernetes documentation</i>.</p>"
-<<<<<<< HEAD
-=======
         },
         "shareProcessNamespace":{
           "shape":"Boolean",
           "documentation":"<p>Indicates if the processes in a container are shared, or visible, to other containers in the same pod. For more information, see <a href=\"https://kubernetes.io/docs/tasks/configure-pod-container/share-process-namespace/\">Share Process Namespace between Containers in a Pod</a>.</p>"
->>>>>>> 012a8ac6
         }
       },
       "documentation":"<p>The details for the pod.</p>"
