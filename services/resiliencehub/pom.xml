<?xml version="1.0"?>
<!--
  ~ Copyright Amazon.com, Inc. or its affiliates. All Rights Reserved.
  ~
  ~ Licensed under the Apache License, Version 2.0 (the "License").
  ~ You may not use this file except in compliance with the License.
  ~ A copy of the License is located at
  ~
  ~  http://aws.amazon.com/apache2.0
  ~
  ~ or in the "license" file accompanying this file. This file is distributed
  ~ on an "AS IS" BASIS, WITHOUT WARRANTIES OR CONDITIONS OF ANY KIND, either
  ~ express or implied. See the License for the specific language governing
  ~ permissions and limitations under the License.
  -->

<project xsi:schemaLocation="http://maven.apache.org/POM/4.0.0 http://maven.apache.org/xsd/maven-4.0.0.xsd"
         xmlns="http://maven.apache.org/POM/4.0.0"
         xmlns:xsi="http://www.w3.org/2001/XMLSchema-instance">
    <modelVersion>4.0.0</modelVersion>
    <parent>
        <groupId>software.amazon.awssdk</groupId>
        <artifactId>services</artifactId>
<<<<<<< HEAD
        <version>2.31.65-SNAPSHOT</version>
=======
        <version>2.31.68-SNAPSHOT</version>
>>>>>>> 078cd751
    </parent>
    <artifactId>resiliencehub</artifactId>
    <name>AWS Java SDK :: Services :: Resiliencehub</name>
    <description>The AWS Java SDK for Resiliencehub module holds the client classes that are used for
        communicating with Resiliencehub.
    </description>
    <url>https://aws.amazon.com/sdkforjava</url>
    <build>
        <plugins>
            <plugin>
                <groupId>org.apache.maven.plugins</groupId>
                <artifactId>maven-jar-plugin</artifactId>
                <configuration>
                    <archive>
                        <manifestEntries>
                            <Automatic-Module-Name>software.amazon.awssdk.services.resiliencehub</Automatic-Module-Name>
                        </manifestEntries>
                    </archive>
                </configuration>
            </plugin>
        </plugins>
    </build>

    <dependencies>
        <dependency>
            <groupId>software.amazon.awssdk</groupId>
            <artifactId>protocol-core</artifactId>
            <version>${awsjavasdk.version}</version>
        </dependency>
        <dependency>
            <groupId>software.amazon.awssdk</groupId>
            <artifactId>aws-json-protocol</artifactId>
            <version>${awsjavasdk.version}</version>
        </dependency>
        <dependency>
            <groupId>software.amazon.awssdk</groupId>
            <artifactId>http-auth-aws</artifactId>
            <version>${awsjavasdk.version}</version>
        </dependency>
    </dependencies>
</project><|MERGE_RESOLUTION|>--- conflicted
+++ resolved
@@ -21,11 +21,7 @@
     <parent>
         <groupId>software.amazon.awssdk</groupId>
         <artifactId>services</artifactId>
-<<<<<<< HEAD
-        <version>2.31.65-SNAPSHOT</version>
-=======
         <version>2.31.68-SNAPSHOT</version>
->>>>>>> 078cd751
     </parent>
     <artifactId>resiliencehub</artifactId>
     <name>AWS Java SDK :: Services :: Resiliencehub</name>
