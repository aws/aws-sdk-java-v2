{
    "verifiedSimpleMethods": [
        "describeActivations",
        "describeAutomationExecutions",
        "describeAvailablePatches",
        "describeInstanceInformation",
        "describeInventoryDeletions",
        "describeMaintenanceWindows",
        "describeParameters",
        "describePatchBaselines",
        "describePatchGroups",
        "getDefaultPatchBaseline",
        "getInventory",
        "getInventorySchema",
        "listAssociations",
        "listCommandInvocations",
        "listCommands",
        "listComplianceSummaries",
        "listDocuments",
        "listResourceComplianceSummaries",
        "listResourceDataSync"
    ],
    "excludedSimpleMethods": [
        "deleteAssociation",
        "describeAssociation",
        "listComplianceItems",
        "describeMaintenanceWindowSchedule"
    ],
<<<<<<< HEAD
    "useSraAuth": true
=======
    "useSraAuth": true,
    "enableGenerateCompiledEndpointRules": true

>>>>>>> 51221362
}<|MERGE_RESOLUTION|>--- conflicted
+++ resolved
@@ -26,11 +26,7 @@
         "listComplianceItems",
         "describeMaintenanceWindowSchedule"
     ],
-<<<<<<< HEAD
-    "useSraAuth": true
-=======
     "useSraAuth": true,
     "enableGenerateCompiledEndpointRules": true
 
->>>>>>> 51221362
 }