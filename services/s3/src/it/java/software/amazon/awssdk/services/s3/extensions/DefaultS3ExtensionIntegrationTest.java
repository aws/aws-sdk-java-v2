/*
 * Copyright Amazon.com, Inc. or its affiliates. All Rights Reserved.
 *
 * Licensed under the Apache License, Version 2.0 (the "License").
 * You may not use this file except in compliance with the License.
 * A copy of the License is located at
 *
 *  http://aws.amazon.com/apache2.0
 *
 * or in the "license" file accompanying this file. This file is distributed
 * on an "AS IS" BASIS, WITHOUT WARRANTIES OR CONDITIONS OF ANY KIND, either
 * express or implied. See the License for the specific language governing
 * permissions and limitations under the License.
 */

package software.amazon.awssdk.services.s3.extensions;

import static org.assertj.core.api.Assertions.assertThat;
import static org.assertj.core.api.Assertions.assertThatCode;
import static org.assertj.core.api.Assertions.assertThatThrownBy;
import static software.amazon.awssdk.testutils.service.S3BucketUtils.temporaryBucketName;

import java.io.File;
import java.io.IOException;
import org.junit.AfterClass;
import org.junit.BeforeClass;
import org.junit.Test;
import software.amazon.awssdk.core.exception.SdkClientException;
import software.amazon.awssdk.services.s3.S3IntegrationTestBase;
import software.amazon.awssdk.services.s3.model.PutObjectRequest;
import software.amazon.awssdk.testutils.RandomTempFile;

public class DefaultS3ExtensionIntegrationTest extends S3IntegrationTestBase {

    private static final String BUCKET = temporaryBucketName(DefaultS3ExtensionIntegrationTest.class);
    private static final String KEY = "some-key";

    private static File file;

    @BeforeClass
    public static void setupFixture() throws IOException {
        createBucket(BUCKET);
        file = new RandomTempFile(10_000);
        s3.putObject(PutObjectRequest.builder().bucket(BUCKET).key(KEY).build(), file.toPath());
    }

    @AfterClass
    public static void tearDownFixture() {
        deleteBucketAndAllContents(BUCKET);
        file.delete();
    }

    @Test
    public void bucketExistsSync() {
        assertThat(s3.doesBucketExist(BUCKET)).isTrue();
    }

    @Test
    public void bucketExistsAsync() {
        assertThat(s3Async.doesBucketExist(BUCKET).join()).isTrue();
    }

    @Test
    public void bucketDoesNotExistSync() {
        assertThat(s3.doesBucketExist(temporaryBucketName("noexist"))).isFalse();
    }

    @Test
    public void bucketDoesNotExistAsync() {
        assertThat(s3Async.doesBucketExist(temporaryBucketName("noexist")).join()).isFalse();
    }

    @Test
    public void objectExistsSync() {
        assertThat(s3.doesObjectExist(BUCKET, KEY)).isTrue();
    }

    @Test
    public void objectExistsAsync() {
        assertThat(s3Async.doesObjectExist(BUCKET, KEY).join()).isTrue();
    }

    @Test
    public void objectDoesNotExistSync() {
        assertThat(s3.doesObjectExist(BUCKET, "noexist")).isFalse();
    }

    @Test
<<<<<<< HEAD
    public void verifyBucketOwnership_userOwnsBucket() {
        assertThatCode(() -> s3.verifyBucketOwnership(BUCKET)).doesNotThrowAnyException();
    }

    @Test
    public void verifyBucketOwnership_userDoesNotOwnBucket() {
        assertThatThrownBy(() -> s3.verifyBucketOwnership(temporaryBucketName("noexist")))
            .isInstanceOf(SdkClientException.class)
            .hasMessage("Bucket ownership verification failed.");
=======
    public void objectDoesNotExistAsync() {
        assertThat(s3Async.doesObjectExist(BUCKET, "noexist").join()).isFalse();
>>>>>>> 04b351ea
    }
}<|MERGE_RESOLUTION|>--- conflicted
+++ resolved
@@ -84,9 +84,13 @@
     public void objectDoesNotExistSync() {
         assertThat(s3.doesObjectExist(BUCKET, "noexist")).isFalse();
     }
+  
+    @Test
+    public void objectDoesNotExistAsync() {
+        assertThat(s3Async.doesObjectExist(BUCKET, "noexist").join()).isFalse();
+    }
 
     @Test
-<<<<<<< HEAD
     public void verifyBucketOwnership_userOwnsBucket() {
         assertThatCode(() -> s3.verifyBucketOwnership(BUCKET)).doesNotThrowAnyException();
     }
@@ -96,9 +100,6 @@
         assertThatThrownBy(() -> s3.verifyBucketOwnership(temporaryBucketName("noexist")))
             .isInstanceOf(SdkClientException.class)
             .hasMessage("Bucket ownership verification failed.");
-=======
-    public void objectDoesNotExistAsync() {
-        assertThat(s3Async.doesObjectExist(BUCKET, "noexist").join()).isFalse();
->>>>>>> 04b351ea
     }
+
 }