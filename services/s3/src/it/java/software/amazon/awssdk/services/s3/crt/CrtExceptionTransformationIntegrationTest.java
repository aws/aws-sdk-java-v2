/*
 * Copyright Amazon.com, Inc. or its affiliates. All Rights Reserved.
 *
 * Licensed under the Apache License, Version 2.0 (the "License").
 * You may not use this file except in compliance with the License.
 * A copy of the License is located at
 *
 *  http://aws.amazon.com/apache2.0
 *
 * or in the "license" file accompanying this file. This file is distributed
 * on an "AS IS" BASIS, WITHOUT WARRANTIES OR CONDITIONS OF ANY KIND, either
 * express or implied. See the License for the specific language governing
 * permissions and limitations under the License.
 */

package software.amazon.awssdk.services.s3.crt;

import static org.assertj.core.api.Assertions.assertThat;
import static org.assertj.core.api.Assertions.assertThatThrownBy;
import static software.amazon.awssdk.testutils.service.S3BucketUtils.temporaryBucketName;

import java.io.IOException;
import java.nio.file.Files;
import java.nio.file.Paths;
import java.util.UUID;
import org.junit.jupiter.api.AfterAll;
import org.junit.jupiter.api.BeforeAll;
import org.junit.jupiter.api.Disabled;
import org.junit.jupiter.api.Test;
import software.amazon.awssdk.core.async.AsyncResponseTransformer;
import software.amazon.awssdk.crt.CrtResource;
import software.amazon.awssdk.services.s3.S3AsyncClient;
import software.amazon.awssdk.services.s3.S3IntegrationTestBase;
import software.amazon.awssdk.services.s3.internal.crt.S3CrtAsyncClient;
import software.amazon.awssdk.services.s3.model.GetObjectRequest;
import software.amazon.awssdk.services.s3.model.NoSuchBucketException;
import software.amazon.awssdk.services.s3.model.NoSuchKeyException;
import software.amazon.awssdk.services.s3.model.S3Exception;
import software.amazon.awssdk.testutils.RandomTempFile;
import software.amazon.awssdk.testutils.service.AwsTestBase;

//TODO: re-enable the test once the CRT bug is fixed
@Disabled("disable due to CRT bug: response payload is null if withValidateChecksum is true")
public class CrtExceptionTransformationIntegrationTest extends S3IntegrationTestBase {

    private static final String BUCKET = temporaryBucketName(CrtExceptionTransformationIntegrationTest.class);

    private static final String KEY = "some-key";

<<<<<<< HEAD
    private static final int OBJ_SIZE = 8 * 1024;
    private static RandomTempFile testFile;
=======
>>>>>>> ddb9c244
    private static S3AsyncClient s3Crt;

    @BeforeAll
    public static void setupFixture() throws Exception {
        S3IntegrationTestBase.setUp();
        S3IntegrationTestBase.createBucket(BUCKET);
        s3Crt = S3CrtAsyncClient.builder()
                                .credentialsProvider(AwsTestBase.CREDENTIALS_PROVIDER_CHAIN)
                                .region(S3IntegrationTestBase.DEFAULT_REGION)
                                .build();
    }

    @AfterAll
    public static void tearDownFixture() {
        S3IntegrationTestBase.deleteBucketAndAllContents(BUCKET);
        s3Crt.close();
        CrtResource.waitForNoResources();
    }

    @Test
    void getObjectNoSuchKey() {
        assertThatThrownBy(() -> s3Crt.getObject(GetObjectRequest.builder().bucket(BUCKET).key("randomKey").build(),
                                                 AsyncResponseTransformer.toBytes()).get())
            .hasCauseInstanceOf(S3Exception.class)
            .satisfies(throwable -> assertThat(throwable.getCause()).satisfies(cause -> assertThat(((S3Exception) cause).statusCode()).isEqualTo(404)));
    }

    @Test
    void getObjectNoSuchBucket() {
        assertThatThrownBy(() -> s3Crt.getObject(GetObjectRequest.builder().bucket("nonExistingTestBucket" + UUID.randomUUID()).key(KEY).build(),
                                                 AsyncResponseTransformer.toBytes()).get())
            .hasCauseInstanceOf(S3Exception.class)
            .satisfies(throwable -> assertThat(throwable.getCause()).satisfies(cause -> assertThat(((S3Exception) cause).statusCode()).isEqualTo(404)));
    }

    @Test
    void putObjectNoSuchKey() {
        assertThatThrownBy(() -> s3Crt.getObject(GetObjectRequest.builder().bucket(BUCKET).key("someRandomKey").build(),
                                                 AsyncResponseTransformer.toBytes()).get())
            .hasCauseInstanceOf(S3Exception.class)
            .satisfies(throwable -> assertThat(throwable.getCause()).satisfies(cause -> assertThat(((S3Exception) cause).statusCode()).isEqualTo(404)));
    }

    @Test
    void putObjectNoSuchBucket() {
        assertThatThrownBy(() -> s3Crt.getObject(GetObjectRequest.builder().bucket("nonExistingTestBucket" + UUID.randomUUID()).key(KEY).build(),
                                                 AsyncResponseTransformer.toBytes()).get())
            .hasCauseInstanceOf(S3Exception.class)
            .satisfies(throwable -> assertThat(throwable.getCause()).satisfies(cause -> assertThat(((S3Exception) cause).statusCode()).isEqualTo(404)));
    }
}<|MERGE_RESOLUTION|>--- conflicted
+++ resolved
@@ -39,19 +39,12 @@
 import software.amazon.awssdk.testutils.RandomTempFile;
 import software.amazon.awssdk.testutils.service.AwsTestBase;
 
-//TODO: re-enable the test once the CRT bug is fixed
-@Disabled("disable due to CRT bug: response payload is null if withValidateChecksum is true")
 public class CrtExceptionTransformationIntegrationTest extends S3IntegrationTestBase {
 
     private static final String BUCKET = temporaryBucketName(CrtExceptionTransformationIntegrationTest.class);
 
     private static final String KEY = "some-key";
 
-<<<<<<< HEAD
-    private static final int OBJ_SIZE = 8 * 1024;
-    private static RandomTempFile testFile;
-=======
->>>>>>> ddb9c244
     private static S3AsyncClient s3Crt;
 
     @BeforeAll
