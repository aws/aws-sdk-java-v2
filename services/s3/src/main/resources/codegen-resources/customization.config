--- conflicted
+++ resolved
@@ -234,7 +234,6 @@
       "clientConfiguration"
     ]
   },
-<<<<<<< HEAD
   "additionalBuilderMethods": [
       {
         "methodName": "crtBuilder",
@@ -253,8 +252,6 @@
         "javaDoc": "Create a CRT-based {@link S3AsyncClient} with default settings"
       }
   ],
-  "delegateAsyncClientClass": true
-=======
   "delegateAsyncClientClass": true,
   "useGlobalEndpoint": true,
   "useRuleBasedEndpoints": true,
@@ -273,5 +270,4 @@
     "software.amazon.awssdk.services.s3.internal.handlers.GetObjectInterceptor",
     "software.amazon.awssdk.services.s3.internal.handlers.CopySourceInterceptor"
   ]
->>>>>>> 5af85b10
 }