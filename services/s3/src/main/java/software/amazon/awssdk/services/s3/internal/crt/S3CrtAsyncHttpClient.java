--- conflicted
+++ resolved
@@ -15,12 +15,7 @@
 
 package software.amazon.awssdk.services.s3.internal.crt;
 
-<<<<<<< HEAD
-import static software.amazon.awssdk.services.s3.internal.crt.CrtChecksumUtils.crtChecksumAlgorithm;
-import static software.amazon.awssdk.services.s3.internal.crt.CrtChecksumUtils.validateResponseChecksum;
-=======
 import static software.amazon.awssdk.services.s3.internal.crt.CrtChecksumUtils.checksumConfig;
->>>>>>> ddb9c244
 import static software.amazon.awssdk.services.s3.internal.crt.S3InternalSdkHttpExecutionAttribute.CRT_PAUSE_RESUME_TOKEN;
 import static software.amazon.awssdk.services.s3.internal.crt.S3InternalSdkHttpExecutionAttribute.HTTP_CHECKSUM;
 import static software.amazon.awssdk.services.s3.internal.crt.S3InternalSdkHttpExecutionAttribute.METAREQUEST_PAUSE_OBSERVABLE;
@@ -37,11 +32,7 @@
 import software.amazon.awssdk.core.interceptor.trait.HttpChecksum;
 import software.amazon.awssdk.crt.http.HttpHeader;
 import software.amazon.awssdk.crt.http.HttpRequest;
-<<<<<<< HEAD
-import software.amazon.awssdk.crt.s3.ChecksumAlgorithm;
-=======
 import software.amazon.awssdk.crt.s3.ChecksumConfig;
->>>>>>> ddb9c244
 import software.amazon.awssdk.crt.s3.S3Client;
 import software.amazon.awssdk.crt.s3.S3ClientOptions;
 import software.amazon.awssdk.crt.s3.S3MetaRequest;
@@ -101,20 +92,6 @@
         S3MetaRequestOptions.MetaRequestType requestType = requestType(asyncRequest);
 
         HttpChecksum httpChecksum = asyncRequest.httpExecutionAttributes().getAttribute(HTTP_CHECKSUM);
-<<<<<<< HEAD
-        ChecksumAlgorithm checksumAlgorithm =
-            crtChecksumAlgorithm(httpChecksum, requestType, s3NativeClientConfiguration.checksumValidationEnabled());
-
-        boolean validateChecksum =
-            validateResponseChecksum(httpChecksum, requestType,  s3NativeClientConfiguration.checksumValidationEnabled());
-        String resumeToken = asyncRequest.httpExecutionAttributes().getAttribute(CRT_PAUSE_RESUME_TOKEN);
-
-        S3MetaRequestOptions requestOptions = new S3MetaRequestOptions()
-            .withHttpRequest(httpRequest)
-            .withMetaRequestType(requestType)
-            .withChecksumAlgorithm(checksumAlgorithm)
-            .withValidateChecksum(validateChecksum)
-=======
         String resumeToken = asyncRequest.httpExecutionAttributes().getAttribute(CRT_PAUSE_RESUME_TOKEN);
 
         ChecksumConfig checksumConfig =
@@ -124,7 +101,6 @@
             .withHttpRequest(httpRequest)
             .withMetaRequestType(requestType)
             .withChecksumConfig(checksumConfig)
->>>>>>> ddb9c244
             .withEndpoint(getEndpoint(uri))
             .withResponseHandler(responseHandler)
             .withResumeToken(resumeToken);
