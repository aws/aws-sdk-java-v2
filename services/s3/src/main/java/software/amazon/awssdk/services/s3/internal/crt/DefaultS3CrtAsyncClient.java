--- conflicted
+++ resolved
@@ -28,15 +28,11 @@
 import static software.amazon.awssdk.services.s3.internal.crt.S3NativeClientConfiguration.DEFAULT_PART_SIZE_IN_BYTES;
 
 import java.net.URI;
-import java.nio.ByteBuffer;
 import java.nio.file.Path;
 import java.util.ArrayList;
 import java.util.List;
 import java.util.concurrent.CompletableFuture;
 import java.util.concurrent.Executor;
-import java.util.function.Consumer;
-import org.reactivestreams.Subscriber;
-import org.reactivestreams.Subscription;
 import software.amazon.awssdk.annotations.SdkInternalApi;
 import software.amazon.awssdk.annotations.SdkTestInternalApi;
 import software.amazon.awssdk.auth.credentials.AwsCredentialsProvider;
@@ -47,10 +43,6 @@
 import software.amazon.awssdk.awscore.retry.AwsRetryStrategy;
 import software.amazon.awssdk.core.SdkRequest;
 import software.amazon.awssdk.core.async.AsyncResponseTransformer;
-<<<<<<< HEAD
-import software.amazon.awssdk.core.async.SdkPublisher;
-=======
->>>>>>> 1d86fde9
 import software.amazon.awssdk.core.checksums.ChecksumValidation;
 import software.amazon.awssdk.core.checksums.RequestChecksumCalculation;
 import software.amazon.awssdk.core.checksums.ResponseChecksumValidation;
@@ -87,19 +79,14 @@
 import software.amazon.awssdk.services.s3.model.PutObjectRequest;
 import software.amazon.awssdk.services.s3.model.PutObjectResponse;
 import software.amazon.awssdk.utils.CollectionUtils;
-import software.amazon.awssdk.utils.Logger;
 import software.amazon.awssdk.utils.Validate;
 
 @SdkInternalApi
 public final class DefaultS3CrtAsyncClient extends DelegatingS3AsyncClient implements S3CrtAsyncClient {
     public static final ExecutionAttribute<Path> OBJECT_FILE_PATH = new ExecutionAttribute<>("objectFilePath");
     public static final ExecutionAttribute<Path> RESPONSE_FILE_PATH = new ExecutionAttribute<>("responseFilePath");
-<<<<<<< HEAD
-    public static final ExecutionAttribute<S3MetaRequestOptions.ResponseFileOption> RESPONSE_FILE_OPTION = new ExecutionAttribute<>("responseFileOption");
-=======
     public static final ExecutionAttribute<S3MetaRequestOptions.ResponseFileOption> RESPONSE_FILE_OPTION =
         new ExecutionAttribute<>("responseFileOption");
->>>>>>> 1d86fde9
     private static final String CRT_CLIENT_CLASSPATH = "software.amazon.awssdk.crt.s3.S3Client";
     private final CopyObjectHelper copyObjectHelper;
 
@@ -131,14 +118,6 @@
         AsyncResponseTransformer<GetObjectResponse, GetObjectResponse> responseTransformer =
             new CrtResponseFileResponseTransformer<>();
 
-<<<<<<< HEAD
-            AwsRequestOverrideConfiguration overrideConfig =
-                getObjectRequest.overrideConfiguration()
-                                .map(config -> config.toBuilder().putExecutionAttribute(RESPONSE_FILE_PATH, destinationPath))
-                                .orElseGet(() -> AwsRequestOverrideConfiguration.builder()
-                                                                                .putExecutionAttribute(RESPONSE_FILE_PATH, destinationPath))
-                                .build();
-=======
         AwsRequestOverrideConfiguration overrideConfig =
             getObjectRequest.overrideConfiguration()
                             .map(config -> config.toBuilder().putExecutionAttribute(RESPONSE_FILE_PATH, destinationPath))
@@ -146,7 +125,6 @@
                                                                             .putExecutionAttribute(RESPONSE_FILE_PATH,
                                                                                                    destinationPath))
                             .build();
->>>>>>> 1d86fde9
 
         return getObject(getObjectRequest.toBuilder().overrideConfiguration(overrideConfig).build(), responseTransformer);
     }
