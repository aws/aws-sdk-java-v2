/*
 * Copyright Amazon.com, Inc. or its affiliates. All Rights Reserved.
 *
 * Licensed under the Apache License, Version 2.0 (the "License").
 * You may not use this file except in compliance with the License.
 * A copy of the License is located at
 *
 *  http://aws.amazon.com/apache2.0
 *
 * or in the "license" file accompanying this file. This file is distributed
 * on an "AS IS" BASIS, WITHOUT WARRANTIES OR CONDITIONS OF ANY KIND, either
 * express or implied. See the License for the specific language governing
 * permissions and limitations under the License.
 */

package software.amazon.awssdk.services.s3.internal.crt;

import static software.amazon.awssdk.core.interceptor.SdkInternalExecutionAttribute.SDK_HTTP_EXECUTION_ATTRIBUTES;
import static software.amazon.awssdk.services.s3.internal.crt.S3InternalSdkHttpExecutionAttribute.HTTP_CHECKSUM;
import static software.amazon.awssdk.services.s3.internal.crt.S3InternalSdkHttpExecutionAttribute.OPERATION_NAME;
import static software.amazon.awssdk.services.s3.internal.crt.S3InternalSdkHttpExecutionAttribute.SIGNING_REGION;
import static software.amazon.awssdk.services.s3.internal.crt.S3NativeClientConfiguration.DEFAULT_PART_SIZE_IN_BYTES;

import java.net.URI;
import java.util.ArrayList;
import java.util.List;
import java.util.concurrent.CompletableFuture;
import software.amazon.awssdk.annotations.SdkInternalApi;
import software.amazon.awssdk.annotations.SdkTestInternalApi;
import software.amazon.awssdk.auth.credentials.AwsCredentialsProvider;
import software.amazon.awssdk.auth.signer.AwsSignerExecutionAttribute;
import software.amazon.awssdk.awscore.AwsRequest;
import software.amazon.awssdk.awscore.AwsRequestOverrideConfiguration;
import software.amazon.awssdk.core.SdkRequest;
import software.amazon.awssdk.core.checksums.ChecksumValidation;
import software.amazon.awssdk.core.client.config.ClientOverrideConfiguration;
import software.amazon.awssdk.core.client.config.SdkAdvancedClientOption;
import software.amazon.awssdk.core.interceptor.Context;
import software.amazon.awssdk.core.interceptor.ExecutionAttributes;
import software.amazon.awssdk.core.interceptor.ExecutionInterceptor;
import software.amazon.awssdk.core.interceptor.SdkExecutionAttribute;
import software.amazon.awssdk.core.interceptor.SdkInternalExecutionAttribute;
import software.amazon.awssdk.core.internal.util.ClassLoaderHelper;
import software.amazon.awssdk.core.retry.RetryPolicy;
import software.amazon.awssdk.core.signer.NoOpSigner;
import software.amazon.awssdk.crt.io.ExponentialBackoffRetryOptions;
import software.amazon.awssdk.crt.io.StandardRetryOptions;
import software.amazon.awssdk.http.SdkHttpExecutionAttributes;
import software.amazon.awssdk.regions.Region;
import software.amazon.awssdk.services.s3.DelegatingS3AsyncClient;
import software.amazon.awssdk.services.s3.S3AsyncClient;
import software.amazon.awssdk.services.s3.S3Configuration;
import software.amazon.awssdk.services.s3.S3CrtAsyncClientBuilder;
import software.amazon.awssdk.services.s3.crt.S3CrtHttpConfiguration;
import software.amazon.awssdk.services.s3.crt.S3CrtRetryConfiguration;
import software.amazon.awssdk.services.s3.internal.multipart.CopyObjectHelper;
import software.amazon.awssdk.services.s3.model.CopyObjectRequest;
import software.amazon.awssdk.services.s3.model.CopyObjectResponse;
import software.amazon.awssdk.services.s3.model.GetObjectRequest;
import software.amazon.awssdk.services.s3.model.PutObjectRequest;
import software.amazon.awssdk.utils.CollectionUtils;
import software.amazon.awssdk.utils.Validate;

@SdkInternalApi
public final class DefaultS3CrtAsyncClient extends DelegatingS3AsyncClient implements S3CrtAsyncClient {
    private static final String CRT_CLIENT_CLASSPATH = "software.amazon.awssdk.crt.s3.S3Client";
    private final CopyObjectHelper copyObjectHelper;

    private DefaultS3CrtAsyncClient(DefaultS3CrtClientBuilder builder) {
        super(initializeS3AsyncClient(builder));
        long partSizeInBytes = builder.minimalPartSizeInBytes == null ? DEFAULT_PART_SIZE_IN_BYTES :
                               builder.minimalPartSizeInBytes;
<<<<<<< HEAD
        this.copyObjectHelper = new CopyObjectHelper((S3AsyncClient) delegate(),
                                                     partSizeInBytes,
                                                     partSizeInBytes);
=======
        long thresholdInBytes = builder.thresholdInBytes == null ? partSizeInBytes : builder.thresholdInBytes;
        this.copyObjectHelper = new CopyObjectHelper((S3AsyncClient) delegate(),
                                                     partSizeInBytes,
                                                     thresholdInBytes);
>>>>>>> 50f81fb9
    }

    @Override
    public CompletableFuture<CopyObjectResponse> copyObject(CopyObjectRequest copyObjectRequest) {
        return copyObjectHelper.copyObject(copyObjectRequest);
    }

    private static S3AsyncClient initializeS3AsyncClient(DefaultS3CrtClientBuilder builder) {
        ClientOverrideConfiguration.Builder overrideConfigurationBuilder =
            ClientOverrideConfiguration.builder()
                                       // Disable checksum, retry policy and signer because they are handled in crt
                                       .putAdvancedOption(SdkAdvancedClientOption.SIGNER, new NoOpSigner())
                                       .putExecutionAttribute(SdkExecutionAttribute.HTTP_RESPONSE_CHECKSUM_VALIDATION,
                                                              ChecksumValidation.FORCE_SKIP)
                                       .retryPolicy(RetryPolicy.none())
                                       .addExecutionInterceptor(new ValidateRequestInterceptor())
                                       .addExecutionInterceptor(new AttachHttpAttributesExecutionInterceptor());

        if (builder.executionInterceptors != null) {
            builder.executionInterceptors.forEach(overrideConfigurationBuilder::addExecutionInterceptor);
        }

        return S3AsyncClient.builder()
                            // Disable checksum, it is handled in CRT
                            .serviceConfiguration(S3Configuration.builder()
                                                                 .checksumValidationEnabled(false)
                                                                 .build())
                            .region(builder.region)
                            .endpointOverride(builder.endpointOverride)
                            .credentialsProvider(builder.credentialsProvider)
                            .overrideConfiguration(overrideConfigurationBuilder.build())
                            .accelerate(builder.accelerate)
                            .forcePathStyle(builder.forcePathStyle)
                            .crossRegionAccessEnabled(builder.crossRegionAccessEnabled)
                            .httpClientBuilder(initializeS3CrtAsyncHttpClient(builder))
                            .build();
    }

    private static S3CrtAsyncHttpClient.Builder initializeS3CrtAsyncHttpClient(DefaultS3CrtClientBuilder builder) {
        validateCrtInClassPath();
        Validate.isPositiveOrNull(builder.readBufferSizeInBytes, "initialReadBufferSizeInBytes");
        Validate.isPositiveOrNull(builder.maxConcurrency, "maxConcurrency");
        Validate.isPositiveOrNull(builder.targetThroughputInGbps, "targetThroughputInGbps");
        Validate.isPositiveOrNull(builder.minimalPartSizeInBytes, "minimalPartSizeInBytes");
        Validate.isPositiveOrNull(builder.thresholdInBytes, "thresholdInBytes");

        S3NativeClientConfiguration.Builder nativeClientBuilder =
            S3NativeClientConfiguration.builder()
                                       .checksumValidationEnabled(builder.checksumValidationEnabled)
                                       .targetThroughputInGbps(builder.targetThroughputInGbps)
                                       .partSizeInBytes(builder.minimalPartSizeInBytes)
                                       .maxConcurrency(builder.maxConcurrency)
                                       .signingRegion(builder.region == null ? null : builder.region.id())
                                       .endpointOverride(builder.endpointOverride)
                                       .credentialsProvider(builder.credentialsProvider)
                                       .readBufferSizeInBytes(builder.readBufferSizeInBytes)
                                       .httpConfiguration(builder.httpConfiguration)
                                       .thresholdInBytes(builder.thresholdInBytes);

        if (builder.retryConfiguration != null) {
            nativeClientBuilder.standardRetryOptions(
                new StandardRetryOptions()
                    .withBackoffRetryOptions(new ExponentialBackoffRetryOptions()
                                                 .withMaxRetries(builder.retryConfiguration.numRetries())));
        }
        return S3CrtAsyncHttpClient.builder()
                                   .s3ClientConfiguration(nativeClientBuilder.build());
    }

    public static final class DefaultS3CrtClientBuilder implements S3CrtAsyncClientBuilder {
        private Long readBufferSizeInBytes;
        private AwsCredentialsProvider credentialsProvider;
        private Region region;
        private Long minimalPartSizeInBytes;
        private Double targetThroughputInGbps;
        private Integer maxConcurrency;
        private URI endpointOverride;
        private Boolean checksumValidationEnabled;
        private S3CrtHttpConfiguration httpConfiguration;
        private Boolean accelerate;
        private Boolean forcePathStyle;

        private List<ExecutionInterceptor> executionInterceptors;
        private S3CrtRetryConfiguration retryConfiguration;
        private boolean crossRegionAccessEnabled;
        private Long thresholdInBytes;

        public AwsCredentialsProvider credentialsProvider() {
            return credentialsProvider;
        }

        public Region region() {
            return region;
        }

        public Long minimumPartSizeInBytes() {
            return minimalPartSizeInBytes;
        }

        public Double targetThroughputInGbps() {
            return targetThroughputInGbps;
        }

        public Integer maxConcurrency() {
            return maxConcurrency;
        }

        public URI endpointOverride() {
            return endpointOverride;
        }

        public Long readBufferSizeInBytes() {
            return readBufferSizeInBytes;
        }

        public boolean crossRegionAccessEnabled() {
            return crossRegionAccessEnabled;
        }

        @Override
        public S3CrtAsyncClientBuilder credentialsProvider(AwsCredentialsProvider credentialsProvider) {
            this.credentialsProvider = credentialsProvider;
            return this;
        }

        @Override
        public S3CrtAsyncClientBuilder region(Region region) {
            this.region = region;
            return this;
        }

        @Override
        public S3CrtAsyncClientBuilder minimumPartSizeInBytes(Long partSizeBytes) {
            this.minimalPartSizeInBytes = partSizeBytes;
            return this;
        }

        @Override
        public S3CrtAsyncClientBuilder targetThroughputInGbps(Double targetThroughputInGbps) {
            this.targetThroughputInGbps = targetThroughputInGbps;
            return this;
        }

        @Override
        public S3CrtAsyncClientBuilder maxConcurrency(Integer maxConcurrency) {
            this.maxConcurrency = maxConcurrency;
            return this;
        }

        @Override
        public S3CrtAsyncClientBuilder endpointOverride(URI endpointOverride) {
            this.endpointOverride = endpointOverride;
            return this;
        }

        @Override
        public S3CrtAsyncClientBuilder checksumValidationEnabled(Boolean checksumValidationEnabled) {
            this.checksumValidationEnabled = checksumValidationEnabled;
            return this;
        }

        @Override
        public S3CrtAsyncClientBuilder initialReadBufferSizeInBytes(Long readBufferSizeInBytes) {
            this.readBufferSizeInBytes = readBufferSizeInBytes;
            return this;
        }

        @Override
        public S3CrtAsyncClientBuilder httpConfiguration(S3CrtHttpConfiguration configuration) {
            this.httpConfiguration = configuration;
            return this;
        }

        @Override
        public S3CrtAsyncClientBuilder accelerate(Boolean accelerate) {
            this.accelerate = accelerate;
            return this;
        }

        @Override
        public S3CrtAsyncClientBuilder forcePathStyle(Boolean forcePathStyle) {
            this.forcePathStyle = forcePathStyle;
            return this;
        }

        @SdkTestInternalApi
        S3CrtAsyncClientBuilder addExecutionInterceptor(ExecutionInterceptor executionInterceptor) {
            if (executionInterceptors == null) {
                this.executionInterceptors = new ArrayList<>();
            }
            executionInterceptors.add(executionInterceptor);
            return this;
        }

        @Override
        public S3CrtAsyncClientBuilder retryConfiguration(S3CrtRetryConfiguration retryConfiguration) {
            this.retryConfiguration = retryConfiguration;
            return this;
        }

        @Override
        public S3CrtAsyncClientBuilder crossRegionAccessEnabled(Boolean crossRegionAccessEnabled) {
            this.crossRegionAccessEnabled = crossRegionAccessEnabled;
            return this;
        }

        @Override
        public S3CrtAsyncClientBuilder thresholdInBytes(Long thresholdInBytes) {
            this.thresholdInBytes = thresholdInBytes;
            return this;
        }

        @Override
        public S3CrtAsyncClient build() {
            return new DefaultS3CrtAsyncClient(this);
        }
    }

    private static final class AttachHttpAttributesExecutionInterceptor implements ExecutionInterceptor {
        @Override
        public void afterMarshalling(Context.AfterMarshalling context,
                                     ExecutionAttributes executionAttributes) {

            SdkHttpExecutionAttributes existingHttpAttributes = executionAttributes.getAttribute(SDK_HTTP_EXECUTION_ATTRIBUTES);

            SdkHttpExecutionAttributes.Builder builder = existingHttpAttributes != null ?
                                                         existingHttpAttributes.toBuilder() :
                                                         SdkHttpExecutionAttributes.builder();

            SdkHttpExecutionAttributes attributes =
                builder.put(OPERATION_NAME,
                            executionAttributes.getAttribute(SdkExecutionAttribute.OPERATION_NAME))
                       .put(HTTP_CHECKSUM, executionAttributes.getAttribute(SdkInternalExecutionAttribute.HTTP_CHECKSUM))
                       .put(SIGNING_REGION, executionAttributes.getAttribute(AwsSignerExecutionAttribute.SIGNING_REGION))
                       .build();

            // For putObject and getObject, we rely on CRT to perform checksum validation
            disableChecksumForPutAndGet(context, executionAttributes);

            executionAttributes.putAttribute(SDK_HTTP_EXECUTION_ATTRIBUTES,
                                             attributes);
        }

        private static void disableChecksumForPutAndGet(Context.AfterMarshalling context,
                                                        ExecutionAttributes executionAttributes) {
            if (context.request() instanceof PutObjectRequest || context.request() instanceof GetObjectRequest) {
                // TODO: is there a better way to disable SDK flexible checksum implementation
                // Clear HTTP_CHECKSUM and RESOLVED_CHECKSUM_SPECS to disable SDK flexible checksum implementation.
                executionAttributes.putAttribute(SdkInternalExecutionAttribute.HTTP_CHECKSUM, null);
                executionAttributes.putAttribute(SdkInternalExecutionAttribute.RESOLVED_CHECKSUM_SPECS, null);
            }
        }
    }

    private static final class ValidateRequestInterceptor implements ExecutionInterceptor {
        @Override
        public void beforeExecution(Context.BeforeExecution context, ExecutionAttributes executionAttributes) {
            validateOverrideConfiguration(context.request());
        }

        private static void validateOverrideConfiguration(SdkRequest request) {
            if (!(request instanceof AwsRequest)) {
                return;
            }
            if (request.overrideConfiguration().isPresent()) {
                AwsRequestOverrideConfiguration overrideConfiguration =
                    (AwsRequestOverrideConfiguration) request.overrideConfiguration().get();
                if (overrideConfiguration.signer().isPresent()) {
                    throw new UnsupportedOperationException("Request-level signer override is not supported");
                }

                // TODO: support request-level credential override
                if (overrideConfiguration.credentialsProvider().isPresent()) {
                    throw new UnsupportedOperationException("Request-level credentials override is not supported");
                }

                if (!CollectionUtils.isNullOrEmpty(overrideConfiguration.metricPublishers())) {
                    throw new UnsupportedOperationException("Request-level Metric Publishers override is not supported");
                }

                if (overrideConfiguration.apiCallAttemptTimeout().isPresent()) {
                    throw new UnsupportedOperationException("Request-level apiCallAttemptTimeout override is not supported");
                }
            }
        }
    }

    private static void validateCrtInClassPath() {
        try {
            ClassLoaderHelper.loadClass(CRT_CLIENT_CLASSPATH, false);
        } catch (ClassNotFoundException e) {
            throw new IllegalStateException("Could not load classes from AWS Common Runtime (CRT) library."
                                            + "software.amazon.awssdk.crt:crt is a required dependency; make sure you have it "
                                            + "on the classpath.", e);
        }
    }
}<|MERGE_RESOLUTION|>--- conflicted
+++ resolved
@@ -70,16 +70,10 @@
         super(initializeS3AsyncClient(builder));
         long partSizeInBytes = builder.minimalPartSizeInBytes == null ? DEFAULT_PART_SIZE_IN_BYTES :
                                builder.minimalPartSizeInBytes;
-<<<<<<< HEAD
-        this.copyObjectHelper = new CopyObjectHelper((S3AsyncClient) delegate(),
-                                                     partSizeInBytes,
-                                                     partSizeInBytes);
-=======
         long thresholdInBytes = builder.thresholdInBytes == null ? partSizeInBytes : builder.thresholdInBytes;
         this.copyObjectHelper = new CopyObjectHelper((S3AsyncClient) delegate(),
                                                      partSizeInBytes,
                                                      thresholdInBytes);
->>>>>>> 50f81fb9
     }
 
     @Override
