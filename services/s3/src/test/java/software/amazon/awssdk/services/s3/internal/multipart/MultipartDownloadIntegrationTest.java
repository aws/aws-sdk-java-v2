--- conflicted
+++ resolved
@@ -75,22 +75,10 @@
 
     // @Test
     void testByteAsyncResponseTransformer() {
-<<<<<<< HEAD
         CompletableFuture<ResponseBytes<GetObjectResponse>> response = s3.getObject(
             r -> r.bucket(bucket).key(key),
             AsyncResponseTransformer.toBytes());
         ResponseBytes<GetObjectResponse> res = response.join();
-=======
-        AsyncResponseTransformer<GetObjectResponse, ResponseBytes<GetObjectResponse>> transformer =
-            AsyncResponseTransformer.toBytes();
-        MultipartDownloaderSubscriber downloaderSubscriber = new MultipartDownloaderSubscriber(
-            s3, GetObjectRequest.builder().bucket(bucket).key(key).build());
-
-        SplitAsyncResponseTransformer<GetObjectResponse, ResponseBytes<GetObjectResponse>> split =
-            transformer.split(splitConfig);
-        split.publisher().subscribe(downloaderSubscriber);
-        ResponseBytes<GetObjectResponse> res = split.preparedFuture().join();
->>>>>>> 511205ca
         log.info(() -> "complete");
         byte[] bytes = res.asByteArray();
         log.info(() -> String.format("Byte len: %s", bytes.length));
@@ -99,25 +87,12 @@
 
     // @Test
     void testFileAsyncResponseTransformer() {
-<<<<<<< HEAD
         Path path = Paths.get("/Users/olapplin/Develop/tmp",
                               LocalDateTime.now().format(DateTimeFormatter.BASIC_ISO_DATE) + '-' + key);
         CompletableFuture<GetObjectResponse> future = s3.getObject(
             r -> r.bucket(bucket).key(key),
             AsyncResponseTransformer.toFile(path));
         GetObjectResponse res = future.join();
-=======
-        Path path = Paths.get("/Users/olapplin/Develop/tmp/" + key);
-        AsyncResponseTransformer<GetObjectResponse, GetObjectResponse> transformer =
-            AsyncResponseTransformer.toFile(path);
-
-        MultipartDownloaderSubscriber downloaderSubscriber = new MultipartDownloaderSubscriber(
-            s3, GetObjectRequest.builder().bucket(bucket).key(key).build());
-
-        SplitAsyncResponseTransformer<GetObjectResponse, GetObjectResponse> split = transformer.split(splitConfig);
-        split.publisher().subscribe(downloaderSubscriber);
-        GetObjectResponse res = split.preparedFuture().join();
->>>>>>> 511205ca
         log.info(() -> "complete");
         assertTrue(path.toFile().exists());
         assertThat(path.toFile()).hasSize(fileTestSize * 1024 * 1024);
@@ -131,18 +106,9 @@
         AsyncResponseTransformer<GetObjectResponse, ResponsePublisher<GetObjectResponse>> transformer =
             AsyncResponseTransformer.toPublisher();
 
-<<<<<<< HEAD
         CountDownLatch latch = new CountDownLatch(1);
         AtomicInteger total = new AtomicInteger(0);
         future.whenComplete((res, e) -> {
-=======
-        MultipartDownloaderSubscriber downloaderSubscriber = new MultipartDownloaderSubscriber(
-            s3, GetObjectRequest.builder().bucket(bucket).key(key).build());
-        SplitAsyncResponseTransformer<GetObjectResponse, ResponsePublisher<GetObjectResponse>> split =
-            transformer.split(splitConfig);
-        split.publisher().subscribe(downloaderSubscriber);
-        split.preparedFuture().whenComplete((res, e) -> {
->>>>>>> 511205ca
             log.info(() -> "complete");
             res.subscribe(new Subscriber<ByteBuffer>() {
                 Subscription subscription;
@@ -181,23 +147,11 @@
 
     // @Test
     void testBlockingInputStreamResponseTransformer() {
-<<<<<<< HEAD
         CompletableFuture<ResponseInputStream<GetObjectResponse>> future = s3.getObject(
             r -> r.bucket(bucket).key(key),
             AsyncResponseTransformer.toBlockingInputStream());
         ResponseInputStream<GetObjectResponse> res = future.join();
-=======
-        AsyncResponseTransformer<GetObjectResponse, ResponseInputStream<GetObjectResponse>> transformer =
-            AsyncResponseTransformer.toBlockingInputStream();
 
-        MultipartDownloaderSubscriber downloaderSubscriber = new MultipartDownloaderSubscriber(
-            s3, GetObjectRequest.builder().bucket(bucket).key(key).build());
-
-        SplitAsyncResponseTransformer<GetObjectResponse, ResponseInputStream<GetObjectResponse>> split =
-            transformer.split(splitConfig);
-        split.publisher().subscribe(downloaderSubscriber);
-        ResponseInputStream<GetObjectResponse> res = split.preparedFuture().join();
->>>>>>> 511205ca
         log.info(() -> "complete");
         int total = 0;
         try {
