/*
 * Copyright Amazon.com, Inc. or its affiliates. All Rights Reserved.
 *
 * Licensed under the Apache License, Version 2.0 (the "License").
 * You may not use this file except in compliance with the License.
 * A copy of the License is located at
 *
 *  http://aws.amazon.com/apache2.0
 *
 * or in the "license" file accompanying this file. This file is distributed
 * on an "AS IS" BASIS, WITHOUT WARRANTIES OR CONDITIONS OF ANY KIND, either
 * express or implied. See the License for the specific language governing
 * permissions and limitations under the License.
 */

package software.amazon.awssdk.services.s3.internal.crossregion;

import static org.assertj.core.api.Assertions.assertThat;
import static software.amazon.awssdk.services.s3.internal.crossregion.S3DecoratorRedirectBaseTest.CROSS_REGION;
import static software.amazon.awssdk.services.s3.internal.crossregion.S3DecoratorRedirectBaseTest.X_AMZ_BUCKET_REGION;

import java.net.URI;
import java.util.concurrent.CompletableFuture;
import org.junit.jupiter.api.BeforeEach;
import org.junit.jupiter.api.Test;
import software.amazon.awssdk.core.async.AsyncResponseTransformer;
import software.amazon.awssdk.core.interceptor.Context;
import software.amazon.awssdk.core.interceptor.ExecutionAttributes;
import software.amazon.awssdk.core.interceptor.ExecutionInterceptor;
import software.amazon.awssdk.core.interceptor.SdkInternalExecutionAttribute;
import software.amazon.awssdk.endpoints.EndpointProvider;
import software.amazon.awssdk.http.AbortableInputStream;
import software.amazon.awssdk.http.HttpExecuteResponse;
import software.amazon.awssdk.http.SdkHttpFullResponse;
import software.amazon.awssdk.http.SdkHttpResponse;
import software.amazon.awssdk.services.s3.S3AsyncClient;
<<<<<<< HEAD
import software.amazon.awssdk.services.s3.S3Client;
import software.amazon.awssdk.services.s3.endpoints.internal.DefaultS3EndpointProvider;
import software.amazon.awssdk.services.s3.internal.crossregion.endpointprovider.BucketEndpointProvider;
=======
import software.amazon.awssdk.services.s3.S3AsyncClientBuilder;
>>>>>>> 578cc0d8
import software.amazon.awssdk.services.s3.model.GetObjectRequest;
import software.amazon.awssdk.services.s3.model.ListObjectsV2Response;
import software.amazon.awssdk.services.s3.paginators.ListObjectsV2Publisher;
import software.amazon.awssdk.testutils.service.http.MockAsyncHttpClient;
import software.amazon.awssdk.utils.StringInputStream;
import software.amazon.awssdk.utils.StringUtils;

class S3CrossRegionAsyncClientTest {

    private static final String RESPONSE = "<Res>response</Res>";
    private static final String BUCKET = "bucket";
    private static final String KEY = "key";
    private static final String TOKEN = "token";

    private final MockAsyncHttpClient mockAsyncHttpClient = new MockAsyncHttpClient();
    private CaptureInterceptor captureInterceptor;
    private S3AsyncClient s3Client;


    public static HttpExecuteResponse successHttpResponse() {
        return HttpExecuteResponse.builder()
                                  .response(SdkHttpResponse.builder()
                                                           .statusCode(200)
                                                           .build())
                                  .responseBody(AbortableInputStream.create(new StringInputStream(RESPONSE)))
                                  .build();
    }

    public static HttpExecuteResponse customHttpResponse(int statusCode, String bucket_region) {
        SdkHttpFullResponse.Builder httpResponseBuilder = SdkHttpResponse.builder();
        if (StringUtils.isNotBlank(bucket_region)) {
            httpResponseBuilder.appendHeader(X_AMZ_BUCKET_REGION, bucket_region);
        }
        return HttpExecuteResponse.builder()
                                  .response(httpResponseBuilder.statusCode(statusCode).build())
                                  .responseBody(AbortableInputStream.create(new StringInputStream(RESPONSE)))
                                  .build();
    }

    @BeforeEach
<<<<<<< HEAD
    public void before() {
=======
    void before() {
        mockAsyncHttpClient.stubNextResponse(
            HttpExecuteResponse.builder()
                               .response(SdkHttpResponse.builder().statusCode(200).build())
                               .responseBody(AbortableInputStream.create(new StringInputStream(RESPONSE)))
                               .build());

>>>>>>> 578cc0d8
        captureInterceptor = new CaptureInterceptor();
        s3Client = clientBuilder().build();
    }



    @Test
<<<<<<< HEAD
    public void standardOp_crossRegionClient_noOverrideConfig_SuccessfullyIntercepts() {
        mockAsyncHttpClient.stubResponses(customHttpResponse(301, CROSS_REGION), successHttpResponse());
        S3AsyncClient crossRegionClient = new S3CrossRegionAsyncClient(s3Client);
        crossRegionClient.getObject(r -> r.bucket(BUCKET).key(KEY), AsyncResponseTransformer.toBytes()).join();
        assertThat(captureInterceptor.endpointProvider).isInstanceOf(BucketEndpointProvider.class);
    }

    @Test
    public void standardOp_crossRegionClient_existingOverrideConfig_SuccessfullyIntercepts() {
        mockAsyncHttpClient.stubResponses(customHttpResponse(301, CROSS_REGION), successHttpResponse());
=======
    void standardOp_crossRegionClient_noOverrideConfig_SuccessfullyIntercepts() {
        S3AsyncClient crossRegionClient = new S3CrossRegionAsyncClient(s3Client);
        crossRegionClient.getObject(r -> r.bucket(BUCKET).key(KEY), AsyncResponseTransformer.toBytes()).join();
        assertThat(captureInterceptor.endpointProvider).isInstanceOf(S3CrossRegionAsyncClient.BucketEndpointProvider.class);
    }

    @Test
    void standardOp_crossRegionClient_existingOverrideConfig_SuccessfullyIntercepts() {
>>>>>>> 578cc0d8
        S3AsyncClient crossRegionClient = new S3CrossRegionAsyncClient(s3Client);
        GetObjectRequest request = GetObjectRequest.builder()
                                                   .bucket(BUCKET)
                                                   .key(KEY)
                                                   .overrideConfiguration(o -> o.putHeader("someheader", "somevalue"))
                                                   .build();
        crossRegionClient.getObject(request, AsyncResponseTransformer.toBytes()).join();
<<<<<<< HEAD
        assertThat(captureInterceptor.endpointProvider).isInstanceOf(BucketEndpointProvider.class);
=======
        assertThat(captureInterceptor.endpointProvider).isInstanceOf(S3CrossRegionAsyncClient.BucketEndpointProvider.class);
>>>>>>> 578cc0d8
        assertThat(mockAsyncHttpClient.getLastRequest().headers().get("someheader")).isNotNull();
    }

    @Test
<<<<<<< HEAD
    public void paginatedOp_crossRegionClient_DoesIntercept() throws Exception {
        mockAsyncHttpClient.stubResponses(customHttpResponse(301, CROSS_REGION), successHttpResponse(), successHttpResponse());
=======
    void paginatedOp_crossRegionClient_DoesNotIntercept() throws Exception {
>>>>>>> 578cc0d8
        S3AsyncClient crossRegionClient = new S3CrossRegionAsyncClient(s3Client);
        ListObjectsV2Publisher publisher =
            crossRegionClient.listObjectsV2Paginator(r -> r.bucket(BUCKET).continuationToken(TOKEN).build());
        CompletableFuture<Void> future = publisher.subscribe(ListObjectsV2Response::contents);
        future.get();
<<<<<<< HEAD
        assertThat(captureInterceptor.endpointProvider).isInstanceOf(BucketEndpointProvider.class);
=======
        assertThat(captureInterceptor.endpointProvider).isInstanceOf(S3CrossRegionAsyncClient.BucketEndpointProvider.class);
>>>>>>> 578cc0d8
    }

    @Test
    void crossRegionClient_createdWithWrapping_SuccessfullyIntercepts() {
        S3AsyncClient crossRegionClient = clientBuilder().serviceConfiguration(c -> c.crossRegionAccessEnabled(true)).build();
        crossRegionClient.getObject(r -> r.bucket(BUCKET).key(KEY), AsyncResponseTransformer.toBytes()).join();
        assertThat(captureInterceptor.endpointProvider).isInstanceOf(S3CrossRegionAsyncClient.BucketEndpointProvider.class);
    }

    private S3AsyncClientBuilder clientBuilder() {
        return S3AsyncClient.builder()
                            .httpClient(mockAsyncHttpClient)
                            .endpointOverride(URI.create("http://localhost"))
                            .overrideConfiguration(c -> c.addExecutionInterceptor(captureInterceptor));
    }

    private static final class CaptureInterceptor implements ExecutionInterceptor {
        private EndpointProvider endpointProvider;

        @Override
        public void beforeMarshalling(Context.BeforeMarshalling context, ExecutionAttributes executionAttributes) {
            endpointProvider = executionAttributes.getAttribute(SdkInternalExecutionAttribute.ENDPOINT_PROVIDER);
        }
    }
}<|MERGE_RESOLUTION|>--- conflicted
+++ resolved
@@ -34,13 +34,10 @@
 import software.amazon.awssdk.http.SdkHttpFullResponse;
 import software.amazon.awssdk.http.SdkHttpResponse;
 import software.amazon.awssdk.services.s3.S3AsyncClient;
-<<<<<<< HEAD
+import software.amazon.awssdk.services.s3.S3AsyncClientBuilder;
 import software.amazon.awssdk.services.s3.S3Client;
 import software.amazon.awssdk.services.s3.endpoints.internal.DefaultS3EndpointProvider;
 import software.amazon.awssdk.services.s3.internal.crossregion.endpointprovider.BucketEndpointProvider;
-=======
-import software.amazon.awssdk.services.s3.S3AsyncClientBuilder;
->>>>>>> 578cc0d8
 import software.amazon.awssdk.services.s3.model.GetObjectRequest;
 import software.amazon.awssdk.services.s3.model.ListObjectsV2Response;
 import software.amazon.awssdk.services.s3.paginators.ListObjectsV2Publisher;
@@ -58,6 +55,69 @@
     private final MockAsyncHttpClient mockAsyncHttpClient = new MockAsyncHttpClient();
     private CaptureInterceptor captureInterceptor;
     private S3AsyncClient s3Client;
+
+    @BeforeEach
+    void before() {
+        captureInterceptor = new CaptureInterceptor();
+        s3Client = clientBuilder().build();
+    }
+
+    @Test
+    void standardOp_crossRegionClient_noOverrideConfig_SuccessfullyIntercepts() {
+        mockAsyncHttpClient.stubResponses(customHttpResponse(301, CROSS_REGION), successHttpResponse());
+        S3AsyncClient crossRegionClient = new S3CrossRegionAsyncClient(s3Client);
+        crossRegionClient.getObject(r -> r.bucket(BUCKET).key(KEY), AsyncResponseTransformer.toBytes()).join();
+        assertThat(captureInterceptor.endpointProvider).isInstanceOf(BucketEndpointProvider.class);
+    }
+
+    @Test
+    void standardOp_crossRegionClient_existingOverrideConfig_SuccessfullyIntercepts() {
+        mockAsyncHttpClient.stubResponses(customHttpResponse(301, CROSS_REGION), successHttpResponse());
+        S3AsyncClient crossRegionClient = new S3CrossRegionAsyncClient(s3Client);
+        GetObjectRequest request = GetObjectRequest.builder()
+                                                   .bucket(BUCKET)
+                                                   .key(KEY)
+                                                   .overrideConfiguration(o -> o.putHeader("someheader", "somevalue"))
+                                                   .build();
+        crossRegionClient.getObject(request, AsyncResponseTransformer.toBytes()).join();
+        assertThat(captureInterceptor.endpointProvider).isInstanceOf(BucketEndpointProvider.class);
+        assertThat(mockAsyncHttpClient.getLastRequest().headers().get("someheader")).isNotNull();
+    }
+
+    @Test
+    void paginatedOp_crossRegionClient_DoesIntercept() throws Exception {
+        mockAsyncHttpClient.stubResponses(customHttpResponse(301, CROSS_REGION), successHttpResponse());
+        S3AsyncClient crossRegionClient = new S3CrossRegionAsyncClient(s3Client);
+        ListObjectsV2Publisher publisher =
+            crossRegionClient.listObjectsV2Paginator(r -> r.bucket(BUCKET).continuationToken(TOKEN).build());
+        CompletableFuture<Void> future = publisher.subscribe(ListObjectsV2Response::contents);
+        future.get();
+        assertThat(captureInterceptor.endpointProvider).isInstanceOf(BucketEndpointProvider.class);
+    }
+
+    @Test
+    void crossRegionClient_createdWithWrapping_SuccessfullyIntercepts() {
+        mockAsyncHttpClient.stubResponses(customHttpResponse(301, CROSS_REGION), successHttpResponse());
+        S3AsyncClient crossRegionClient = clientBuilder().serviceConfiguration(c -> c.crossRegionAccessEnabled(true)).build();
+        crossRegionClient.getObject(r -> r.bucket(BUCKET).key(KEY), AsyncResponseTransformer.toBytes()).join();
+        assertThat(captureInterceptor.endpointProvider).isInstanceOf(BucketEndpointProvider.class);
+    }
+
+    private S3AsyncClientBuilder clientBuilder() {
+        return S3AsyncClient.builder()
+                            .httpClient(mockAsyncHttpClient)
+                            .endpointOverride(URI.create("http://localhost"))
+                            .overrideConfiguration(c -> c.addExecutionInterceptor(captureInterceptor));
+    }
+
+    private static final class CaptureInterceptor implements ExecutionInterceptor {
+        private EndpointProvider endpointProvider;
+
+        @Override
+        public void beforeMarshalling(Context.BeforeMarshalling context, ExecutionAttributes executionAttributes) {
+            endpointProvider = executionAttributes.getAttribute(SdkInternalExecutionAttribute.ENDPOINT_PROVIDER);
+        }
+    }
 
 
     public static HttpExecuteResponse successHttpResponse() {
@@ -79,101 +139,4 @@
                                   .responseBody(AbortableInputStream.create(new StringInputStream(RESPONSE)))
                                   .build();
     }
-
-    @BeforeEach
-<<<<<<< HEAD
-    public void before() {
-=======
-    void before() {
-        mockAsyncHttpClient.stubNextResponse(
-            HttpExecuteResponse.builder()
-                               .response(SdkHttpResponse.builder().statusCode(200).build())
-                               .responseBody(AbortableInputStream.create(new StringInputStream(RESPONSE)))
-                               .build());
-
->>>>>>> 578cc0d8
-        captureInterceptor = new CaptureInterceptor();
-        s3Client = clientBuilder().build();
-    }
-
-
-
-    @Test
-<<<<<<< HEAD
-    public void standardOp_crossRegionClient_noOverrideConfig_SuccessfullyIntercepts() {
-        mockAsyncHttpClient.stubResponses(customHttpResponse(301, CROSS_REGION), successHttpResponse());
-        S3AsyncClient crossRegionClient = new S3CrossRegionAsyncClient(s3Client);
-        crossRegionClient.getObject(r -> r.bucket(BUCKET).key(KEY), AsyncResponseTransformer.toBytes()).join();
-        assertThat(captureInterceptor.endpointProvider).isInstanceOf(BucketEndpointProvider.class);
-    }
-
-    @Test
-    public void standardOp_crossRegionClient_existingOverrideConfig_SuccessfullyIntercepts() {
-        mockAsyncHttpClient.stubResponses(customHttpResponse(301, CROSS_REGION), successHttpResponse());
-=======
-    void standardOp_crossRegionClient_noOverrideConfig_SuccessfullyIntercepts() {
-        S3AsyncClient crossRegionClient = new S3CrossRegionAsyncClient(s3Client);
-        crossRegionClient.getObject(r -> r.bucket(BUCKET).key(KEY), AsyncResponseTransformer.toBytes()).join();
-        assertThat(captureInterceptor.endpointProvider).isInstanceOf(S3CrossRegionAsyncClient.BucketEndpointProvider.class);
-    }
-
-    @Test
-    void standardOp_crossRegionClient_existingOverrideConfig_SuccessfullyIntercepts() {
->>>>>>> 578cc0d8
-        S3AsyncClient crossRegionClient = new S3CrossRegionAsyncClient(s3Client);
-        GetObjectRequest request = GetObjectRequest.builder()
-                                                   .bucket(BUCKET)
-                                                   .key(KEY)
-                                                   .overrideConfiguration(o -> o.putHeader("someheader", "somevalue"))
-                                                   .build();
-        crossRegionClient.getObject(request, AsyncResponseTransformer.toBytes()).join();
-<<<<<<< HEAD
-        assertThat(captureInterceptor.endpointProvider).isInstanceOf(BucketEndpointProvider.class);
-=======
-        assertThat(captureInterceptor.endpointProvider).isInstanceOf(S3CrossRegionAsyncClient.BucketEndpointProvider.class);
->>>>>>> 578cc0d8
-        assertThat(mockAsyncHttpClient.getLastRequest().headers().get("someheader")).isNotNull();
-    }
-
-    @Test
-<<<<<<< HEAD
-    public void paginatedOp_crossRegionClient_DoesIntercept() throws Exception {
-        mockAsyncHttpClient.stubResponses(customHttpResponse(301, CROSS_REGION), successHttpResponse(), successHttpResponse());
-=======
-    void paginatedOp_crossRegionClient_DoesNotIntercept() throws Exception {
->>>>>>> 578cc0d8
-        S3AsyncClient crossRegionClient = new S3CrossRegionAsyncClient(s3Client);
-        ListObjectsV2Publisher publisher =
-            crossRegionClient.listObjectsV2Paginator(r -> r.bucket(BUCKET).continuationToken(TOKEN).build());
-        CompletableFuture<Void> future = publisher.subscribe(ListObjectsV2Response::contents);
-        future.get();
-<<<<<<< HEAD
-        assertThat(captureInterceptor.endpointProvider).isInstanceOf(BucketEndpointProvider.class);
-=======
-        assertThat(captureInterceptor.endpointProvider).isInstanceOf(S3CrossRegionAsyncClient.BucketEndpointProvider.class);
->>>>>>> 578cc0d8
-    }
-
-    @Test
-    void crossRegionClient_createdWithWrapping_SuccessfullyIntercepts() {
-        S3AsyncClient crossRegionClient = clientBuilder().serviceConfiguration(c -> c.crossRegionAccessEnabled(true)).build();
-        crossRegionClient.getObject(r -> r.bucket(BUCKET).key(KEY), AsyncResponseTransformer.toBytes()).join();
-        assertThat(captureInterceptor.endpointProvider).isInstanceOf(S3CrossRegionAsyncClient.BucketEndpointProvider.class);
-    }
-
-    private S3AsyncClientBuilder clientBuilder() {
-        return S3AsyncClient.builder()
-                            .httpClient(mockAsyncHttpClient)
-                            .endpointOverride(URI.create("http://localhost"))
-                            .overrideConfiguration(c -> c.addExecutionInterceptor(captureInterceptor));
-    }
-
-    private static final class CaptureInterceptor implements ExecutionInterceptor {
-        private EndpointProvider endpointProvider;
-
-        @Override
-        public void beforeMarshalling(Context.BeforeMarshalling context, ExecutionAttributes executionAttributes) {
-            endpointProvider = executionAttributes.getAttribute(SdkInternalExecutionAttribute.ENDPOINT_PROVIDER);
-        }
-    }
 }