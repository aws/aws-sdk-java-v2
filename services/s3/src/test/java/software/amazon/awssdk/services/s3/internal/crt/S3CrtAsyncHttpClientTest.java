--- conflicted
+++ resolved
@@ -138,11 +138,7 @@
                                                                             .build();
 
         S3MetaRequestOptions actual = makeRequest(asyncExecuteRequest);
-<<<<<<< HEAD
-        assertThat(actual.getChecksumAlgorithm()).isNull();
-=======
         assertThat(actual.getChecksumConfig().getChecksumAlgorithm()).isEqualTo(ChecksumAlgorithm.NONE);
->>>>>>> ddb9c244
     }
 
     @Test
@@ -159,11 +155,7 @@
                                                                             .build();
 
         S3MetaRequestOptions actual = makeRequest(asyncExecuteRequest);
-<<<<<<< HEAD
-        assertThat(actual.getChecksumAlgorithm()).isNull();
-=======
         assertThat(actual.getChecksumConfig().getChecksumAlgorithm()).isEqualTo(ChecksumAlgorithm.NONE);
->>>>>>> ddb9c244
     }
 
     @Test
