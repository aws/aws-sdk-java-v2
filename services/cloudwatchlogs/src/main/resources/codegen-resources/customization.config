{
    "excludedSimpleMethods": [
        "deleteResourcePolicy",
        "putResourcePolicy"
    ],
    "verifiedSimpleMethods": [
        "describeDestinations",
        "describeExportTasks",
        "describeLogGroups",
        "describeMetricFilters",
        "describeQueries",
        "describeResourcePolicies"
    ],
    "paginationCustomization": {
        "GetLogEvents": "LastPageHasPreviousToken"
    },
    "enableGenerateCompiledEndpointRules": true,
<<<<<<< HEAD
    "enableFastUnmarshaller": false,
    "useLegacyEventGenerationScheme": {
        "StartLiveTailResponseStream": {
            "sessionStart": "NO_UNIQUE_EVENT_NAMES",
            "sessionUpdate": "NO_UNIQUE_EVENT_NAMES",
            "SessionTimeoutException": "NO_UNIQUE_EVENT_NAMES",
            "SessionStreamingException": "NO_UNIQUE_EVENT_NAMES"
        }
    }
=======
    "enableFastUnmarshaller": true
>>>>>>> 76590d40
}<|MERGE_RESOLUTION|>--- conflicted
+++ resolved
@@ -15,8 +15,7 @@
         "GetLogEvents": "LastPageHasPreviousToken"
     },
     "enableGenerateCompiledEndpointRules": true,
-<<<<<<< HEAD
-    "enableFastUnmarshaller": false,
+    "enableFastUnmarshaller": true,
     "useLegacyEventGenerationScheme": {
         "StartLiveTailResponseStream": {
             "sessionStart": "NO_UNIQUE_EVENT_NAMES",
@@ -25,7 +24,4 @@
             "SessionStreamingException": "NO_UNIQUE_EVENT_NAMES"
         }
     }
-=======
-    "enableFastUnmarshaller": true
->>>>>>> 76590d40
 }