{
    "generateEndpointClientTests": true,
<<<<<<< HEAD
    "enableGenerateCompiledEndpointRules": true,
    "enableFastUnmarshaller": true,
    "useLegacyEventGenerationScheme": {},
    "disableUniqueEventStreamShapePreprocessing": {
        "ResponseStream": [
            "trace",
            "output",
            "accessDeniedException",
            "conflictingOperationException",
            "internalFailureException",
            "invalidRequestException",
            "limitExceededException",
            "resourceNotFoundException",
            "throttlingException"
        ]
    }
=======
    "enableGenerateCompiledEndpointRules": true
>>>>>>> 817193b8
}<|MERGE_RESOLUTION|>--- conflicted
+++ resolved
@@ -1,9 +1,6 @@
 {
     "generateEndpointClientTests": true,
-<<<<<<< HEAD
     "enableGenerateCompiledEndpointRules": true,
-    "enableFastUnmarshaller": true,
-    "useLegacyEventGenerationScheme": {},
     "disableUniqueEventStreamShapePreprocessing": {
         "ResponseStream": [
             "trace",
@@ -17,7 +14,4 @@
             "throttlingException"
         ]
     }
-=======
-    "enableGenerateCompiledEndpointRules": true
->>>>>>> 817193b8
 }