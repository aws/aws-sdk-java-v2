--- conflicted
+++ resolved
@@ -6,11 +6,7 @@
         "__EndpointTypesElement": "EndpointTypesElement"
     },
     "underscoresInNameBehavior": "ALLOW",
-<<<<<<< HEAD
-    "useSraAuth": true
-=======
     "useSraAuth": true,
     "enableGenerateCompiledEndpointRules": true
 
->>>>>>> 51221362
 }