<?xml version="1.0" encoding="UTF-8"?>
<!--
  ~ Copyright Amazon.com, Inc. or its affiliates. All Rights Reserved.
  ~
  ~ Licensed under the Apache License, Version 2.0 (the "License").
  ~ You may not use this file except in compliance with the License.
  ~ A copy of the License is located at
  ~
  ~  http://aws.amazon.com/apache2.0
  ~
  ~ or in the "license" file accompanying this file. This file is distributed
  ~ on an "AS IS" BASIS, WITHOUT WARRANTIES OR CONDITIONS OF ANY KIND, either
  ~ express or implied. See the License for the specific language governing
  ~ permissions and limitations under the License.
  -->

<project xmlns="http://maven.apache.org/POM/4.0.0"
         xmlns:xsi="http://www.w3.org/2001/XMLSchema-instance"
         xsi:schemaLocation="http://maven.apache.org/POM/4.0.0 http://maven.apache.org/xsd/maven-4.0.0.xsd">
    <parent>
        <artifactId>services</artifactId>
        <groupId>software.amazon.awssdk</groupId>
<<<<<<< HEAD
        <version>2.23.21-SNAPSHOT</version>
=======
        <version>2.24.10-SNAPSHOT</version>
>>>>>>> 61e0fb1e
    </parent>
    <modelVersion>4.0.0</modelVersion>
    <artifactId>cloudhsmv2</artifactId>
    <name>AWS Java SDK :: Services :: AWS CloudHSM V2</name>
    <description>The AWS Java SDK for AWS CloudHSM V2 module holds the client classes that are used for communicating
        with AWS CloudHSM V2 Service
    </description>
    <url>https://aws.amazon.com/sdkforjava</url>
    <build>
        <plugins>
            <plugin>
                <groupId>org.apache.maven.plugins</groupId>
                <artifactId>maven-jar-plugin</artifactId>
                <configuration>
                    <archive>
                        <manifestEntries>
                            <Automatic-Module-Name>software.amazon.awssdk.services.cloudhsmv2</Automatic-Module-Name>
                        </manifestEntries>
                    </archive>
                </configuration>
            </plugin>
        </plugins>
    </build>

    <dependencies>
        <dependency>
            <groupId>software.amazon.awssdk</groupId>
            <artifactId>aws-json-protocol</artifactId>
            <version>${awsjavasdk.version}</version>
        </dependency>
        <dependency>
            <groupId>software.amazon.awssdk</groupId>
            <artifactId>protocol-core</artifactId>
            <version>${awsjavasdk.version}</version>
        </dependency>
        <dependency>
            <groupId>software.amazon.awssdk</groupId>
            <artifactId>http-auth-aws</artifactId>
            <version>${awsjavasdk.version}</version>
        </dependency>
    </dependencies>
</project><|MERGE_RESOLUTION|>--- conflicted
+++ resolved
@@ -20,11 +20,7 @@
     <parent>
         <artifactId>services</artifactId>
         <groupId>software.amazon.awssdk</groupId>
-<<<<<<< HEAD
-        <version>2.23.21-SNAPSHOT</version>
-=======
         <version>2.24.10-SNAPSHOT</version>
->>>>>>> 61e0fb1e
     </parent>
     <modelVersion>4.0.0</modelVersion>
     <artifactId>cloudhsmv2</artifactId>
