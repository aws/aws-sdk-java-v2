--- conflicted
+++ resolved
@@ -11,11 +11,7 @@
         "returnType": "software.amazon.awssdk.services.cloudfront.CloudFrontUtilities",
         "createMethodParams": []
     },
-<<<<<<< HEAD
-    "useSraAuth": true
-=======
     "useSraAuth": true,
     "enableGenerateCompiledEndpointRules": true
 
->>>>>>> 012a8ac6
 }