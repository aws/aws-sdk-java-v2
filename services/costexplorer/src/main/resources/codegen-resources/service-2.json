{
  "version":"2.0",
  "metadata":{
    "apiVersion":"2017-10-25",
    "endpointPrefix":"ce",
    "jsonVersion":"1.1",
    "protocol":"json",
    "serviceAbbreviation":"AWS Cost Explorer",
    "serviceFullName":"AWS Cost Explorer Service",
    "serviceId":"Cost Explorer",
    "signatureVersion":"v4",
    "signingName":"ce",
    "targetPrefix":"AWSInsightsIndexService",
    "uid":"ce-2017-10-25"
  },
  "operations":{
    "CreateAnomalyMonitor":{
      "name":"CreateAnomalyMonitor",
      "http":{
        "method":"POST",
        "requestUri":"/"
      },
      "input":{"shape":"CreateAnomalyMonitorRequest"},
      "output":{"shape":"CreateAnomalyMonitorResponse"},
      "errors":[
        {"shape":"LimitExceededException"}
      ],
      "documentation":"<p>Creates a new cost anomaly detection monitor with the requested type and monitor specification. </p>"
    },
    "CreateAnomalySubscription":{
      "name":"CreateAnomalySubscription",
      "http":{
        "method":"POST",
        "requestUri":"/"
      },
      "input":{"shape":"CreateAnomalySubscriptionRequest"},
      "output":{"shape":"CreateAnomalySubscriptionResponse"},
      "errors":[
        {"shape":"UnknownMonitorException"},
        {"shape":"LimitExceededException"}
      ],
      "documentation":"<p>Adds an alert subscription to a cost anomaly detection monitor. You can use each subscription to define subscribers with email or SNS notifications. Email subscribers can set an absolute or percentage threshold and a time frequency for receiving notifications. </p>"
    },
    "CreateCostCategoryDefinition":{
      "name":"CreateCostCategoryDefinition",
      "http":{
        "method":"POST",
        "requestUri":"/"
      },
      "input":{"shape":"CreateCostCategoryDefinitionRequest"},
      "output":{"shape":"CreateCostCategoryDefinitionResponse"},
      "errors":[
        {"shape":"ServiceQuotaExceededException"},
        {"shape":"LimitExceededException"}
      ],
      "documentation":"<p>Creates a new Cost Category with the requested name and rules.</p>"
    },
    "DeleteAnomalyMonitor":{
      "name":"DeleteAnomalyMonitor",
      "http":{
        "method":"POST",
        "requestUri":"/"
      },
      "input":{"shape":"DeleteAnomalyMonitorRequest"},
      "output":{"shape":"DeleteAnomalyMonitorResponse"},
      "errors":[
        {"shape":"LimitExceededException"},
        {"shape":"UnknownMonitorException"}
      ],
      "documentation":"<p>Deletes a cost anomaly monitor. </p>"
    },
    "DeleteAnomalySubscription":{
      "name":"DeleteAnomalySubscription",
      "http":{
        "method":"POST",
        "requestUri":"/"
      },
      "input":{"shape":"DeleteAnomalySubscriptionRequest"},
      "output":{"shape":"DeleteAnomalySubscriptionResponse"},
      "errors":[
        {"shape":"LimitExceededException"},
        {"shape":"UnknownSubscriptionException"}
      ],
      "documentation":"<p>Deletes a cost anomaly subscription. </p>"
    },
    "DeleteCostCategoryDefinition":{
      "name":"DeleteCostCategoryDefinition",
      "http":{
        "method":"POST",
        "requestUri":"/"
      },
      "input":{"shape":"DeleteCostCategoryDefinitionRequest"},
      "output":{"shape":"DeleteCostCategoryDefinitionResponse"},
      "errors":[
        {"shape":"ResourceNotFoundException"},
        {"shape":"LimitExceededException"}
      ],
      "documentation":"<p>Deletes a Cost Category. Expenses from this month going forward will no longer be categorized with this Cost Category.</p>"
    },
    "DescribeCostCategoryDefinition":{
      "name":"DescribeCostCategoryDefinition",
      "http":{
        "method":"POST",
        "requestUri":"/"
      },
      "input":{"shape":"DescribeCostCategoryDefinitionRequest"},
      "output":{"shape":"DescribeCostCategoryDefinitionResponse"},
      "errors":[
        {"shape":"ResourceNotFoundException"},
        {"shape":"LimitExceededException"}
      ],
      "documentation":"<p>Returns the name, Amazon Resource Name (ARN), rules, definition, and effective dates of a Cost Category that's defined in the account.</p> <p>You have the option to use <code>EffectiveOn</code> to return a Cost Category that's active on a specific date. If there's no <code>EffectiveOn</code> specified, you see a Cost Category that's effective on the current date. If Cost Category is still effective, <code>EffectiveEnd</code> is omitted in the response. </p>"
    },
    "GetAnomalies":{
      "name":"GetAnomalies",
      "http":{
        "method":"POST",
        "requestUri":"/"
      },
      "input":{"shape":"GetAnomaliesRequest"},
      "output":{"shape":"GetAnomaliesResponse"},
      "errors":[
        {"shape":"LimitExceededException"},
        {"shape":"InvalidNextTokenException"}
      ],
      "documentation":"<p>Retrieves all of the cost anomalies detected on your account during the time period that's specified by the <code>DateInterval</code> object. Anomalies are available for up to 90 days.</p>"
    },
    "GetAnomalyMonitors":{
      "name":"GetAnomalyMonitors",
      "http":{
        "method":"POST",
        "requestUri":"/"
      },
      "input":{"shape":"GetAnomalyMonitorsRequest"},
      "output":{"shape":"GetAnomalyMonitorsResponse"},
      "errors":[
        {"shape":"LimitExceededException"},
        {"shape":"UnknownMonitorException"},
        {"shape":"InvalidNextTokenException"}
      ],
      "documentation":"<p>Retrieves the cost anomaly monitor definitions for your account. You can filter using a list of cost anomaly monitor Amazon Resource Names (ARNs). </p>"
    },
    "GetAnomalySubscriptions":{
      "name":"GetAnomalySubscriptions",
      "http":{
        "method":"POST",
        "requestUri":"/"
      },
      "input":{"shape":"GetAnomalySubscriptionsRequest"},
      "output":{"shape":"GetAnomalySubscriptionsResponse"},
      "errors":[
        {"shape":"LimitExceededException"},
        {"shape":"UnknownSubscriptionException"},
        {"shape":"InvalidNextTokenException"}
      ],
      "documentation":"<p>Retrieves the cost anomaly subscription objects for your account. You can filter using a list of cost anomaly monitor Amazon Resource Names (ARNs). </p>"
    },
    "GetCostAndUsage":{
      "name":"GetCostAndUsage",
      "http":{
        "method":"POST",
        "requestUri":"/"
      },
      "input":{"shape":"GetCostAndUsageRequest"},
      "output":{"shape":"GetCostAndUsageResponse"},
      "errors":[
        {"shape":"LimitExceededException"},
        {"shape":"BillExpirationException"},
        {"shape":"DataUnavailableException"},
        {"shape":"InvalidNextTokenException"},
        {"shape":"RequestChangedException"}
      ],
      "documentation":"<p>Retrieves cost and usage metrics for your account. You can specify which cost and usage-related metric that you want the request to return. For example, you can specify <code>BlendedCosts</code> or <code>UsageQuantity</code>. You can also filter and group your data by various dimensions, such as <code>SERVICE</code> or <code>AZ</code>, in a specific time range. For a complete list of valid dimensions, see the <a href=\"https://docs.aws.amazon.com/aws-cost-management/latest/APIReference/API_GetDimensionValues.html\">GetDimensionValues</a> operation. Management account in an organization in Organizations have access to all member accounts.</p> <p>For information about filter limitations, see <a href=\"https://docs.aws.amazon.com/awsaccountbilling/latest/aboutv2/billing-limits.html\">Quotas and restrictions</a> in the <i>Billing and Cost Management User Guide</i>.</p>"
    },
    "GetCostAndUsageWithResources":{
      "name":"GetCostAndUsageWithResources",
      "http":{
        "method":"POST",
        "requestUri":"/"
      },
      "input":{"shape":"GetCostAndUsageWithResourcesRequest"},
      "output":{"shape":"GetCostAndUsageWithResourcesResponse"},
      "errors":[
        {"shape":"DataUnavailableException"},
        {"shape":"LimitExceededException"},
        {"shape":"BillExpirationException"},
        {"shape":"InvalidNextTokenException"},
        {"shape":"RequestChangedException"}
      ],
      "documentation":"<p>Retrieves cost and usage metrics with resources for your account. You can specify which cost and usage-related metric, such as <code>BlendedCosts</code> or <code>UsageQuantity</code>, that you want the request to return. You can also filter and group your data by various dimensions, such as <code>SERVICE</code> or <code>AZ</code>, in a specific time range. For a complete list of valid dimensions, see the <a href=\"https://docs.aws.amazon.com/aws-cost-management/latest/APIReference/API_GetDimensionValues.html\">GetDimensionValues</a> operation. Management account in an organization in Organizations have access to all member accounts. This API is currently available for the Amazon Elastic Compute Cloud – Compute service only.</p> <note> <p>This is an opt-in only feature. You can enable this feature from the Cost Explorer Settings page. For information about how to access the Settings page, see <a href=\"https://docs.aws.amazon.com/awsaccountbilling/latest/aboutv2/ce-access.html\">Controlling Access for Cost Explorer</a> in the <i>Billing and Cost Management User Guide</i>.</p> </note>"
    },
    "GetCostCategories":{
      "name":"GetCostCategories",
      "http":{
        "method":"POST",
        "requestUri":"/"
      },
      "input":{"shape":"GetCostCategoriesRequest"},
      "output":{"shape":"GetCostCategoriesResponse"},
      "errors":[
        {"shape":"LimitExceededException"},
        {"shape":"BillExpirationException"},
        {"shape":"DataUnavailableException"},
        {"shape":"InvalidNextTokenException"},
        {"shape":"RequestChangedException"}
      ],
      "documentation":"<p>Retrieves an array of Cost Category names and values incurred cost.</p> <note> <p>If some Cost Category names and values are not associated with any cost, they will not be returned by this API.</p> </note>"
    },
    "GetCostForecast":{
      "name":"GetCostForecast",
      "http":{
        "method":"POST",
        "requestUri":"/"
      },
      "input":{"shape":"GetCostForecastRequest"},
      "output":{"shape":"GetCostForecastResponse"},
      "errors":[
        {"shape":"LimitExceededException"},
        {"shape":"DataUnavailableException"}
      ],
      "documentation":"<p>Retrieves a forecast for how much Amazon Web Services predicts that you will spend over the forecast time period that you select, based on your past costs. </p>"
    },
    "GetDimensionValues":{
      "name":"GetDimensionValues",
      "http":{
        "method":"POST",
        "requestUri":"/"
      },
      "input":{"shape":"GetDimensionValuesRequest"},
      "output":{"shape":"GetDimensionValuesResponse"},
      "errors":[
        {"shape":"LimitExceededException"},
        {"shape":"BillExpirationException"},
        {"shape":"DataUnavailableException"},
        {"shape":"InvalidNextTokenException"},
        {"shape":"RequestChangedException"}
      ],
      "documentation":"<p>Retrieves all available filter values for a specified filter over a period of time. You can search the dimension values for an arbitrary string. </p>"
    },
    "GetReservationCoverage":{
      "name":"GetReservationCoverage",
      "http":{
        "method":"POST",
        "requestUri":"/"
      },
      "input":{"shape":"GetReservationCoverageRequest"},
      "output":{"shape":"GetReservationCoverageResponse"},
      "errors":[
        {"shape":"LimitExceededException"},
        {"shape":"DataUnavailableException"},
        {"shape":"InvalidNextTokenException"}
      ],
      "documentation":"<p>Retrieves the reservation coverage for your account, which you can use to see how much of your Amazon Elastic Compute Cloud, Amazon ElastiCache, Amazon Relational Database Service, or Amazon Redshift usage is covered by a reservation. An organization's management account can see the coverage of the associated member accounts. This supports dimensions, Cost Categories, and nested expressions. For any time period, you can filter data about reservation usage by the following dimensions:</p> <ul> <li> <p>AZ</p> </li> <li> <p>CACHE_ENGINE</p> </li> <li> <p>DATABASE_ENGINE</p> </li> <li> <p>DEPLOYMENT_OPTION</p> </li> <li> <p>INSTANCE_TYPE</p> </li> <li> <p>LINKED_ACCOUNT</p> </li> <li> <p>OPERATING_SYSTEM</p> </li> <li> <p>PLATFORM</p> </li> <li> <p>REGION</p> </li> <li> <p>SERVICE</p> </li> <li> <p>TAG</p> </li> <li> <p>TENANCY</p> </li> </ul> <p>To determine valid values for a dimension, use the <code>GetDimensionValues</code> operation. </p>"
    },
    "GetReservationPurchaseRecommendation":{
      "name":"GetReservationPurchaseRecommendation",
      "http":{
        "method":"POST",
        "requestUri":"/"
      },
      "input":{"shape":"GetReservationPurchaseRecommendationRequest"},
      "output":{"shape":"GetReservationPurchaseRecommendationResponse"},
      "errors":[
        {"shape":"LimitExceededException"},
        {"shape":"DataUnavailableException"},
        {"shape":"InvalidNextTokenException"}
      ],
      "documentation":"<p>Gets recommendations for reservation purchases. These recommendations might help you to reduce your costs. Reservations provide a discounted hourly rate (up to 75%) compared to On-Demand pricing.</p> <p>Amazon Web Services generates your recommendations by identifying your On-Demand usage during a specific time period and collecting your usage into categories that are eligible for a reservation. After Amazon Web Services has these categories, it simulates every combination of reservations in each category of usage to identify the best number of each type of Reserved Instance (RI) to purchase to maximize your estimated savings. </p> <p>For example, Amazon Web Services automatically aggregates your Amazon EC2 Linux, shared tenancy, and c4 family usage in the US West (Oregon) Region and recommends that you buy size-flexible regional reservations to apply to the c4 family usage. Amazon Web Services recommends the smallest size instance in an instance family. This makes it easier to purchase a size-flexible Reserved Instance (RI). Amazon Web Services also shows the equal number of normalized units. This way, you can purchase any instance size that you want. For this example, your RI recommendation is for <code>c4.large</code> because that is the smallest size instance in the c4 instance family.</p>"
    },
    "GetReservationUtilization":{
      "name":"GetReservationUtilization",
      "http":{
        "method":"POST",
        "requestUri":"/"
      },
      "input":{"shape":"GetReservationUtilizationRequest"},
      "output":{"shape":"GetReservationUtilizationResponse"},
      "errors":[
        {"shape":"LimitExceededException"},
        {"shape":"DataUnavailableException"},
        {"shape":"InvalidNextTokenException"}
      ],
      "documentation":"<p>Retrieves the reservation utilization for your account. Management account in an organization have access to member accounts. You can filter data by dimensions in a time period. You can use <code>GetDimensionValues</code> to determine the possible dimension values. Currently, you can group only by <code>SUBSCRIPTION_ID</code>. </p>"
    },
    "GetRightsizingRecommendation":{
      "name":"GetRightsizingRecommendation",
      "http":{
        "method":"POST",
        "requestUri":"/"
      },
      "input":{"shape":"GetRightsizingRecommendationRequest"},
      "output":{"shape":"GetRightsizingRecommendationResponse"},
      "errors":[
        {"shape":"LimitExceededException"},
        {"shape":"InvalidNextTokenException"}
      ],
      "documentation":"<p>Creates recommendations that help you save cost by identifying idle and underutilized Amazon EC2 instances.</p> <p>Recommendations are generated to either downsize or terminate instances, along with providing savings detail and metrics. For more information about calculation and function, see <a href=\"https://docs.aws.amazon.com/awsaccountbilling/latest/aboutv2/ce-rightsizing.html\">Optimizing Your Cost with Rightsizing Recommendations</a> in the <i>Billing and Cost Management User Guide</i>.</p>"
    },
    "GetSavingsPlanPurchaseRecommendationDetails":{
      "name":"GetSavingsPlanPurchaseRecommendationDetails",
      "http":{
        "method":"POST",
        "requestUri":"/"
      },
      "input":{"shape":"GetSavingsPlanPurchaseRecommendationDetailsRequest"},
      "output":{"shape":"GetSavingsPlanPurchaseRecommendationDetailsResponse"},
      "errors":[
        {"shape":"LimitExceededException"},
        {"shape":"DataUnavailableException"}
      ],
<<<<<<< HEAD
      "documentation":"<p>Retrieves the details for a Savings Plan recommendation. These details include the hourly data-points that construct the new cost, coverage, and utilization charts.</p>"
=======
      "documentation":"<p>Retrieves the details for a Savings Plan recommendation. These details include the hourly data-points that construct the cost, coverage, and utilization charts.</p>"
>>>>>>> 233668bc
    },
    "GetSavingsPlansCoverage":{
      "name":"GetSavingsPlansCoverage",
      "http":{
        "method":"POST",
        "requestUri":"/"
      },
      "input":{"shape":"GetSavingsPlansCoverageRequest"},
      "output":{"shape":"GetSavingsPlansCoverageResponse"},
      "errors":[
        {"shape":"LimitExceededException"},
        {"shape":"DataUnavailableException"},
        {"shape":"InvalidNextTokenException"}
      ],
      "documentation":"<p>Retrieves the Savings Plans covered for your account. This enables you to see how much of your cost is covered by a Savings Plan. An organization’s management account can see the coverage of the associated member accounts. This supports dimensions, Cost Categories, and nested expressions. For any time period, you can filter data for Savings Plans usage with the following dimensions:</p> <ul> <li> <p> <code>LINKED_ACCOUNT</code> </p> </li> <li> <p> <code>REGION</code> </p> </li> <li> <p> <code>SERVICE</code> </p> </li> <li> <p> <code>INSTANCE_FAMILY</code> </p> </li> </ul> <p>To determine valid values for a dimension, use the <code>GetDimensionValues</code> operation.</p>"
    },
    "GetSavingsPlansPurchaseRecommendation":{
      "name":"GetSavingsPlansPurchaseRecommendation",
      "http":{
        "method":"POST",
        "requestUri":"/"
      },
      "input":{"shape":"GetSavingsPlansPurchaseRecommendationRequest"},
      "output":{"shape":"GetSavingsPlansPurchaseRecommendationResponse"},
      "errors":[
        {"shape":"LimitExceededException"},
        {"shape":"InvalidNextTokenException"}
      ],
      "documentation":"<p>Retrieves the Savings Plans recommendations for your account. First use <code>StartSavingsPlansPurchaseRecommendationGeneration</code> to generate a new set of recommendations, and then use <code>GetSavingsPlansPurchaseRecommendation</code> to retrieve them.</p>"
    },
    "GetSavingsPlansUtilization":{
      "name":"GetSavingsPlansUtilization",
      "http":{
        "method":"POST",
        "requestUri":"/"
      },
      "input":{"shape":"GetSavingsPlansUtilizationRequest"},
      "output":{"shape":"GetSavingsPlansUtilizationResponse"},
      "errors":[
        {"shape":"LimitExceededException"},
        {"shape":"DataUnavailableException"}
      ],
      "documentation":"<p>Retrieves the Savings Plans utilization for your account across date ranges with daily or monthly granularity. Management account in an organization have access to member accounts. You can use <code>GetDimensionValues</code> in <code>SAVINGS_PLANS</code> to determine the possible dimension values.</p> <note> <p>You can't group by any dimension values for <code>GetSavingsPlansUtilization</code>.</p> </note>"
    },
    "GetSavingsPlansUtilizationDetails":{
      "name":"GetSavingsPlansUtilizationDetails",
      "http":{
        "method":"POST",
        "requestUri":"/"
      },
      "input":{"shape":"GetSavingsPlansUtilizationDetailsRequest"},
      "output":{"shape":"GetSavingsPlansUtilizationDetailsResponse"},
      "errors":[
        {"shape":"LimitExceededException"},
        {"shape":"DataUnavailableException"},
        {"shape":"InvalidNextTokenException"}
      ],
      "documentation":"<p>Retrieves attribute data along with aggregate utilization and savings data for a given time period. This doesn't support granular or grouped data (daily/monthly) in response. You can't retrieve data by dates in a single response similar to <code>GetSavingsPlanUtilization</code>, but you have the option to make multiple calls to <code>GetSavingsPlanUtilizationDetails</code> by providing individual dates. You can use <code>GetDimensionValues</code> in <code>SAVINGS_PLANS</code> to determine the possible dimension values.</p> <note> <p> <code>GetSavingsPlanUtilizationDetails</code> internally groups data by <code>SavingsPlansArn</code>.</p> </note>"
    },
    "GetTags":{
      "name":"GetTags",
      "http":{
        "method":"POST",
        "requestUri":"/"
      },
      "input":{"shape":"GetTagsRequest"},
      "output":{"shape":"GetTagsResponse"},
      "errors":[
        {"shape":"LimitExceededException"},
        {"shape":"BillExpirationException"},
        {"shape":"DataUnavailableException"},
        {"shape":"InvalidNextTokenException"},
        {"shape":"RequestChangedException"}
      ],
      "documentation":"<p>Queries for available tag keys and tag values for a specified period. You can search the tag values for an arbitrary string. </p>"
    },
    "GetUsageForecast":{
      "name":"GetUsageForecast",
      "http":{
        "method":"POST",
        "requestUri":"/"
      },
      "input":{"shape":"GetUsageForecastRequest"},
      "output":{"shape":"GetUsageForecastResponse"},
      "errors":[
        {"shape":"LimitExceededException"},
        {"shape":"DataUnavailableException"},
        {"shape":"UnresolvableUsageUnitException"}
      ],
      "documentation":"<p>Retrieves a forecast for how much Amazon Web Services predicts that you will use over the forecast time period that you select, based on your past usage. </p>"
    },
    "ListCostAllocationTags":{
      "name":"ListCostAllocationTags",
      "http":{
        "method":"POST",
        "requestUri":"/"
      },
      "input":{"shape":"ListCostAllocationTagsRequest"},
      "output":{"shape":"ListCostAllocationTagsResponse"},
      "errors":[
        {"shape":"LimitExceededException"},
        {"shape":"InvalidNextTokenException"}
      ],
      "documentation":"<p>Get a list of cost allocation tags. All inputs in the API are optional and serve as filters. By default, all cost allocation tags are returned. </p>"
    },
    "ListCostCategoryDefinitions":{
      "name":"ListCostCategoryDefinitions",
      "http":{
        "method":"POST",
        "requestUri":"/"
      },
      "input":{"shape":"ListCostCategoryDefinitionsRequest"},
      "output":{"shape":"ListCostCategoryDefinitionsResponse"},
      "errors":[
        {"shape":"LimitExceededException"}
      ],
      "documentation":"<p>Returns the name, Amazon Resource Name (ARN), <code>NumberOfRules</code> and effective dates of all Cost Categories defined in the account. You have the option to use <code>EffectiveOn</code> to return a list of Cost Categories that were active on a specific date. If there is no <code>EffectiveOn</code> specified, you’ll see Cost Categories that are effective on the current date. If Cost Category is still effective, <code>EffectiveEnd</code> is omitted in the response. <code>ListCostCategoryDefinitions</code> supports pagination. The request can have a <code>MaxResults</code> range up to 100.</p>"
    },
    "ListSavingsPlansPurchaseRecommendationGeneration":{
      "name":"ListSavingsPlansPurchaseRecommendationGeneration",
      "http":{
        "method":"POST",
        "requestUri":"/"
      },
      "input":{"shape":"ListSavingsPlansPurchaseRecommendationGenerationRequest"},
      "output":{"shape":"ListSavingsPlansPurchaseRecommendationGenerationResponse"},
      "errors":[
        {"shape":"LimitExceededException"},
        {"shape":"InvalidNextTokenException"},
        {"shape":"DataUnavailableException"}
      ],
      "documentation":"<p>Retrieves a list of your historical recommendation generations within the past 30 days.</p>"
    },
    "ListTagsForResource":{
      "name":"ListTagsForResource",
      "http":{
        "method":"POST",
        "requestUri":"/"
      },
      "input":{"shape":"ListTagsForResourceRequest"},
      "output":{"shape":"ListTagsForResourceResponse"},
      "errors":[
        {"shape":"ResourceNotFoundException"},
        {"shape":"LimitExceededException"}
      ],
      "documentation":"<p>Returns a list of resource tags associated with the resource specified by the Amazon Resource Name (ARN). </p>"
    },
    "ProvideAnomalyFeedback":{
      "name":"ProvideAnomalyFeedback",
      "http":{
        "method":"POST",
        "requestUri":"/"
      },
      "input":{"shape":"ProvideAnomalyFeedbackRequest"},
      "output":{"shape":"ProvideAnomalyFeedbackResponse"},
      "errors":[
        {"shape":"LimitExceededException"}
      ],
      "documentation":"<p>Modifies the feedback property of a given cost anomaly. </p>"
    },
    "StartSavingsPlansPurchaseRecommendationGeneration":{
      "name":"StartSavingsPlansPurchaseRecommendationGeneration",
      "http":{
        "method":"POST",
        "requestUri":"/"
      },
      "input":{"shape":"StartSavingsPlansPurchaseRecommendationGenerationRequest"},
      "output":{"shape":"StartSavingsPlansPurchaseRecommendationGenerationResponse"},
      "errors":[
        {"shape":"LimitExceededException"},
        {"shape":"ServiceQuotaExceededException"},
        {"shape":"GenerationExistsException"},
        {"shape":"DataUnavailableException"}
      ],
      "documentation":"<p>Requests a Savings Plans recommendation generation. This enables you to calculate a fresh set of Savings Plans recommendations that takes your latest usage data and current Savings Plans inventory into account. You can refresh Savings Plans recommendations up to three times daily for a consolidated billing family.</p> <note> <p> <code>StartSavingsPlansPurchaseRecommendationGeneration</code> has no request syntax because no input parameters are needed to support this operation.</p> </note>"
    },
    "TagResource":{
      "name":"TagResource",
      "http":{
        "method":"POST",
        "requestUri":"/"
      },
      "input":{"shape":"TagResourceRequest"},
      "output":{"shape":"TagResourceResponse"},
      "errors":[
        {"shape":"ResourceNotFoundException"},
        {"shape":"TooManyTagsException"},
        {"shape":"LimitExceededException"}
      ],
      "documentation":"<p>An API operation for adding one or more tags (key-value pairs) to a resource.</p> <p>You can use the <code>TagResource</code> operation with a resource that already has tags. If you specify a new tag key for the resource, this tag is appended to the list of tags associated with the resource. If you specify a tag key that is already associated with the resource, the new tag value you specify replaces the previous value for that tag.</p> <p>Although the maximum number of array members is 200, user-tag maximum is 50. The remaining are reserved for Amazon Web Services use.</p>"
    },
    "UntagResource":{
      "name":"UntagResource",
      "http":{
        "method":"POST",
        "requestUri":"/"
      },
      "input":{"shape":"UntagResourceRequest"},
      "output":{"shape":"UntagResourceResponse"},
      "errors":[
        {"shape":"ResourceNotFoundException"},
        {"shape":"LimitExceededException"}
      ],
      "documentation":"<p>Removes one or more tags from a resource. Specify only tag keys in your request. Don't specify the value. </p>"
    },
    "UpdateAnomalyMonitor":{
      "name":"UpdateAnomalyMonitor",
      "http":{
        "method":"POST",
        "requestUri":"/"
      },
      "input":{"shape":"UpdateAnomalyMonitorRequest"},
      "output":{"shape":"UpdateAnomalyMonitorResponse"},
      "errors":[
        {"shape":"LimitExceededException"},
        {"shape":"UnknownMonitorException"}
      ],
      "documentation":"<p>Updates an existing cost anomaly monitor. The changes made are applied going forward, and doesn't change anomalies detected in the past. </p>"
    },
    "UpdateAnomalySubscription":{
      "name":"UpdateAnomalySubscription",
      "http":{
        "method":"POST",
        "requestUri":"/"
      },
      "input":{"shape":"UpdateAnomalySubscriptionRequest"},
      "output":{"shape":"UpdateAnomalySubscriptionResponse"},
      "errors":[
        {"shape":"LimitExceededException"},
        {"shape":"UnknownMonitorException"},
        {"shape":"UnknownSubscriptionException"}
      ],
      "documentation":"<p>Updates an existing cost anomaly subscription. Specify the fields that you want to update. Omitted fields are unchanged.</p> <note> <p>The JSON below describes the generic construct for each type. See <a href=\"https://docs.aws.amazon.com/aws-cost-management/latest/APIReference/API_UpdateAnomalySubscription.html#API_UpdateAnomalySubscription_RequestParameters\">Request Parameters</a> for possible values as they apply to <code>AnomalySubscription</code>.</p> </note>"
    },
    "UpdateCostAllocationTagsStatus":{
      "name":"UpdateCostAllocationTagsStatus",
      "http":{
        "method":"POST",
        "requestUri":"/"
      },
      "input":{"shape":"UpdateCostAllocationTagsStatusRequest"},
      "output":{"shape":"UpdateCostAllocationTagsStatusResponse"},
      "errors":[
        {"shape":"LimitExceededException"}
      ],
      "documentation":"<p>Updates status for cost allocation tags in bulk, with maximum batch size of 20. If the tag status that's updated is the same as the existing tag status, the request doesn't fail. Instead, it doesn't have any effect on the tag status (for example, activating the active tag). </p>"
    },
    "UpdateCostCategoryDefinition":{
      "name":"UpdateCostCategoryDefinition",
      "http":{
        "method":"POST",
        "requestUri":"/"
      },
      "input":{"shape":"UpdateCostCategoryDefinitionRequest"},
      "output":{"shape":"UpdateCostCategoryDefinitionResponse"},
      "errors":[
        {"shape":"ResourceNotFoundException"},
        {"shape":"ServiceQuotaExceededException"},
        {"shape":"LimitExceededException"}
      ],
      "documentation":"<p>Updates an existing Cost Category. Changes made to the Cost Category rules will be used to categorize the current month’s expenses and future expenses. This won’t change categorization for the previous months.</p>"
    }
  },
  "shapes":{
    "AccountScope":{
      "type":"string",
      "enum":[
        "PAYER",
        "LINKED"
      ]
    },
    "AmortizedRecurringFee":{"type":"string"},
    "AmortizedUpfrontFee":{"type":"string"},
    "Anomalies":{
      "type":"list",
      "member":{"shape":"Anomaly"}
    },
    "Anomaly":{
      "type":"structure",
      "required":[
        "AnomalyId",
        "AnomalyScore",
        "Impact",
        "MonitorArn"
      ],
      "members":{
        "AnomalyId":{
          "shape":"GenericString",
          "documentation":"<p>The unique identifier for the anomaly. </p>"
        },
        "AnomalyStartDate":{
          "shape":"YearMonthDay",
          "documentation":"<p>The first day the anomaly is detected. </p>"
        },
        "AnomalyEndDate":{
          "shape":"YearMonthDay",
          "documentation":"<p>The last day the anomaly is detected. </p>"
        },
        "DimensionValue":{
          "shape":"GenericString",
          "documentation":"<p>The dimension for the anomaly (for example, an Amazon Web Service in a service monitor). </p>"
        },
        "RootCauses":{
          "shape":"RootCauses",
          "documentation":"<p>The list of identified root causes for the anomaly. </p>"
        },
        "AnomalyScore":{
          "shape":"AnomalyScore",
          "documentation":"<p>The latest and maximum score for the anomaly. </p>"
        },
        "Impact":{
          "shape":"Impact",
          "documentation":"<p>The dollar impact for the anomaly. </p>"
        },
        "MonitorArn":{
          "shape":"GenericString",
          "documentation":"<p>The Amazon Resource Name (ARN) for the cost monitor that generated this anomaly. </p>"
        },
        "Feedback":{
          "shape":"AnomalyFeedbackType",
          "documentation":"<p>The feedback value. </p>"
        }
      },
      "documentation":"<p>An unusual cost pattern. This consists of the detailed metadata and the current status of the anomaly object. </p>"
    },
    "AnomalyDateInterval":{
      "type":"structure",
      "required":["StartDate"],
      "members":{
        "StartDate":{
          "shape":"YearMonthDay",
          "documentation":"<p>The first date an anomaly was observed. </p>"
        },
        "EndDate":{
          "shape":"YearMonthDay",
          "documentation":"<p>The last date an anomaly was observed. </p>"
        }
      },
      "documentation":"<p>The time period for an anomaly. </p>"
    },
    "AnomalyFeedbackType":{
      "type":"string",
      "enum":[
        "YES",
        "NO",
        "PLANNED_ACTIVITY"
      ]
    },
    "AnomalyMonitor":{
      "type":"structure",
      "required":[
        "MonitorName",
        "MonitorType"
      ],
      "members":{
        "MonitorArn":{
          "shape":"GenericString",
          "documentation":"<p>The Amazon Resource Name (ARN) value. </p>"
        },
        "MonitorName":{
          "shape":"GenericString",
          "documentation":"<p>The name of the monitor. </p>"
        },
        "CreationDate":{
          "shape":"YearMonthDay",
          "documentation":"<p>The date when the monitor was created. </p>"
        },
        "LastUpdatedDate":{
          "shape":"YearMonthDay",
          "documentation":"<p>The date when the monitor was last updated. </p>"
        },
        "LastEvaluatedDate":{
          "shape":"YearMonthDay",
          "documentation":"<p>The date when the monitor last evaluated for anomalies. </p>"
        },
        "MonitorType":{
          "shape":"MonitorType",
          "documentation":"<p>The possible type values. </p>"
        },
        "MonitorDimension":{
          "shape":"MonitorDimension",
          "documentation":"<p>The dimensions to evaluate. </p>"
        },
        "MonitorSpecification":{"shape":"Expression"},
        "DimensionalValueCount":{
          "shape":"NonNegativeInteger",
          "documentation":"<p>The value for evaluated dimensions. </p>"
        }
      },
      "documentation":"<p>This object continuously inspects your account's cost data for anomalies. It's based on <code>MonitorType</code> and <code>MonitorSpecification</code>. The content consists of detailed metadata and the current status of the monitor object. </p>"
    },
    "AnomalyMonitors":{
      "type":"list",
      "member":{"shape":"AnomalyMonitor"}
    },
    "AnomalyScore":{
      "type":"structure",
      "required":[
        "MaxScore",
        "CurrentScore"
      ],
      "members":{
        "MaxScore":{
          "shape":"GenericDouble",
          "documentation":"<p>The maximum score that's observed during the <code>AnomalyDateInterval</code>. </p>"
        },
        "CurrentScore":{
          "shape":"GenericDouble",
          "documentation":"<p>The last observed score. </p>"
        }
      },
      "documentation":"<p>Quantifies the anomaly. The higher score means that it's more anomalous. </p>"
    },
    "AnomalySubscription":{
      "type":"structure",
      "required":[
        "MonitorArnList",
        "Subscribers",
        "Frequency",
        "SubscriptionName"
      ],
      "members":{
        "SubscriptionArn":{
          "shape":"GenericString",
          "documentation":"<p>The <code>AnomalySubscription</code> Amazon Resource Name (ARN). </p>"
        },
        "AccountId":{
          "shape":"GenericString",
          "documentation":"<p>Your unique account identifier. </p>"
        },
        "MonitorArnList":{
          "shape":"MonitorArnList",
          "documentation":"<p>A list of cost anomaly monitors. </p>"
        },
        "Subscribers":{
          "shape":"Subscribers",
          "documentation":"<p>A list of subscribers to notify. </p>"
        },
        "Threshold":{
          "shape":"NullableNonNegativeDouble",
          "documentation":"<p>(deprecated)</p> <p>An absolute dollar value that must be exceeded by the anomaly's total impact (see <a href=\"https://docs.aws.amazon.com/aws-cost-management/latest/APIReference/API_Impact.html\">Impact</a> for more details) for an anomaly notification to be generated.</p> <p>This field has been deprecated. To specify a threshold, use ThresholdExpression. Continued use of Threshold will be treated as shorthand syntax for a ThresholdExpression.</p> <p>One of Threshold or ThresholdExpression is required for this resource. You cannot specify both.</p>",
          "deprecated":true,
          "deprecatedMessage":"Threshold has been deprecated in favor of ThresholdExpression"
        },
        "Frequency":{
          "shape":"AnomalySubscriptionFrequency",
          "documentation":"<p>The frequency that anomaly notifications are sent. Notifications are sent either over email (for DAILY and WEEKLY frequencies) or SNS (for IMMEDIATE frequency). For more information, see <a href=\"https://docs.aws.amazon.com/cost-management/latest/userguide/ad-SNS.html\">Creating an Amazon SNS topic for anomaly notifications</a>.</p>"
        },
        "SubscriptionName":{
          "shape":"GenericString",
          "documentation":"<p>The name for the subscription. </p>"
        },
        "ThresholdExpression":{
          "shape":"Expression",
          "documentation":"<p>An <a href=\"https://docs.aws.amazon.com/aws-cost-management/latest/APIReference/API_Expression.html\">Expression</a> object used to specify the anomalies that you want to generate alerts for. This supports dimensions and nested expressions. The supported dimensions are <code>ANOMALY_TOTAL_IMPACT_ABSOLUTE</code> and <code>ANOMALY_TOTAL_IMPACT_PERCENTAGE</code>, corresponding to an anomaly’s TotalImpact and TotalImpactPercentage, respectively (see <a href=\"https://docs.aws.amazon.com/aws-cost-management/latest/APIReference/API_Impact.html\">Impact</a> for more details). The supported nested expression types are <code>AND</code> and <code>OR</code>. The match option <code>GREATER_THAN_OR_EQUAL</code> is required. Values must be numbers between 0 and 10,000,000,000 in string format.</p> <p>One of Threshold or ThresholdExpression is required for this resource. You cannot specify both.</p> <p>The following are examples of valid ThresholdExpressions:</p> <ul> <li> <p>Absolute threshold: <code>{ \"Dimensions\": { \"Key\": \"ANOMALY_TOTAL_IMPACT_ABSOLUTE\", \"MatchOptions\": [ \"GREATER_THAN_OR_EQUAL\" ], \"Values\": [ \"100\" ] } }</code> </p> </li> <li> <p>Percentage threshold: <code>{ \"Dimensions\": { \"Key\": \"ANOMALY_TOTAL_IMPACT_PERCENTAGE\", \"MatchOptions\": [ \"GREATER_THAN_OR_EQUAL\" ], \"Values\": [ \"100\" ] } }</code> </p> </li> <li> <p> <code>AND</code> two thresholds together: <code>{ \"And\": [ { \"Dimensions\": { \"Key\": \"ANOMALY_TOTAL_IMPACT_ABSOLUTE\", \"MatchOptions\": [ \"GREATER_THAN_OR_EQUAL\" ], \"Values\": [ \"100\" ] } }, { \"Dimensions\": { \"Key\": \"ANOMALY_TOTAL_IMPACT_PERCENTAGE\", \"MatchOptions\": [ \"GREATER_THAN_OR_EQUAL\" ], \"Values\": [ \"100\" ] } } ] }</code> </p> </li> <li> <p> <code>OR</code> two thresholds together: <code>{ \"Or\": [ { \"Dimensions\": { \"Key\": \"ANOMALY_TOTAL_IMPACT_ABSOLUTE\", \"MatchOptions\": [ \"GREATER_THAN_OR_EQUAL\" ], \"Values\": [ \"100\" ] } }, { \"Dimensions\": { \"Key\": \"ANOMALY_TOTAL_IMPACT_PERCENTAGE\", \"MatchOptions\": [ \"GREATER_THAN_OR_EQUAL\" ], \"Values\": [ \"100\" ] } } ] }</code> </p> </li> </ul>"
        }
      },
      "documentation":"<p>An <code>AnomalySubscription</code> resource (also referred to as an alert subscription) sends notifications about specific anomalies that meet an alerting criteria defined by you.</p> <p>You can specify the frequency of the alerts and the subscribers to notify.</p> <p>Anomaly subscriptions can be associated with one or more <a href=\"https://docs.aws.amazon.com/aws-cost-management/latest/APIReference/API_AnomalyMonitor.html\"> <code>AnomalyMonitor</code> </a> resources, and they only send notifications about anomalies detected by those associated monitors. You can also configure a threshold to further control which anomalies are included in the notifications.</p> <p>Anomalies that don’t exceed the chosen threshold and therefore don’t trigger notifications from an anomaly subscription will still be available on the console and from the <a href=\"https://docs.aws.amazon.com/aws-cost-management/latest/APIReference/API_GetAnomalies.html\"> <code>GetAnomalies</code> </a> API.</p>"
    },
    "AnomalySubscriptionFrequency":{
      "type":"string",
      "enum":[
        "DAILY",
        "IMMEDIATE",
        "WEEKLY"
      ]
    },
    "AnomalySubscriptions":{
      "type":"list",
      "member":{"shape":"AnomalySubscription"}
    },
    "Arn":{
      "type":"string",
      "max":2048,
      "min":20,
      "pattern":"arn:aws[-a-z0-9]*:[a-z0-9]+:[-a-z0-9]*:[0-9]{12}:[-a-zA-Z0-9/:_]+"
    },
    "AttributeType":{"type":"string"},
    "AttributeValue":{"type":"string"},
    "Attributes":{
      "type":"map",
      "key":{"shape":"AttributeType"},
      "value":{"shape":"AttributeValue"}
    },
    "BillExpirationException":{
      "type":"structure",
      "members":{
        "Message":{"shape":"ErrorMessage"}
      },
      "documentation":"<p>The requested report expired. Update the date interval and try again.</p>",
      "exception":true
    },
    "Context":{
      "type":"string",
      "enum":[
        "COST_AND_USAGE",
        "RESERVATIONS",
        "SAVINGS_PLANS"
      ]
    },
    "CostAllocationTag":{
      "type":"structure",
      "required":[
        "TagKey",
        "Type",
        "Status"
      ],
      "members":{
        "TagKey":{
          "shape":"TagKey",
          "documentation":"<p>The key for the cost allocation tag. </p>"
        },
        "Type":{
          "shape":"CostAllocationTagType",
          "documentation":"<p>The type of cost allocation tag. You can use <code>AWSGenerated</code> or <code>UserDefined</code> type tags. <code>AWSGenerated</code> type tags are tags that Amazon Web Services defines and applies to support Amazon Web Services resources for cost allocation purposes. <code>UserDefined</code> type tags are tags that you define, create, and apply to resources. </p>"
        },
        "Status":{
          "shape":"CostAllocationTagStatus",
          "documentation":"<p>The status of a cost allocation tag. </p>"
        },
        "LastUpdatedDate":{
          "shape":"ZonedDateTime",
          "documentation":"<p>The last date that the tag was either activated or deactivated.</p>"
        },
        "LastUsedDate":{
          "shape":"ZonedDateTime",
          "documentation":"<p>The last month that the tag was used on an Amazon Web Services resource.</p>"
        }
      },
      "documentation":"<p>The cost allocation tag structure. This includes detailed metadata for the <code>CostAllocationTag</code> object. </p>"
    },
    "CostAllocationTagKeyList":{
      "type":"list",
      "member":{"shape":"TagKey"},
      "max":100,
      "min":1
    },
    "CostAllocationTagList":{
      "type":"list",
      "member":{"shape":"CostAllocationTag"},
      "max":100,
      "min":0
    },
    "CostAllocationTagStatus":{
      "type":"string",
      "enum":[
        "Active",
        "Inactive"
      ]
    },
    "CostAllocationTagStatusEntry":{
      "type":"structure",
      "required":[
        "TagKey",
        "Status"
      ],
      "members":{
        "TagKey":{
          "shape":"TagKey",
          "documentation":"<p>The key for the cost allocation tag. </p>"
        },
        "Status":{
          "shape":"CostAllocationTagStatus",
          "documentation":"<p>The status of a cost allocation tag. </p>"
        }
      },
      "documentation":"<p>The cost allocation tag status. The status of a key can either be active or inactive. </p>"
    },
    "CostAllocationTagStatusList":{
      "type":"list",
      "member":{"shape":"CostAllocationTagStatusEntry"},
      "max":20,
      "min":1
    },
    "CostAllocationTagType":{
      "type":"string",
      "enum":[
        "AWSGenerated",
        "UserDefined"
      ]
    },
    "CostAllocationTagsMaxResults":{
      "type":"integer",
      "max":1000,
      "min":1
    },
    "CostCategory":{
      "type":"structure",
      "required":[
        "CostCategoryArn",
        "EffectiveStart",
        "Name",
        "RuleVersion",
        "Rules"
      ],
      "members":{
        "CostCategoryArn":{
          "shape":"Arn",
          "documentation":"<p>The unique identifier for your Cost Category. </p>"
        },
        "EffectiveStart":{
          "shape":"ZonedDateTime",
          "documentation":"<p>The effective start date of your Cost Category.</p>"
        },
        "EffectiveEnd":{
          "shape":"ZonedDateTime",
          "documentation":"<p>The effective end date of your Cost Category.</p>"
        },
        "Name":{"shape":"CostCategoryName"},
        "RuleVersion":{"shape":"CostCategoryRuleVersion"},
        "Rules":{
          "shape":"CostCategoryRulesList",
          "documentation":"<p>The rules are processed in order. If there are multiple rules that match the line item, then the first rule to match is used to determine that Cost Category value. </p>"
        },
        "SplitChargeRules":{
          "shape":"CostCategorySplitChargeRulesList",
          "documentation":"<p> The split charge rules that are used to allocate your charges between your Cost Category values. </p>"
        },
        "ProcessingStatus":{
          "shape":"CostCategoryProcessingStatusList",
          "documentation":"<p>The list of processing statuses for Cost Management products for a specific cost category. </p>"
        },
        "DefaultValue":{"shape":"CostCategoryValue"}
      },
      "documentation":"<p>The structure of Cost Categories. This includes detailed metadata and the set of rules for the <code>CostCategory</code> object.</p>"
    },
    "CostCategoryInheritedValueDimension":{
      "type":"structure",
      "members":{
        "DimensionName":{
          "shape":"CostCategoryInheritedValueDimensionName",
          "documentation":"<p>The name of the dimension that's used to group costs.</p> <p>If you specify <code>LINKED_ACCOUNT_NAME</code>, the cost category value is based on account name. If you specify <code>TAG</code>, the cost category value is based on the value of the specified tag key.</p>"
        },
        "DimensionKey":{
          "shape":"GenericString",
          "documentation":"<p>The key to extract cost category values.</p>"
        }
      },
      "documentation":"<p>When you create or update a cost category, you can define the <code>CostCategoryRule</code> rule type as <code>INHERITED_VALUE</code>. This rule type adds the flexibility to define a rule that dynamically inherits the cost category value from the dimension value that's defined by <code>CostCategoryInheritedValueDimension</code>. For example, suppose that you want to dynamically group costs that are based on the value of a specific tag key. First, choose an inherited value rule type, and then choose the tag dimension and specify the tag key to use.</p>"
    },
    "CostCategoryInheritedValueDimensionName":{
      "type":"string",
      "enum":[
        "LINKED_ACCOUNT_NAME",
        "TAG"
      ]
    },
    "CostCategoryMaxResults":{
      "type":"integer",
      "max":100,
      "min":1
    },
    "CostCategoryName":{
      "type":"string",
      "documentation":"<p>The unique name of the Cost Category.</p>",
      "max":50,
      "min":1,
      "pattern":"^(?! )[\\p{L}\\p{N}\\p{Z}-_]*(?<! )$"
    },
    "CostCategoryNamesList":{
      "type":"list",
      "member":{"shape":"CostCategoryName"}
    },
    "CostCategoryProcessingStatus":{
      "type":"structure",
      "members":{
        "Component":{
          "shape":"CostCategoryStatusComponent",
          "documentation":"<p>The Cost Management product name of the applied status. </p>"
        },
        "Status":{
          "shape":"CostCategoryStatus",
          "documentation":"<p>The process status for a specific cost category. </p>"
        }
      },
      "documentation":"<p>The list of processing statuses for Cost Management products for a specific cost category. </p>"
    },
    "CostCategoryProcessingStatusList":{
      "type":"list",
      "member":{"shape":"CostCategoryProcessingStatus"}
    },
    "CostCategoryReference":{
      "type":"structure",
      "members":{
        "CostCategoryArn":{
          "shape":"Arn",
          "documentation":"<p>The unique identifier for your Cost Category. </p>"
        },
        "Name":{"shape":"CostCategoryName"},
        "EffectiveStart":{
          "shape":"ZonedDateTime",
          "documentation":"<p>The Cost Category's effective start date.</p>"
        },
        "EffectiveEnd":{
          "shape":"ZonedDateTime",
          "documentation":"<p>The Cost Category's effective end date.</p>"
        },
        "NumberOfRules":{
          "shape":"NonNegativeInteger",
          "documentation":"<p>The number of rules that are associated with a specific Cost Category. </p>"
        },
        "ProcessingStatus":{
          "shape":"CostCategoryProcessingStatusList",
          "documentation":"<p>The list of processing statuses for Cost Management products for a specific cost category. </p>"
        },
        "Values":{
          "shape":"CostCategoryValuesList",
          "documentation":"<p>A list of unique cost category values in a specific cost category. </p>"
        },
        "DefaultValue":{"shape":"CostCategoryValue"}
      },
      "documentation":"<p>A reference to a Cost Category containing only enough information to identify the Cost Category.</p> <p>You can use this information to retrieve the full Cost Category information using <code>DescribeCostCategory</code>.</p>"
    },
    "CostCategoryReferencesList":{
      "type":"list",
      "member":{"shape":"CostCategoryReference"}
    },
    "CostCategoryRule":{
      "type":"structure",
      "members":{
        "Value":{"shape":"CostCategoryValue"},
        "Rule":{
          "shape":"Expression",
          "documentation":"<p>An <a href=\"https://docs.aws.amazon.com/aws-cost-management/latest/APIReference/API_Expression.html\">Expression</a> object used to categorize costs. This supports dimensions, tags, and nested expressions. Currently the only dimensions supported are <code>LINKED_ACCOUNT</code>, <code>SERVICE_CODE</code>, <code>RECORD_TYPE</code>, <code>LINKED_ACCOUNT_NAME</code>, <code>REGION</code>, and <code>USAGE_TYPE</code>.</p> <p> <code>RECORD_TYPE</code> is a dimension used for Cost Explorer APIs, and is also supported for Cost Category expressions. This dimension uses different terms, depending on whether you're using the console or API/JSON editor. For a detailed comparison, see <a href=\"https://docs.aws.amazon.com/awsaccountbilling/latest/aboutv2/manage-cost-categories.html#cost-categories-terms\">Term Comparisons</a> in the <i>Billing and Cost Management User Guide</i>.</p>"
        },
        "InheritedValue":{
          "shape":"CostCategoryInheritedValueDimension",
          "documentation":"<p>The value the line item is categorized as if the line item contains the matched dimension.</p>"
        },
        "Type":{
          "shape":"CostCategoryRuleType",
          "documentation":"<p>You can define the <code>CostCategoryRule</code> rule type as either <code>REGULAR</code> or <code>INHERITED_VALUE</code>. The <code>INHERITED_VALUE</code> rule type adds the flexibility to define a rule that dynamically inherits the cost category value. This value is from the dimension value that's defined by <code>CostCategoryInheritedValueDimension</code>. For example, suppose that you want to costs to be dynamically grouped based on the value of a specific tag key. First, choose an inherited value rule type, and then choose the tag dimension and specify the tag key to use.</p>"
        }
      },
      "documentation":"<p>Rules are processed in order. If there are multiple rules that match the line item, then the first rule to match is used to determine that Cost Category value.</p>"
    },
    "CostCategoryRuleType":{
      "type":"string",
      "enum":[
        "REGULAR",
        "INHERITED_VALUE"
      ]
    },
    "CostCategoryRuleVersion":{
      "type":"string",
      "documentation":"<p>The rule schema version in this particular Cost Category.</p>",
      "enum":["CostCategoryExpression.v1"]
    },
    "CostCategoryRulesList":{
      "type":"list",
      "member":{"shape":"CostCategoryRule"},
      "max":500,
      "min":1
    },
    "CostCategorySplitChargeMethod":{
      "type":"string",
      "enum":[
        "FIXED",
        "PROPORTIONAL",
        "EVEN"
      ]
    },
    "CostCategorySplitChargeRule":{
      "type":"structure",
      "required":[
        "Source",
        "Targets",
        "Method"
      ],
      "members":{
        "Source":{
          "shape":"GenericString",
          "documentation":"<p>The Cost Category value that you want to split. That value can't be used as a source or a target in other split charge rules. To indicate uncategorized costs, you can use an empty string as the source.</p>"
        },
        "Targets":{
          "shape":"CostCategorySplitChargeRuleTargetsList",
          "documentation":"<p>The Cost Category values that you want to split costs across. These values can't be used as a source in other split charge rules. </p>"
        },
        "Method":{
          "shape":"CostCategorySplitChargeMethod",
          "documentation":"<p>The method that's used to define how to split your source costs across your targets. </p> <p> <code>Proportional</code> - Allocates charges across your targets based on the proportional weighted cost of each target.</p> <p> <code>Fixed</code> - Allocates charges across your targets based on your defined allocation percentage.</p> <p>&gt;<code>Even</code> - Allocates costs evenly across all targets.</p>"
        },
        "Parameters":{
          "shape":"CostCategorySplitChargeRuleParametersList",
          "documentation":"<p>The parameters for a split charge method. This is only required for the <code>FIXED</code> method. </p>"
        }
      },
      "documentation":"<p>Use the split charge rule to split the cost of one Cost Category value across several other target values. </p>"
    },
    "CostCategorySplitChargeRuleParameter":{
      "type":"structure",
      "required":[
        "Type",
        "Values"
      ],
      "members":{
        "Type":{
          "shape":"CostCategorySplitChargeRuleParameterType",
          "documentation":"<p>The parameter type. </p>"
        },
        "Values":{
          "shape":"CostCategorySplitChargeRuleParameterValuesList",
          "documentation":"<p>The parameter values. </p>"
        }
      },
      "documentation":"<p>The parameters for a split charge method. </p>"
    },
    "CostCategorySplitChargeRuleParameterType":{
      "type":"string",
      "enum":["ALLOCATION_PERCENTAGES"]
    },
    "CostCategorySplitChargeRuleParameterValuesList":{
      "type":"list",
      "member":{"shape":"GenericString"},
      "max":500,
      "min":1
    },
    "CostCategorySplitChargeRuleParametersList":{
      "type":"list",
      "member":{"shape":"CostCategorySplitChargeRuleParameter"},
      "max":10,
      "min":1
    },
    "CostCategorySplitChargeRuleTargetsList":{
      "type":"list",
      "member":{"shape":"GenericString"},
      "max":500,
      "min":1
    },
    "CostCategorySplitChargeRulesList":{
      "type":"list",
      "member":{"shape":"CostCategorySplitChargeRule"},
      "max":10,
      "min":1
    },
    "CostCategoryStatus":{
      "type":"string",
      "enum":[
        "PROCESSING",
        "APPLIED"
      ]
    },
    "CostCategoryStatusComponent":{
      "type":"string",
      "enum":["COST_EXPLORER"]
    },
    "CostCategoryValue":{
      "type":"string",
      "documentation":"<p>The default value for the cost category.</p>",
      "max":50,
      "min":1,
      "pattern":"^(?! )[\\p{L}\\p{N}\\p{Z}-_]*(?<! )$"
    },
    "CostCategoryValues":{
      "type":"structure",
      "members":{
        "Key":{"shape":"CostCategoryName"},
        "Values":{
          "shape":"Values",
          "documentation":"<p>The specific value of the Cost Category.</p>"
        },
        "MatchOptions":{
          "shape":"MatchOptions",
          "documentation":"<p>The match options that you can use to filter your results. MatchOptions is only applicable for actions related to cost category. The default values for <code>MatchOptions</code> is <code>EQUALS</code> and <code>CASE_SENSITIVE</code>. </p>"
        }
      },
      "documentation":"<p>The Cost Categories values used for filtering the costs.</p> <p>If <code>Values</code> and <code>Key</code> are not specified, the <code>ABSENT</code> <code>MatchOption</code> is applied to all Cost Categories. That is, it filters on resources that aren't mapped to any Cost Categories.</p> <p>If <code>Values</code> is provided and <code>Key</code> isn't specified, the <code>ABSENT</code> <code>MatchOption</code> is applied to the Cost Categories <code>Key</code> only. That is, it filters on resources without the given Cost Categories key.</p>"
    },
    "CostCategoryValuesList":{
      "type":"list",
      "member":{"shape":"CostCategoryValue"}
    },
    "Coverage":{
      "type":"structure",
      "members":{
        "CoverageHours":{
          "shape":"CoverageHours",
          "documentation":"<p>The amount of instance usage that the reservation covered, in hours.</p>"
        },
        "CoverageNormalizedUnits":{
          "shape":"CoverageNormalizedUnits",
          "documentation":"<p>The amount of instance usage that the reservation covered, in normalized units.</p>"
        },
        "CoverageCost":{
          "shape":"CoverageCost",
          "documentation":"<p>The amount of cost that the reservation covered.</p>"
        }
      },
      "documentation":"<p>The amount of instance usage that a reservation covered.</p>"
    },
    "CoverageByTime":{
      "type":"structure",
      "members":{
        "TimePeriod":{
          "shape":"DateInterval",
          "documentation":"<p>The period that this coverage was used over.</p>"
        },
        "Groups":{
          "shape":"ReservationCoverageGroups",
          "documentation":"<p>The groups of instances that the reservation covered.</p>"
        },
        "Total":{
          "shape":"Coverage",
          "documentation":"<p>The total reservation coverage, in hours.</p>"
        }
      },
      "documentation":"<p>Reservation coverage for a specified period, in hours.</p>"
    },
    "CoverageCost":{
      "type":"structure",
      "members":{
        "OnDemandCost":{
          "shape":"OnDemandCost",
          "documentation":"<p>How much an On-Demand Instance costs.</p>"
        }
      },
      "documentation":"<p>How much it costs to run an instance.</p>"
    },
    "CoverageHours":{
      "type":"structure",
      "members":{
        "OnDemandHours":{
          "shape":"OnDemandHours",
          "documentation":"<p>The number of instance running hours that On-Demand Instances covered.</p>"
        },
        "ReservedHours":{
          "shape":"ReservedHours",
          "documentation":"<p>The number of instance running hours that reservations covered.</p>"
        },
        "TotalRunningHours":{
          "shape":"TotalRunningHours",
          "documentation":"<p>The total instance usage, in hours.</p>"
        },
        "CoverageHoursPercentage":{
          "shape":"CoverageHoursPercentage",
          "documentation":"<p>The percentage of instance hours that a reservation covered.</p>"
        }
      },
      "documentation":"<p>How long a running instance either used a reservation or was On-Demand.</p>"
    },
    "CoverageHoursPercentage":{"type":"string"},
    "CoverageNormalizedUnits":{
      "type":"structure",
      "members":{
        "OnDemandNormalizedUnits":{
          "shape":"OnDemandNormalizedUnits",
          "documentation":"<p>The number of normalized units that are covered by On-Demand Instances instead of a reservation.</p>"
        },
        "ReservedNormalizedUnits":{
          "shape":"ReservedNormalizedUnits",
          "documentation":"<p>The number of normalized units that a reservation covers.</p>"
        },
        "TotalRunningNormalizedUnits":{
          "shape":"TotalRunningNormalizedUnits",
          "documentation":"<p>The total number of normalized units that you used.</p>"
        },
        "CoverageNormalizedUnitsPercentage":{
          "shape":"CoverageNormalizedUnitsPercentage",
          "documentation":"<p>The percentage of your used instance normalized units that a reservation covers.</p>"
        }
      },
      "documentation":"<p>The amount of instance usage, in normalized units. You can use normalized units to see your EC2 usage for multiple sizes of instances in a uniform way. For example, suppose that you run an xlarge instance and a 2xlarge instance. If you run both instances for the same amount of time, the 2xlarge instance uses twice as much of your reservation as the xlarge instance, even though both instances show only one instance-hour. When you use normalized units instead of instance-hours, the xlarge instance used 8 normalized units, and the 2xlarge instance used 16 normalized units.</p> <p>For more information, see <a href=\"https://docs.aws.amazon.com/AWSEC2/latest/UserGuide/ri-modifying.html\">Modifying Reserved Instances</a> in the <i>Amazon Elastic Compute Cloud User Guide for Linux Instances</i>.</p>"
    },
    "CoverageNormalizedUnitsPercentage":{"type":"string"},
    "CoveragesByTime":{
      "type":"list",
      "member":{"shape":"CoverageByTime"}
    },
    "CreateAnomalyMonitorRequest":{
      "type":"structure",
      "required":["AnomalyMonitor"],
      "members":{
        "AnomalyMonitor":{
          "shape":"AnomalyMonitor",
          "documentation":"<p>The cost anomaly detection monitor object that you want to create.</p>"
        },
        "ResourceTags":{
          "shape":"ResourceTagList",
          "documentation":"<p>An optional list of tags to associate with the specified <a href=\"https://docs.aws.amazon.com/aws-cost-management/latest/APIReference/API_AnomalyMonitor.html\"> <code>AnomalyMonitor</code> </a>. You can use resource tags to control access to your <code>monitor</code> using IAM policies.</p> <p>Each tag consists of a key and a value, and each key must be unique for the resource. The following restrictions apply to resource tags:</p> <ul> <li> <p>Although the maximum number of array members is 200, you can assign a maximum of 50 user-tags to one resource. The remaining are reserved for Amazon Web Services use</p> </li> <li> <p>The maximum length of a key is 128 characters</p> </li> <li> <p>The maximum length of a value is 256 characters</p> </li> <li> <p>Keys and values can only contain alphanumeric characters, spaces, and any of the following: <code>_.:/=+@-</code> </p> </li> <li> <p>Keys and values are case sensitive</p> </li> <li> <p>Keys and values are trimmed for any leading or trailing whitespaces</p> </li> <li> <p>Don’t use <code>aws:</code> as a prefix for your keys. This prefix is reserved for Amazon Web Services use</p> </li> </ul>"
        }
      }
    },
    "CreateAnomalyMonitorResponse":{
      "type":"structure",
      "required":["MonitorArn"],
      "members":{
        "MonitorArn":{
          "shape":"GenericString",
          "documentation":"<p>The unique identifier of your newly created cost anomaly detection monitor.</p>"
        }
      }
    },
    "CreateAnomalySubscriptionRequest":{
      "type":"structure",
      "required":["AnomalySubscription"],
      "members":{
        "AnomalySubscription":{
          "shape":"AnomalySubscription",
          "documentation":"<p>The cost anomaly subscription object that you want to create. </p>"
        },
        "ResourceTags":{
          "shape":"ResourceTagList",
          "documentation":"<p>An optional list of tags to associate with the specified <a href=\"https://docs.aws.amazon.com/aws-cost-management/latest/APIReference/API_AnomalySubscription.html\"> <code>AnomalySubscription</code> </a>. You can use resource tags to control access to your <code>subscription</code> using IAM policies.</p> <p>Each tag consists of a key and a value, and each key must be unique for the resource. The following restrictions apply to resource tags:</p> <ul> <li> <p>Although the maximum number of array members is 200, you can assign a maximum of 50 user-tags to one resource. The remaining are reserved for Amazon Web Services use</p> </li> <li> <p>The maximum length of a key is 128 characters</p> </li> <li> <p>The maximum length of a value is 256 characters</p> </li> <li> <p>Keys and values can only contain alphanumeric characters, spaces, and any of the following: <code>_.:/=+@-</code> </p> </li> <li> <p>Keys and values are case sensitive</p> </li> <li> <p>Keys and values are trimmed for any leading or trailing whitespaces</p> </li> <li> <p>Don’t use <code>aws:</code> as a prefix for your keys. This prefix is reserved for Amazon Web Services use</p> </li> </ul>"
        }
      }
    },
    "CreateAnomalySubscriptionResponse":{
      "type":"structure",
      "required":["SubscriptionArn"],
      "members":{
        "SubscriptionArn":{
          "shape":"GenericString",
          "documentation":"<p>The unique identifier of your newly created cost anomaly subscription. </p>"
        }
      }
    },
    "CreateCostCategoryDefinitionRequest":{
      "type":"structure",
      "required":[
        "Name",
        "RuleVersion",
        "Rules"
      ],
      "members":{
        "Name":{"shape":"CostCategoryName"},
        "EffectiveStart":{
          "shape":"ZonedDateTime",
          "documentation":"<p>The Cost Category's effective start date. It can only be a billing start date (first day of the month). If the date isn't provided, it's the first day of the current month. Dates can't be before the previous twelve months, or in the future.</p>"
        },
        "RuleVersion":{"shape":"CostCategoryRuleVersion"},
        "Rules":{
          "shape":"CostCategoryRulesList",
          "documentation":"<p>The Cost Category rules used to categorize costs. For more information, see <a href=\"https://docs.aws.amazon.com/aws-cost-management/latest/APIReference/API_CostCategoryRule.html\">CostCategoryRule</a>.</p>"
        },
        "DefaultValue":{"shape":"CostCategoryValue"},
        "SplitChargeRules":{
          "shape":"CostCategorySplitChargeRulesList",
          "documentation":"<p> The split charge rules used to allocate your charges between your Cost Category values. </p>"
        },
        "ResourceTags":{
          "shape":"ResourceTagList",
          "documentation":"<p>An optional list of tags to associate with the specified <a href=\"https://docs.aws.amazon.com/aws-cost-management/latest/APIReference/API_CostCategory.html\"> <code>CostCategory</code> </a>. You can use resource tags to control access to your <code>cost category</code> using IAM policies.</p> <p>Each tag consists of a key and a value, and each key must be unique for the resource. The following restrictions apply to resource tags:</p> <ul> <li> <p>Although the maximum number of array members is 200, you can assign a maximum of 50 user-tags to one resource. The remaining are reserved for Amazon Web Services use</p> </li> <li> <p>The maximum length of a key is 128 characters</p> </li> <li> <p>The maximum length of a value is 256 characters</p> </li> <li> <p>Keys and values can only contain alphanumeric characters, spaces, and any of the following: <code>_.:/=+@-</code> </p> </li> <li> <p>Keys and values are case sensitive</p> </li> <li> <p>Keys and values are trimmed for any leading or trailing whitespaces</p> </li> <li> <p>Don’t use <code>aws:</code> as a prefix for your keys. This prefix is reserved for Amazon Web Services use</p> </li> </ul>"
        }
      }
    },
    "CreateCostCategoryDefinitionResponse":{
      "type":"structure",
      "members":{
        "CostCategoryArn":{
          "shape":"Arn",
          "documentation":"<p>The unique identifier for your newly created Cost Category. </p>"
        },
        "EffectiveStart":{
          "shape":"ZonedDateTime",
          "documentation":"<p>The Cost Category's effective start date. It can only be a billing start date (first day of the month).</p>"
        }
      }
    },
    "CurrentInstance":{
      "type":"structure",
      "members":{
        "ResourceId":{
          "shape":"GenericString",
          "documentation":"<p>Resource ID of the current instance.</p>"
        },
        "InstanceName":{
          "shape":"GenericString",
          "documentation":"<p>The name that you given an instance. This field shows as blank if you haven't given the instance a name.</p>"
        },
        "Tags":{
          "shape":"TagValuesList",
          "documentation":"<p>Cost allocation resource tags that are applied to the instance.</p>"
        },
        "ResourceDetails":{
          "shape":"ResourceDetails",
          "documentation":"<p>Details about the resource and utilization.</p>"
        },
        "ResourceUtilization":{
          "shape":"ResourceUtilization",
          "documentation":"<p>Utilization information of the current instance during the lookback period.</p>"
        },
        "ReservationCoveredHoursInLookbackPeriod":{
          "shape":"GenericString",
          "documentation":"<p>The number of hours during the lookback period that's covered by reservations.</p>"
        },
        "SavingsPlansCoveredHoursInLookbackPeriod":{
          "shape":"GenericString",
          "documentation":"<p>The number of hours during the lookback period that's covered by Savings Plans.</p>"
        },
        "OnDemandHoursInLookbackPeriod":{
          "shape":"GenericString",
          "documentation":"<p>The number of hours during the lookback period that's billed at On-Demand rates.</p>"
        },
        "TotalRunningHoursInLookbackPeriod":{
          "shape":"GenericString",
          "documentation":"<p>The total number of hours that the instance ran during the lookback period.</p>"
        },
        "MonthlyCost":{
          "shape":"GenericString",
          "documentation":"<p>The current On-Demand cost of operating this instance on a monthly basis.</p>"
        },
        "CurrencyCode":{
          "shape":"GenericString",
          "documentation":"<p>The currency code that Amazon Web Services used to calculate the costs for this instance.</p>"
        }
      },
      "documentation":"<p>Context about the current instance.</p>"
    },
    "DataUnavailableException":{
      "type":"structure",
      "members":{
        "Message":{"shape":"ErrorMessage"}
      },
      "documentation":"<p>The requested data is unavailable.</p>",
      "exception":true
    },
    "DateInterval":{
      "type":"structure",
      "required":[
        "Start",
        "End"
      ],
      "members":{
        "Start":{
          "shape":"YearMonthDay",
          "documentation":"<p>The beginning of the time period. The start date is inclusive. For example, if <code>start</code> is <code>2017-01-01</code>, Amazon Web Services retrieves cost and usage data starting at <code>2017-01-01</code> up to the end date. The start date must be equal to or no later than the current date to avoid a validation error.</p>"
        },
        "End":{
          "shape":"YearMonthDay",
          "documentation":"<p>The end of the time period. The end date is exclusive. For example, if <code>end</code> is <code>2017-05-01</code>, Amazon Web Services retrieves cost and usage data from the start date up to, but not including, <code>2017-05-01</code>.</p>"
        }
      },
      "documentation":"<p>The time period of the request. </p>"
    },
    "DeleteAnomalyMonitorRequest":{
      "type":"structure",
      "required":["MonitorArn"],
      "members":{
        "MonitorArn":{
          "shape":"GenericString",
          "documentation":"<p>The unique identifier of the cost anomaly monitor that you want to delete. </p>"
        }
      }
    },
    "DeleteAnomalyMonitorResponse":{
      "type":"structure",
      "members":{
      }
    },
    "DeleteAnomalySubscriptionRequest":{
      "type":"structure",
      "required":["SubscriptionArn"],
      "members":{
        "SubscriptionArn":{
          "shape":"GenericString",
          "documentation":"<p>The unique identifier of the cost anomaly subscription that you want to delete. </p>"
        }
      }
    },
    "DeleteAnomalySubscriptionResponse":{
      "type":"structure",
      "members":{
      }
    },
    "DeleteCostCategoryDefinitionRequest":{
      "type":"structure",
      "required":["CostCategoryArn"],
      "members":{
        "CostCategoryArn":{
          "shape":"Arn",
          "documentation":"<p>The unique identifier for your Cost Category. </p>"
        }
      }
    },
    "DeleteCostCategoryDefinitionResponse":{
      "type":"structure",
      "members":{
        "CostCategoryArn":{
          "shape":"Arn",
          "documentation":"<p>The unique identifier for your Cost Category. </p>"
        },
        "EffectiveEnd":{
          "shape":"ZonedDateTime",
          "documentation":"<p>The effective end date of the Cost Category as a result of deleting it. No costs after this date is categorized by the deleted Cost Category. </p>"
        }
      }
    },
    "DescribeCostCategoryDefinitionRequest":{
      "type":"structure",
      "required":["CostCategoryArn"],
      "members":{
        "CostCategoryArn":{
          "shape":"Arn",
          "documentation":"<p>The unique identifier for your Cost Category. </p>"
        },
        "EffectiveOn":{
          "shape":"ZonedDateTime",
          "documentation":"<p>The date when the Cost Category was effective. </p>"
        }
      }
    },
    "DescribeCostCategoryDefinitionResponse":{
      "type":"structure",
      "members":{
        "CostCategory":{"shape":"CostCategory"}
      }
    },
    "Dimension":{
      "type":"string",
      "enum":[
        "AZ",
        "INSTANCE_TYPE",
        "LINKED_ACCOUNT",
        "LINKED_ACCOUNT_NAME",
        "OPERATION",
        "PURCHASE_TYPE",
        "REGION",
        "SERVICE",
        "SERVICE_CODE",
        "USAGE_TYPE",
        "USAGE_TYPE_GROUP",
        "RECORD_TYPE",
        "OPERATING_SYSTEM",
        "TENANCY",
        "SCOPE",
        "PLATFORM",
        "SUBSCRIPTION_ID",
        "LEGAL_ENTITY_NAME",
        "DEPLOYMENT_OPTION",
        "DATABASE_ENGINE",
        "CACHE_ENGINE",
        "INSTANCE_TYPE_FAMILY",
        "BILLING_ENTITY",
        "RESERVATION_ID",
        "RESOURCE_ID",
        "RIGHTSIZING_TYPE",
        "SAVINGS_PLANS_TYPE",
        "SAVINGS_PLAN_ARN",
        "PAYMENT_OPTION",
        "AGREEMENT_END_DATE_TIME_AFTER",
        "AGREEMENT_END_DATE_TIME_BEFORE",
        "INVOICING_ENTITY",
        "ANOMALY_TOTAL_IMPACT_ABSOLUTE",
        "ANOMALY_TOTAL_IMPACT_PERCENTAGE"
      ]
    },
    "DimensionValues":{
      "type":"structure",
      "members":{
        "Key":{
          "shape":"Dimension",
          "documentation":"<p>The names of the metadata types that you can use to filter and group your results. For example, <code>AZ</code> returns a list of Availability Zones.</p> <p>Not all dimensions are supported in each API. Refer to the documentation for each specific API to see what is supported.</p> <p> <code>LINK_ACCOUNT_NAME</code> and <code>SERVICE_CODE</code> can only be used in <a href=\"https://docs.aws.amazon.com/aws-cost-management/latest/APIReference/API_CostCategoryRule.html\">CostCategoryRule</a>.</p> <p> <code>ANOMALY_TOTAL_IMPACT_ABSOLUTE</code> and <code>ANOMALY_TOTAL_IMPACT_PERCENTAGE</code> can only be used in <a href=\"https://docs.aws.amazon.com/aws-cost-management/latest/APIReference/API_AnomalySubscription.html\">AnomalySubscriptions</a>.</p>"
        },
        "Values":{
          "shape":"Values",
          "documentation":"<p>The metadata values that you can use to filter and group your results. You can use <code>GetDimensionValues</code> to find specific values.</p>"
        },
        "MatchOptions":{
          "shape":"MatchOptions",
          "documentation":"<p>The match options that you can use to filter your results.</p> <p> <code>MatchOptions</code> is only applicable for actions related to Cost Category and Anomaly Subscriptions. Refer to the documentation for each specific API to see what is supported.</p> <p>The default values for <code>MatchOptions</code> are <code>EQUALS</code> and <code>CASE_SENSITIVE</code>.</p>"
        }
      },
      "documentation":"<p>The metadata that you can use to filter and group your results. You can use <code>GetDimensionValues</code> to find specific values.</p>"
    },
    "DimensionValuesWithAttributes":{
      "type":"structure",
      "members":{
        "Value":{
          "shape":"Value",
          "documentation":"<p>The value of a dimension with a specific attribute.</p>"
        },
        "Attributes":{
          "shape":"Attributes",
          "documentation":"<p>The attribute that applies to a specific <code>Dimension</code>.</p>"
        }
      },
      "documentation":"<p>The metadata of a specific type that you can use to filter and group your results. You can use <code>GetDimensionValues</code> to find specific values.</p>"
    },
    "DimensionValuesWithAttributesList":{
      "type":"list",
      "member":{"shape":"DimensionValuesWithAttributes"}
    },
    "DiskResourceUtilization":{
      "type":"structure",
      "members":{
        "DiskReadOpsPerSecond":{
          "shape":"GenericString",
          "documentation":"<p>The maximum number of read operations per second. </p>"
        },
        "DiskWriteOpsPerSecond":{
          "shape":"GenericString",
          "documentation":"<p>The maximum number of write operations per second. </p>"
        },
        "DiskReadBytesPerSecond":{
          "shape":"GenericString",
          "documentation":"<p>The maximum read throughput operations per second. </p>"
        },
        "DiskWriteBytesPerSecond":{
          "shape":"GenericString",
          "documentation":"<p>The maximum write throughput operations per second. </p>"
        }
      },
      "documentation":"<p>The field that contains a list of disk (local storage) metrics that are associated with the current instance. </p>"
    },
    "EBSResourceUtilization":{
      "type":"structure",
      "members":{
        "EbsReadOpsPerSecond":{
          "shape":"GenericString",
          "documentation":"<p>The maximum number of read operations per second. </p>"
        },
        "EbsWriteOpsPerSecond":{
          "shape":"GenericString",
          "documentation":"<p>The maximum number of write operations per second. </p>"
        },
        "EbsReadBytesPerSecond":{
          "shape":"GenericString",
          "documentation":"<p>The maximum size of read operations per second </p>"
        },
        "EbsWriteBytesPerSecond":{
          "shape":"GenericString",
          "documentation":"<p>The maximum size of write operations per second. </p>"
        }
      },
      "documentation":"<p>The EBS field that contains a list of EBS metrics that are associated with the current instance. </p>"
    },
    "EC2InstanceDetails":{
      "type":"structure",
      "members":{
        "Family":{
          "shape":"GenericString",
          "documentation":"<p>The instance family of the recommended reservation.</p>"
        },
        "InstanceType":{
          "shape":"GenericString",
          "documentation":"<p>The type of instance that Amazon Web Services recommends.</p>"
        },
        "Region":{
          "shape":"GenericString",
          "documentation":"<p>The Amazon Web Services Region of the recommended reservation.</p>"
        },
        "AvailabilityZone":{
          "shape":"GenericString",
          "documentation":"<p>The Availability Zone of the recommended reservation.</p>"
        },
        "Platform":{
          "shape":"GenericString",
          "documentation":"<p>The platform of the recommended reservation. The platform is the specific combination of operating system, license model, and software on an instance.</p>"
        },
        "Tenancy":{
          "shape":"GenericString",
          "documentation":"<p>Determines whether the recommended reservation is dedicated or shared.</p>"
        },
        "CurrentGeneration":{
          "shape":"GenericBoolean",
          "documentation":"<p>Determines whether the recommendation is for a current-generation instance. </p>"
        },
        "SizeFlexEligible":{
          "shape":"GenericBoolean",
          "documentation":"<p>Determines whether the recommended reservation is size flexible.</p>"
        }
      },
      "documentation":"<p>Details about the Amazon EC2 instances that Amazon Web Services recommends that you purchase.</p>"
    },
    "EC2ResourceDetails":{
      "type":"structure",
      "members":{
        "HourlyOnDemandRate":{
          "shape":"GenericString",
          "documentation":"<p>The hourly public On-Demand rate for the instance type.</p>"
        },
        "InstanceType":{
          "shape":"GenericString",
          "documentation":"<p>The type of Amazon Web Services instance.</p>"
        },
        "Platform":{
          "shape":"GenericString",
          "documentation":"<p>The platform of the Amazon Web Services instance. The platform is the specific combination of operating system, license model, and software on an instance.</p>"
        },
        "Region":{
          "shape":"GenericString",
          "documentation":"<p>The Amazon Web Services Region of the instance.</p>"
        },
        "Sku":{
          "shape":"GenericString",
          "documentation":"<p>The SKU of the product.</p>"
        },
        "Memory":{
          "shape":"GenericString",
          "documentation":"<p>The memory capacity of the Amazon Web Services instance.</p>"
        },
        "NetworkPerformance":{
          "shape":"GenericString",
          "documentation":"<p>The network performance capacity of the Amazon Web Services instance.</p>"
        },
        "Storage":{
          "shape":"GenericString",
          "documentation":"<p>The disk storage of the Amazon Web Services instance. This doesn't include EBS storage.</p>"
        },
        "Vcpu":{
          "shape":"GenericString",
          "documentation":"<p>The number of VCPU cores in the Amazon Web Services instance type.</p>"
        }
      },
      "documentation":"<p>Details on the Amazon EC2 Resource.</p>"
    },
    "EC2ResourceUtilization":{
      "type":"structure",
      "members":{
        "MaxCpuUtilizationPercentage":{
          "shape":"GenericString",
          "documentation":"<p>The maximum observed or expected CPU utilization of the instance.</p>"
        },
        "MaxMemoryUtilizationPercentage":{
          "shape":"GenericString",
          "documentation":"<p>The maximum observed or expected memory utilization of the instance.</p>"
        },
        "MaxStorageUtilizationPercentage":{
          "shape":"GenericString",
          "documentation":"<p>The maximum observed or expected storage utilization of the instance. This doesn't include EBS storage.</p>"
        },
        "EBSResourceUtilization":{
          "shape":"EBSResourceUtilization",
          "documentation":"<p>The EBS field that contains a list of EBS metrics that are associated with the current instance. </p>"
        },
        "DiskResourceUtilization":{
          "shape":"DiskResourceUtilization",
          "documentation":"<p>The field that contains a list of disk (local storage) metrics that are associated with the current instance. </p>"
        },
        "NetworkResourceUtilization":{
          "shape":"NetworkResourceUtilization",
          "documentation":"<p>The network field that contains a list of network metrics that are associated with the current instance. </p>"
        }
      },
      "documentation":"<p>Utilization metrics for the instance. </p>"
    },
    "EC2Specification":{
      "type":"structure",
      "members":{
        "OfferingClass":{
          "shape":"OfferingClass",
          "documentation":"<p>Indicates whether you want a recommendation for standard or convertible reservations.</p>"
        }
      },
      "documentation":"<p>The Amazon EC2 hardware specifications that you want Amazon Web Services to provide recommendations for.</p>"
    },
    "ESInstanceDetails":{
      "type":"structure",
      "members":{
        "InstanceClass":{
          "shape":"GenericString",
          "documentation":"<p>The class of instance that Amazon Web Services recommends.</p>"
        },
        "InstanceSize":{
          "shape":"GenericString",
          "documentation":"<p>The size of instance that Amazon Web Services recommends.</p>"
        },
        "Region":{
          "shape":"GenericString",
          "documentation":"<p>The Amazon Web Services Region of the recommended reservation.</p>"
        },
        "CurrentGeneration":{
          "shape":"GenericBoolean",
          "documentation":"<p>Determines whether the recommendation is for a current-generation instance.</p>"
        },
        "SizeFlexEligible":{
          "shape":"GenericBoolean",
          "documentation":"<p>Determines whether the recommended reservation is size flexible.</p>"
        }
      },
      "documentation":"<p>Details about the Amazon OpenSearch Service instances that Amazon Web Services recommends that you purchase.</p>"
    },
    "ElastiCacheInstanceDetails":{
      "type":"structure",
      "members":{
        "Family":{
          "shape":"GenericString",
          "documentation":"<p>The instance family of the recommended reservation.</p>"
        },
        "NodeType":{
          "shape":"GenericString",
          "documentation":"<p>The type of node that Amazon Web Services recommends.</p>"
        },
        "Region":{
          "shape":"GenericString",
          "documentation":"<p>The Amazon Web Services Region of the recommended reservation.</p>"
        },
        "ProductDescription":{
          "shape":"GenericString",
          "documentation":"<p>The description of the recommended reservation.</p>"
        },
        "CurrentGeneration":{
          "shape":"GenericBoolean",
          "documentation":"<p>Determines whether the recommendation is for a current generation instance.</p>"
        },
        "SizeFlexEligible":{
          "shape":"GenericBoolean",
          "documentation":"<p>Determines whether the recommended reservation is size flexible.</p>"
        }
      },
      "documentation":"<p>Details about the Amazon ElastiCache instances that Amazon Web Services recommends that you purchase.</p>"
    },
    "Entity":{"type":"string"},
    "ErrorMessage":{"type":"string"},
    "Estimated":{"type":"boolean"},
    "Expression":{
      "type":"structure",
      "members":{
        "Or":{
          "shape":"Expressions",
          "documentation":"<p>Return results that match either <code>Dimension</code> object.</p>"
        },
        "And":{
          "shape":"Expressions",
          "documentation":"<p>Return results that match both <code>Dimension</code> objects.</p>"
        },
        "Not":{
          "shape":"Expression",
          "documentation":"<p>Return results that don't match a <code>Dimension</code> object.</p>"
        },
        "Dimensions":{
          "shape":"DimensionValues",
          "documentation":"<p>The specific <code>Dimension</code> to use for <code>Expression</code>.</p>"
        },
        "Tags":{
          "shape":"TagValues",
          "documentation":"<p>The specific <code>Tag</code> to use for <code>Expression</code>.</p>"
        },
        "CostCategories":{
          "shape":"CostCategoryValues",
          "documentation":"<p>The filter that's based on <code>CostCategory</code> values.</p>"
        }
      },
      "documentation":"<p>Use <code>Expression</code> to filter in various Cost Explorer APIs.</p> <p>Not all <code>Expression</code> types are supported in each API. Refer to the documentation for each specific API to see what is supported.</p> <p>There are two patterns:</p> <ul> <li> <p>Simple dimension values.</p> <ul> <li> <p>There are three types of simple dimension values: <code>CostCategories</code>, <code>Tags</code>, and <code>Dimensions</code>.</p> <ul> <li> <p>Specify the <code>CostCategories</code> field to define a filter that acts on Cost Categories.</p> </li> <li> <p>Specify the <code>Tags</code> field to define a filter that acts on Cost Allocation Tags.</p> </li> <li> <p>Specify the <code>Dimensions</code> field to define a filter that acts on the <a href=\"https://docs.aws.amazon.com/aws-cost-management/latest/APIReference/API_DimensionValues.html\"> <code>DimensionValues</code> </a>.</p> </li> </ul> </li> <li> <p>For each filter type, you can set the dimension name and values for the filters that you plan to use.</p> <ul> <li> <p>For example, you can filter for <code>REGION==us-east-1 OR REGION==us-west-1</code>. For <code>GetRightsizingRecommendation</code>, the Region is a full name (for example, <code>REGION==US East (N. Virginia)</code>.</p> </li> <li> <p>The corresponding <code>Expression</code> for this example is as follows: <code>{ \"Dimensions\": { \"Key\": \"REGION\", \"Values\": [ \"us-east-1\", \"us-west-1\" ] } }</code> </p> </li> <li> <p>As shown in the previous example, lists of dimension values are combined with <code>OR</code> when applying the filter.</p> </li> </ul> </li> <li> <p>You can also set different match options to further control how the filter behaves. Not all APIs support match options. Refer to the documentation for each specific API to see what is supported.</p> <ul> <li> <p>For example, you can filter for linked account names that start with \"a\".</p> </li> <li> <p>The corresponding <code>Expression</code> for this example is as follows: <code>{ \"Dimensions\": { \"Key\": \"LINKED_ACCOUNT_NAME\", \"MatchOptions\": [ \"STARTS_WITH\" ], \"Values\": [ \"a\" ] } }</code> </p> </li> </ul> </li> </ul> </li> <li> <p>Compound <code>Expression</code> types with logical operations.</p> <ul> <li> <p>You can use multiple <code>Expression</code> types and the logical operators <code>AND/OR/NOT</code> to create a list of one or more <code>Expression</code> objects. By doing this, you can filter by more advanced options.</p> </li> <li> <p>For example, you can filter by <code>((REGION == us-east-1 OR REGION == us-west-1) OR (TAG.Type == Type1)) AND (USAGE_TYPE != DataTransfer)</code>.</p> </li> <li> <p>The corresponding <code>Expression</code> for this example is as follows: <code>{ \"And\": [ {\"Or\": [ {\"Dimensions\": { \"Key\": \"REGION\", \"Values\": [ \"us-east-1\", \"us-west-1\" ] }}, {\"Tags\": { \"Key\": \"TagName\", \"Values\": [\"Value1\"] } } ]}, {\"Not\": {\"Dimensions\": { \"Key\": \"USAGE_TYPE\", \"Values\": [\"DataTransfer\"] }}} ] } </code> </p> </li> </ul> <note> <p>Because each <code>Expression</code> can have only one operator, the service returns an error if more than one is specified. The following example shows an <code>Expression</code> object that creates an error: <code> { \"And\": [ ... ], \"Dimensions\": { \"Key\": \"USAGE_TYPE\", \"Values\": [ \"DataTransfer\" ] } } </code> </p> <p>The following is an example of the corresponding error message: <code>\"Expression has more than one roots. Only one root operator is allowed for each expression: And, Or, Not, Dimensions, Tags, CostCategories\"</code> </p> </note> </li> </ul> <note> <p>For the <code>GetRightsizingRecommendation</code> action, a combination of OR and NOT isn't supported. OR isn't supported between different dimensions, or dimensions and tags. NOT operators aren't supported. Dimensions are also limited to <code>LINKED_ACCOUNT</code>, <code>REGION</code>, or <code>RIGHTSIZING_TYPE</code>.</p> <p>For the <code>GetReservationPurchaseRecommendation</code> action, only NOT is supported. AND and OR aren't supported. Dimensions are limited to <code>LINKED_ACCOUNT</code>.</p> </note>"
    },
    "Expressions":{
      "type":"list",
      "member":{"shape":"Expression"}
    },
    "FindingReasonCode":{
      "type":"string",
      "enum":[
        "CPU_OVER_PROVISIONED",
        "CPU_UNDER_PROVISIONED",
        "MEMORY_OVER_PROVISIONED",
        "MEMORY_UNDER_PROVISIONED",
        "EBS_THROUGHPUT_OVER_PROVISIONED",
        "EBS_THROUGHPUT_UNDER_PROVISIONED",
        "EBS_IOPS_OVER_PROVISIONED",
        "EBS_IOPS_UNDER_PROVISIONED",
        "NETWORK_BANDWIDTH_OVER_PROVISIONED",
        "NETWORK_BANDWIDTH_UNDER_PROVISIONED",
        "NETWORK_PPS_OVER_PROVISIONED",
        "NETWORK_PPS_UNDER_PROVISIONED",
        "DISK_IOPS_OVER_PROVISIONED",
        "DISK_IOPS_UNDER_PROVISIONED",
        "DISK_THROUGHPUT_OVER_PROVISIONED",
        "DISK_THROUGHPUT_UNDER_PROVISIONED"
      ]
    },
    "FindingReasonCodes":{
      "type":"list",
      "member":{"shape":"FindingReasonCode"}
    },
    "ForecastResult":{
      "type":"structure",
      "members":{
        "TimePeriod":{
          "shape":"DateInterval",
          "documentation":"<p>The period of time that the forecast covers.</p>"
        },
        "MeanValue":{
          "shape":"GenericString",
          "documentation":"<p>The mean value of the forecast.</p>"
        },
        "PredictionIntervalLowerBound":{
          "shape":"GenericString",
          "documentation":"<p>The lower limit for the prediction interval. </p>"
        },
        "PredictionIntervalUpperBound":{
          "shape":"GenericString",
          "documentation":"<p>The upper limit for the prediction interval. </p>"
        }
      },
      "documentation":"<p>The forecast that's created for your query.</p>"
    },
    "ForecastResultsByTime":{
      "type":"list",
      "member":{"shape":"ForecastResult"}
    },
    "GenerationExistsException":{
      "type":"structure",
      "members":{
        "Message":{"shape":"ErrorMessage"}
      },
      "documentation":"<p>A request to generate a recommendation is already in progress.</p>",
      "exception":true
    },
    "GenerationStatus":{
      "type":"string",
      "enum":[
        "SUCCEEDED",
        "PROCESSING",
        "FAILED"
      ]
    },
    "GenerationSummary":{
      "type":"structure",
      "members":{
        "RecommendationId":{
          "shape":"RecommendationId",
          "documentation":"<p>Indicates the ID for this specific recommendation.</p>"
        },
        "GenerationStatus":{
          "shape":"GenerationStatus",
          "documentation":"<p>Indicates whether the recommendation generation succeeded, is processing, or failed.</p>"
        },
        "GenerationStartedTime":{
          "shape":"ZonedDateTime",
          "documentation":"<p>Indicates the start time of the recommendation generation.</p>"
        },
        "GenerationCompletionTime":{
          "shape":"ZonedDateTime",
          "documentation":"<p>Indicates the completion time of the recommendation generation.</p>"
        },
        "EstimatedCompletionTime":{
          "shape":"ZonedDateTime",
          "documentation":"<p>Indicates the estimated time for when the recommendation generation will complete.</p>"
        }
      },
      "documentation":"<p>The summary of the Savings Plans recommendation generation.</p>"
    },
    "GenerationSummaryList":{
      "type":"list",
      "member":{"shape":"GenerationSummary"}
    },
    "GenericBoolean":{"type":"boolean"},
    "GenericDouble":{"type":"double"},
    "GenericString":{
      "type":"string",
      "max":1024,
      "min":0,
      "pattern":"[\\S\\s]*"
    },
    "GetAnomaliesRequest":{
      "type":"structure",
      "required":["DateInterval"],
      "members":{
        "MonitorArn":{
          "shape":"GenericString",
          "documentation":"<p>Retrieves all of the cost anomalies detected for a specific cost anomaly monitor Amazon Resource Name (ARN). </p>"
        },
        "DateInterval":{
          "shape":"AnomalyDateInterval",
          "documentation":"<p>Assigns the start and end dates for retrieving cost anomalies. The returned anomaly object will have an <code>AnomalyEndDate</code> in the specified time range. </p>"
        },
        "Feedback":{
          "shape":"AnomalyFeedbackType",
          "documentation":"<p>Filters anomaly results by the feedback field on the anomaly object. </p>"
        },
        "TotalImpact":{
          "shape":"TotalImpactFilter",
          "documentation":"<p>Filters anomaly results by the total impact field on the anomaly object. For example, you can filter anomalies <code>GREATER_THAN 200.00</code> to retrieve anomalies, with an estimated dollar impact greater than 200. </p>"
        },
        "NextPageToken":{
          "shape":"NextPageToken",
          "documentation":"<p>The token to retrieve the next set of results. Amazon Web Services provides the token when the response from a previous call has more results than the maximum page size. </p>"
        },
        "MaxResults":{
          "shape":"PageSize",
          "documentation":"<p>The number of entries a paginated response contains. </p>"
        }
      }
    },
    "GetAnomaliesResponse":{
      "type":"structure",
      "required":["Anomalies"],
      "members":{
        "Anomalies":{
          "shape":"Anomalies",
          "documentation":"<p>A list of cost anomalies. </p>"
        },
        "NextPageToken":{
          "shape":"NextPageToken",
          "documentation":"<p>The token to retrieve the next set of results. Amazon Web Services provides the token when the response from a previous call has more results than the maximum page size. </p>"
        }
      }
    },
    "GetAnomalyMonitorsRequest":{
      "type":"structure",
      "members":{
        "MonitorArnList":{
          "shape":"Values",
          "documentation":"<p>A list of cost anomaly monitor ARNs. </p>"
        },
        "NextPageToken":{
          "shape":"NextPageToken",
          "documentation":"<p>The token to retrieve the next set of results. Amazon Web Services provides the token when the response from a previous call has more results than the maximum page size. </p>"
        },
        "MaxResults":{
          "shape":"PageSize",
          "documentation":"<p>The number of entries that a paginated response contains. </p>"
        }
      }
    },
    "GetAnomalyMonitorsResponse":{
      "type":"structure",
      "required":["AnomalyMonitors"],
      "members":{
        "AnomalyMonitors":{
          "shape":"AnomalyMonitors",
          "documentation":"<p>A list of cost anomaly monitors that includes the detailed metadata for each monitor. </p>"
        },
        "NextPageToken":{
          "shape":"NextPageToken",
          "documentation":"<p>The token to retrieve the next set of results. Amazon Web Services provides the token when the response from a previous call has more results than the maximum page size. </p>"
        }
      }
    },
    "GetAnomalySubscriptionsRequest":{
      "type":"structure",
      "members":{
        "SubscriptionArnList":{
          "shape":"Values",
          "documentation":"<p>A list of cost anomaly subscription ARNs. </p>"
        },
        "MonitorArn":{
          "shape":"GenericString",
          "documentation":"<p>Cost anomaly monitor ARNs. </p>"
        },
        "NextPageToken":{
          "shape":"NextPageToken",
          "documentation":"<p>The token to retrieve the next set of results. Amazon Web Services provides the token when the response from a previous call has more results than the maximum page size. </p>"
        },
        "MaxResults":{
          "shape":"PageSize",
          "documentation":"<p>The number of entries a paginated response contains. </p>"
        }
      }
    },
    "GetAnomalySubscriptionsResponse":{
      "type":"structure",
      "required":["AnomalySubscriptions"],
      "members":{
        "AnomalySubscriptions":{
          "shape":"AnomalySubscriptions",
          "documentation":"<p>A list of cost anomaly subscriptions that includes the detailed metadata for each one. </p>"
        },
        "NextPageToken":{
          "shape":"NextPageToken",
          "documentation":"<p>The token to retrieve the next set of results. Amazon Web Services provides the token when the response from a previous call has more results than the maximum page size. </p>"
        }
      }
    },
    "GetCostAndUsageRequest":{
      "type":"structure",
      "required":[
        "TimePeriod",
        "Granularity",
        "Metrics"
      ],
      "members":{
        "TimePeriod":{
          "shape":"DateInterval",
          "documentation":"<p>Sets the start date and end date for retrieving Amazon Web Services costs. The start date is inclusive, but the end date is exclusive. For example, if <code>start</code> is <code>2017-01-01</code> and <code>end</code> is <code>2017-05-01</code>, then the cost and usage data is retrieved from <code>2017-01-01</code> up to and including <code>2017-04-30</code> but not including <code>2017-05-01</code>.</p>"
        },
        "Granularity":{
          "shape":"Granularity",
          "documentation":"<p>Sets the Amazon Web Services cost granularity to <code>MONTHLY</code> or <code>DAILY</code>, or <code>HOURLY</code>. If <code>Granularity</code> isn't set, the response object doesn't include the <code>Granularity</code>, either <code>MONTHLY</code> or <code>DAILY</code>, or <code>HOURLY</code>. </p>"
        },
        "Filter":{
          "shape":"Expression",
          "documentation":"<p>Filters Amazon Web Services costs by different dimensions. For example, you can specify <code>SERVICE</code> and <code>LINKED_ACCOUNT</code> and get the costs that are associated with that account's usage of that service. You can nest <code>Expression</code> objects to define any combination of dimension filters. For more information, see <a href=\"https://docs.aws.amazon.com/aws-cost-management/latest/APIReference/API_Expression.html\">Expression</a>. </p> <p>Valid values for <code>MatchOptions</code> for <code>Dimensions</code> are <code>EQUALS</code> and <code>CASE_SENSITIVE</code>.</p> <p>Valid values for <code>MatchOptions</code> for <code>CostCategories</code> and <code>Tags</code> are <code>EQUALS</code>, <code>ABSENT</code>, and <code>CASE_SENSITIVE</code>. Default values are <code>EQUALS</code> and <code>CASE_SENSITIVE</code>.</p>"
        },
        "Metrics":{
          "shape":"MetricNames",
          "documentation":"<p>Which metrics are returned in the query. For more information about blended and unblended rates, see <a href=\"http://aws.amazon.com/premiumsupport/knowledge-center/blended-rates-intro/\">Why does the \"blended\" annotation appear on some line items in my bill?</a>. </p> <p>Valid values are <code>AmortizedCost</code>, <code>BlendedCost</code>, <code>NetAmortizedCost</code>, <code>NetUnblendedCost</code>, <code>NormalizedUsageAmount</code>, <code>UnblendedCost</code>, and <code>UsageQuantity</code>. </p> <note> <p>If you return the <code>UsageQuantity</code> metric, the service aggregates all usage numbers without taking into account the units. For example, if you aggregate <code>usageQuantity</code> across all of Amazon EC2, the results aren't meaningful because Amazon EC2 compute hours and data transfer are measured in different units (for example, hours and GB). To get more meaningful <code>UsageQuantity</code> metrics, filter by <code>UsageType</code> or <code>UsageTypeGroups</code>. </p> </note> <p> <code>Metrics</code> is required for <code>GetCostAndUsage</code> requests.</p>"
        },
        "GroupBy":{
          "shape":"GroupDefinitions",
          "documentation":"<p>You can group Amazon Web Services costs using up to two different groups, either dimensions, tag keys, cost categories, or any two group by types.</p> <p>Valid values for the <code>DIMENSION</code> type are <code>AZ</code>, <code>INSTANCE_TYPE</code>, <code>LEGAL_ENTITY_NAME</code>, <code>INVOICING_ENTITY</code>, <code>LINKED_ACCOUNT</code>, <code>OPERATION</code>, <code>PLATFORM</code>, <code>PURCHASE_TYPE</code>, <code>SERVICE</code>, <code>TENANCY</code>, <code>RECORD_TYPE</code>, and <code>USAGE_TYPE</code>.</p> <p>When you group by the <code>TAG</code> type and include a valid tag key, you get all tag values, including empty strings.</p>"
        },
        "NextPageToken":{
          "shape":"NextPageToken",
          "documentation":"<p>The token to retrieve the next set of results. Amazon Web Services provides the token when the response from a previous call has more results than the maximum page size.</p>"
        }
      }
    },
    "GetCostAndUsageResponse":{
      "type":"structure",
      "members":{
        "NextPageToken":{
          "shape":"NextPageToken",
          "documentation":"<p>The token for the next set of retrievable results. Amazon Web Services provides the token when the response from a previous call has more results than the maximum page size.</p>"
        },
        "GroupDefinitions":{
          "shape":"GroupDefinitions",
          "documentation":"<p>The groups that are specified by the <code>Filter</code> or <code>GroupBy</code> parameters in the request.</p>"
        },
        "ResultsByTime":{
          "shape":"ResultsByTime",
          "documentation":"<p>The time period that's covered by the results in the response.</p>"
        },
        "DimensionValueAttributes":{
          "shape":"DimensionValuesWithAttributesList",
          "documentation":"<p>The attributes that apply to a specific dimension value. For example, if the value is a linked account, the attribute is that account name.</p>"
        }
      }
    },
    "GetCostAndUsageWithResourcesRequest":{
      "type":"structure",
      "required":[
        "TimePeriod",
        "Granularity",
        "Filter"
      ],
      "members":{
        "TimePeriod":{
          "shape":"DateInterval",
          "documentation":"<p>Sets the start and end dates for retrieving Amazon Web Services costs. The range must be within the last 14 days (the start date cannot be earlier than 14 days ago). The start date is inclusive, but the end date is exclusive. For example, if <code>start</code> is <code>2017-01-01</code> and <code>end</code> is <code>2017-05-01</code>, then the cost and usage data is retrieved from <code>2017-01-01</code> up to and including <code>2017-04-30</code> but not including <code>2017-05-01</code>.</p>"
        },
        "Granularity":{
          "shape":"Granularity",
          "documentation":"<p>Sets the Amazon Web Services cost granularity to <code>MONTHLY</code>, <code>DAILY</code>, or <code>HOURLY</code>. If <code>Granularity</code> isn't set, the response object doesn't include the <code>Granularity</code>, <code>MONTHLY</code>, <code>DAILY</code>, or <code>HOURLY</code>. </p>"
        },
        "Filter":{
          "shape":"Expression",
          "documentation":"<p>Filters Amazon Web Services costs by different dimensions. For example, you can specify <code>SERVICE</code> and <code>LINKED_ACCOUNT</code> and get the costs that are associated with that account's usage of that service. You can nest <code>Expression</code> objects to define any combination of dimension filters. For more information, see <a href=\"https://docs.aws.amazon.com/aws-cost-management/latest/APIReference/API_Expression.html\">Expression</a>. </p> <p>The <code>GetCostAndUsageWithResources</code> operation requires that you either group by or filter by a <code>ResourceId</code>. It requires the <a href=\"https://docs.aws.amazon.com/aws-cost-management/latest/APIReference/API_Expression.html\">Expression</a> <code>\"SERVICE = Amazon Elastic Compute Cloud - Compute\"</code> in the filter.</p> <p>Valid values for <code>MatchOptions</code> for <code>Dimensions</code> are <code>EQUALS</code> and <code>CASE_SENSITIVE</code>.</p> <p>Valid values for <code>MatchOptions</code> for <code>CostCategories</code> and <code>Tags</code> are <code>EQUALS</code>, <code>ABSENT</code>, and <code>CASE_SENSITIVE</code>. Default values are <code>EQUALS</code> and <code>CASE_SENSITIVE</code>.</p>"
        },
        "Metrics":{
          "shape":"MetricNames",
          "documentation":"<p>Which metrics are returned in the query. For more information about blended and unblended rates, see <a href=\"http://aws.amazon.com/premiumsupport/knowledge-center/blended-rates-intro/\">Why does the \"blended\" annotation appear on some line items in my bill?</a>. </p> <p>Valid values are <code>AmortizedCost</code>, <code>BlendedCost</code>, <code>NetAmortizedCost</code>, <code>NetUnblendedCost</code>, <code>NormalizedUsageAmount</code>, <code>UnblendedCost</code>, and <code>UsageQuantity</code>. </p> <note> <p>If you return the <code>UsageQuantity</code> metric, the service aggregates all usage numbers without taking the units into account. For example, if you aggregate <code>usageQuantity</code> across all of Amazon EC2, the results aren't meaningful because Amazon EC2 compute hours and data transfer are measured in different units (for example, hour or GB). To get more meaningful <code>UsageQuantity</code> metrics, filter by <code>UsageType</code> or <code>UsageTypeGroups</code>. </p> </note> <p> <code>Metrics</code> is required for <code>GetCostAndUsageWithResources</code> requests.</p>"
        },
        "GroupBy":{
          "shape":"GroupDefinitions",
          "documentation":"<p>You can group Amazon Web Services costs using up to two different groups: <code>DIMENSION</code>, <code>TAG</code>, <code>COST_CATEGORY</code>.</p>"
        },
        "NextPageToken":{
          "shape":"NextPageToken",
          "documentation":"<p>The token to retrieve the next set of results. Amazon Web Services provides the token when the response from a previous call has more results than the maximum page size.</p>"
        }
      }
    },
    "GetCostAndUsageWithResourcesResponse":{
      "type":"structure",
      "members":{
        "NextPageToken":{
          "shape":"NextPageToken",
          "documentation":"<p>The token for the next set of retrievable results. Amazon Web Services provides the token when the response from a previous call has more results than the maximum page size.</p>"
        },
        "GroupDefinitions":{
          "shape":"GroupDefinitions",
          "documentation":"<p>The groups that are specified by the <code>Filter</code> or <code>GroupBy</code> parameters in the request.</p>"
        },
        "ResultsByTime":{
          "shape":"ResultsByTime",
          "documentation":"<p>The time period that's covered by the results in the response.</p>"
        },
        "DimensionValueAttributes":{
          "shape":"DimensionValuesWithAttributesList",
          "documentation":"<p>The attributes that apply to a specific dimension value. For example, if the value is a linked account, the attribute is that account name.</p>"
        }
      }
    },
    "GetCostCategoriesRequest":{
      "type":"structure",
      "required":["TimePeriod"],
      "members":{
        "SearchString":{
          "shape":"SearchString",
          "documentation":"<p>The value that you want to search the filter values for.</p> <p>If you don't specify a <code>CostCategoryName</code>, <code>SearchString</code> is used to filter Cost Category names that match the <code>SearchString</code> pattern. If you specify a <code>CostCategoryName</code>, <code>SearchString</code> is used to filter Cost Category values that match the <code>SearchString</code> pattern.</p>"
        },
        "TimePeriod":{"shape":"DateInterval"},
        "CostCategoryName":{"shape":"CostCategoryName"},
        "Filter":{"shape":"Expression"},
        "SortBy":{
          "shape":"SortDefinitions",
          "documentation":"<p>The value that you sort the data by.</p> <p>The key represents the cost and usage metrics. The following values are supported:</p> <ul> <li> <p> <code>BlendedCost</code> </p> </li> <li> <p> <code>UnblendedCost</code> </p> </li> <li> <p> <code>AmortizedCost</code> </p> </li> <li> <p> <code>NetAmortizedCost</code> </p> </li> <li> <p> <code>NetUnblendedCost</code> </p> </li> <li> <p> <code>UsageQuantity</code> </p> </li> <li> <p> <code>NormalizedUsageAmount</code> </p> </li> </ul> <p>The supported key values for the <code>SortOrder</code> value are <code>ASCENDING</code> and <code>DESCENDING</code>.</p> <p>When you use the <code>SortBy</code> value, the <code>NextPageToken</code> and <code>SearchString</code> key values aren't supported.</p>"
        },
        "MaxResults":{
          "shape":"MaxResults",
          "documentation":"<p>This field is only used when the <code>SortBy</code> value is provided in the request.</p> <p>The maximum number of objects that are returned for this request. If <code>MaxResults</code> isn't specified with the <code>SortBy</code> value, the request returns 1000 results as the default value for this parameter.</p> <p>For <code>GetCostCategories</code>, MaxResults has an upper quota of 1000.</p>"
        },
        "NextPageToken":{
          "shape":"NextPageToken",
          "documentation":"<p>If the number of objects that are still available for retrieval exceeds the quota, Amazon Web Services returns a NextPageToken value in the response. To retrieve the next batch of objects, provide the NextPageToken from the previous call in your next request.</p>"
        }
      }
    },
    "GetCostCategoriesResponse":{
      "type":"structure",
      "required":[
        "ReturnSize",
        "TotalSize"
      ],
      "members":{
        "NextPageToken":{
          "shape":"NextPageToken",
          "documentation":"<p>If the number of objects that are still available for retrieval exceeds the quota, Amazon Web Services returns a NextPageToken value in the response. To retrieve the next batch of objects, provide the marker from the prior call in your next request.</p>"
        },
        "CostCategoryNames":{
          "shape":"CostCategoryNamesList",
          "documentation":"<p>The names of the Cost Categories.</p>"
        },
        "CostCategoryValues":{
          "shape":"CostCategoryValuesList",
          "documentation":"<p>The Cost Category values.</p> <p>If the <code>CostCategoryName</code> key isn't specified in the request, the <code>CostCategoryValues</code> fields aren't returned. </p>"
        },
        "ReturnSize":{
          "shape":"PageSize",
          "documentation":"<p>The number of objects that are returned.</p>"
        },
        "TotalSize":{
          "shape":"PageSize",
          "documentation":"<p>The total number of objects.</p>"
        }
      }
    },
    "GetCostForecastRequest":{
      "type":"structure",
      "required":[
        "TimePeriod",
        "Metric",
        "Granularity"
      ],
      "members":{
        "TimePeriod":{
          "shape":"DateInterval",
          "documentation":"<p>The period of time that you want the forecast to cover. The start date must be equal to or no later than the current date to avoid a validation error.</p>"
        },
        "Metric":{
          "shape":"Metric",
          "documentation":"<p>Which metric Cost Explorer uses to create your forecast. For more information about blended and unblended rates, see <a href=\"http://aws.amazon.com/premiumsupport/knowledge-center/blended-rates-intro/\">Why does the \"blended\" annotation appear on some line items in my bill?</a>. </p> <p>Valid values for a <code>GetCostForecast</code> call are the following:</p> <ul> <li> <p>AMORTIZED_COST</p> </li> <li> <p>BLENDED_COST</p> </li> <li> <p>NET_AMORTIZED_COST</p> </li> <li> <p>NET_UNBLENDED_COST</p> </li> <li> <p>UNBLENDED_COST</p> </li> </ul>"
        },
        "Granularity":{
          "shape":"Granularity",
          "documentation":"<p>How granular you want the forecast to be. You can get 3 months of <code>DAILY</code> forecasts or 12 months of <code>MONTHLY</code> forecasts.</p> <p>The <code>GetCostForecast</code> operation supports only <code>DAILY</code> and <code>MONTHLY</code> granularities.</p>"
        },
        "Filter":{
          "shape":"Expression",
          "documentation":"<p>The filters that you want to use to filter your forecast. The <code>GetCostForecast</code> API supports filtering by the following dimensions:</p> <ul> <li> <p> <code>AZ</code> </p> </li> <li> <p> <code>INSTANCE_TYPE</code> </p> </li> <li> <p> <code>LINKED_ACCOUNT</code> </p> </li> <li> <p> <code>LINKED_ACCOUNT_NAME</code> </p> </li> <li> <p> <code>OPERATION</code> </p> </li> <li> <p> <code>PURCHASE_TYPE</code> </p> </li> <li> <p> <code>REGION</code> </p> </li> <li> <p> <code>SERVICE</code> </p> </li> <li> <p> <code>USAGE_TYPE</code> </p> </li> <li> <p> <code>USAGE_TYPE_GROUP</code> </p> </li> <li> <p> <code>RECORD_TYPE</code> </p> </li> <li> <p> <code>OPERATING_SYSTEM</code> </p> </li> <li> <p> <code>TENANCY</code> </p> </li> <li> <p> <code>SCOPE</code> </p> </li> <li> <p> <code>PLATFORM</code> </p> </li> <li> <p> <code>SUBSCRIPTION_ID</code> </p> </li> <li> <p> <code>LEGAL_ENTITY_NAME</code> </p> </li> <li> <p> <code>DEPLOYMENT_OPTION</code> </p> </li> <li> <p> <code>DATABASE_ENGINE</code> </p> </li> <li> <p> <code>INSTANCE_TYPE_FAMILY</code> </p> </li> <li> <p> <code>BILLING_ENTITY</code> </p> </li> <li> <p> <code>RESERVATION_ID</code> </p> </li> <li> <p> <code>SAVINGS_PLAN_ARN</code> </p> </li> </ul>"
        },
        "PredictionIntervalLevel":{
          "shape":"PredictionIntervalLevel",
          "documentation":"<p>Cost Explorer always returns the mean forecast as a single point. You can request a prediction interval around the mean by specifying a confidence level. The higher the confidence level, the more confident Cost Explorer is about the actual value falling in the prediction interval. Higher confidence levels result in wider prediction intervals.</p>"
        }
      }
    },
    "GetCostForecastResponse":{
      "type":"structure",
      "members":{
        "Total":{
          "shape":"MetricValue",
          "documentation":"<p>How much you are forecasted to spend over the forecast period, in <code>USD</code>.</p>"
        },
        "ForecastResultsByTime":{
          "shape":"ForecastResultsByTime",
          "documentation":"<p>The forecasts for your query, in order. For <code>DAILY</code> forecasts, this is a list of days. For <code>MONTHLY</code> forecasts, this is a list of months.</p>"
        }
      }
    },
    "GetDimensionValuesRequest":{
      "type":"structure",
      "required":[
        "TimePeriod",
        "Dimension"
      ],
      "members":{
        "SearchString":{
          "shape":"SearchString",
          "documentation":"<p>The value that you want to search the filter values for.</p>"
        },
        "TimePeriod":{
          "shape":"DateInterval",
          "documentation":"<p>The start date and end date for retrieving the dimension values. The start date is inclusive, but the end date is exclusive. For example, if <code>start</code> is <code>2017-01-01</code> and <code>end</code> is <code>2017-05-01</code>, then the cost and usage data is retrieved from <code>2017-01-01</code> up to and including <code>2017-04-30</code> but not including <code>2017-05-01</code>.</p>"
        },
        "Dimension":{
          "shape":"Dimension",
          "documentation":"<p>The name of the dimension. Each <code>Dimension</code> is available for a different <code>Context</code>. For more information, see <code>Context</code>. <code>LINK_ACCOUNT_NAME</code> and <code>SERVICE_CODE</code> can only be used in <a href=\"https://docs.aws.amazon.com/aws-cost-management/latest/APIReference/AAPI_CostCategoryRule.html\">CostCategoryRule</a>. </p>"
        },
        "Context":{
          "shape":"Context",
          "documentation":"<p>The context for the call to <code>GetDimensionValues</code>. This can be <code>RESERVATIONS</code> or <code>COST_AND_USAGE</code>. The default value is <code>COST_AND_USAGE</code>. If the context is set to <code>RESERVATIONS</code>, the resulting dimension values can be used in the <code>GetReservationUtilization</code> operation. If the context is set to <code>COST_AND_USAGE</code>, the resulting dimension values can be used in the <code>GetCostAndUsage</code> operation.</p> <p>If you set the context to <code>COST_AND_USAGE</code>, you can use the following dimensions for searching:</p> <ul> <li> <p>AZ - The Availability Zone. An example is <code>us-east-1a</code>.</p> </li> <li> <p>BILLING_ENTITY - The Amazon Web Services seller that your account is with. Possible values are the following:</p> <p>- Amazon Web Services(Amazon Web Services): The entity that sells Amazon Web Services.</p> <p>- AISPL (Amazon Internet Services Pvt. Ltd.): The local Indian entity that's an acting reseller for Amazon Web Services in India.</p> <p>- Amazon Web Services Marketplace: The entity that supports the sale of solutions that are built on Amazon Web Services by third-party software providers.</p> </li> <li> <p>CACHE_ENGINE - The Amazon ElastiCache operating system. Examples are Windows or Linux.</p> </li> <li> <p>DEPLOYMENT_OPTION - The scope of Amazon Relational Database Service deployments. Valid values are <code>SingleAZ</code> and <code>MultiAZ</code>.</p> </li> <li> <p>DATABASE_ENGINE - The Amazon Relational Database Service database. Examples are Aurora or MySQL.</p> </li> <li> <p>INSTANCE_TYPE - The type of Amazon EC2 instance. An example is <code>m4.xlarge</code>.</p> </li> <li> <p>INSTANCE_TYPE_FAMILY - A family of instance types optimized to fit different use cases. Examples are <code>Compute Optimized</code> (for example, <code>C4</code>, <code>C5</code>, <code>C6g</code>, and <code>C7g</code>), <code>Memory Optimization</code> (for example, <code>R4</code>, <code>R5n</code>, <code>R5b</code>, and <code>R6g</code>).</p> </li> <li> <p>INVOICING_ENTITY - The name of the entity that issues the Amazon Web Services invoice.</p> </li> <li> <p>LEGAL_ENTITY_NAME - The name of the organization that sells you Amazon Web Services services, such as Amazon Web Services.</p> </li> <li> <p>LINKED_ACCOUNT - The description in the attribute map that includes the full name of the member account. The value field contains the Amazon Web Services ID of the member account.</p> </li> <li> <p>OPERATING_SYSTEM - The operating system. Examples are Windows or Linux.</p> </li> <li> <p>OPERATION - The action performed. Examples include <code>RunInstance</code> and <code>CreateBucket</code>.</p> </li> <li> <p>PLATFORM - The Amazon EC2 operating system. Examples are Windows or Linux.</p> </li> <li> <p>PURCHASE_TYPE - The reservation type of the purchase that this usage is related to. Examples include On-Demand Instances and Standard Reserved Instances.</p> </li> <li> <p>RESERVATION_ID - The unique identifier for an Amazon Web Services Reservation Instance.</p> </li> <li> <p>SAVINGS_PLAN_ARN - The unique identifier for your Savings Plans.</p> </li> <li> <p>SAVINGS_PLANS_TYPE - Type of Savings Plans (EC2 Instance or Compute).</p> </li> <li> <p>SERVICE - The Amazon Web Services service such as Amazon DynamoDB.</p> </li> <li> <p>TENANCY - The tenancy of a resource. Examples are shared or dedicated.</p> </li> <li> <p>USAGE_TYPE - The type of usage. An example is DataTransfer-In-Bytes. The response for the <code>GetDimensionValues</code> operation includes a unit attribute. Examples include GB and Hrs.</p> </li> <li> <p>USAGE_TYPE_GROUP - The grouping of common usage types. An example is Amazon EC2: CloudWatch – Alarms. The response for this operation includes a unit attribute.</p> </li> <li> <p>REGION - The Amazon Web Services Region.</p> </li> <li> <p>RECORD_TYPE - The different types of charges such as Reserved Instance (RI) fees, usage costs, tax refunds, and credits.</p> </li> <li> <p>RESOURCE_ID - The unique identifier of the resource. ResourceId is an opt-in feature only available for last 14 days for EC2-Compute Service.</p> </li> </ul> <p>If you set the context to <code>RESERVATIONS</code>, you can use the following dimensions for searching:</p> <ul> <li> <p>AZ - The Availability Zone. An example is <code>us-east-1a</code>.</p> </li> <li> <p>CACHE_ENGINE - The Amazon ElastiCache operating system. Examples are Windows or Linux.</p> </li> <li> <p>DEPLOYMENT_OPTION - The scope of Amazon Relational Database Service deployments. Valid values are <code>SingleAZ</code> and <code>MultiAZ</code>.</p> </li> <li> <p>INSTANCE_TYPE - The type of Amazon EC2 instance. An example is <code>m4.xlarge</code>.</p> </li> <li> <p>LINKED_ACCOUNT - The description in the attribute map that includes the full name of the member account. The value field contains the Amazon Web Services ID of the member account.</p> </li> <li> <p>PLATFORM - The Amazon EC2 operating system. Examples are Windows or Linux.</p> </li> <li> <p>REGION - The Amazon Web Services Region.</p> </li> <li> <p>SCOPE (Utilization only) - The scope of a Reserved Instance (RI). Values are regional or a single Availability Zone.</p> </li> <li> <p>TAG (Coverage only) - The tags that are associated with a Reserved Instance (RI).</p> </li> <li> <p>TENANCY - The tenancy of a resource. Examples are shared or dedicated.</p> </li> </ul> <p>If you set the context to <code>SAVINGS_PLANS</code>, you can use the following dimensions for searching:</p> <ul> <li> <p>SAVINGS_PLANS_TYPE - Type of Savings Plans (EC2 Instance or Compute)</p> </li> <li> <p>PAYMENT_OPTION - The payment option for the given Savings Plans (for example, All Upfront)</p> </li> <li> <p>REGION - The Amazon Web Services Region.</p> </li> <li> <p>INSTANCE_TYPE_FAMILY - The family of instances (For example, <code>m5</code>)</p> </li> <li> <p>LINKED_ACCOUNT - The description in the attribute map that includes the full name of the member account. The value field contains the Amazon Web Services ID of the member account.</p> </li> <li> <p>SAVINGS_PLAN_ARN - The unique identifier for your Savings Plans.</p> </li> </ul>"
        },
        "Filter":{"shape":"Expression"},
        "SortBy":{
          "shape":"SortDefinitions",
          "documentation":"<p>The value that you want to sort the data by.</p> <p>The key represents cost and usage metrics. The following values are supported:</p> <ul> <li> <p> <code>BlendedCost</code> </p> </li> <li> <p> <code>UnblendedCost</code> </p> </li> <li> <p> <code>AmortizedCost</code> </p> </li> <li> <p> <code>NetAmortizedCost</code> </p> </li> <li> <p> <code>NetUnblendedCost</code> </p> </li> <li> <p> <code>UsageQuantity</code> </p> </li> <li> <p> <code>NormalizedUsageAmount</code> </p> </li> </ul> <p>The supported values for the <code>SortOrder</code> key are <code>ASCENDING</code> or <code>DESCENDING</code>.</p> <p>When you specify a <code>SortBy</code> paramater, the context must be <code>COST_AND_USAGE</code>. Further, when using <code>SortBy</code>, <code>NextPageToken</code> and <code>SearchString</code> aren't supported.</p>"
        },
        "MaxResults":{
          "shape":"MaxResults",
          "documentation":"<p>This field is only used when SortBy is provided in the request. The maximum number of objects that are returned for this request. If MaxResults isn't specified with SortBy, the request returns 1000 results as the default value for this parameter.</p> <p>For <code>GetDimensionValues</code>, MaxResults has an upper limit of 1000.</p>"
        },
        "NextPageToken":{
          "shape":"NextPageToken",
          "documentation":"<p>The token to retrieve the next set of results. Amazon Web Services provides the token when the response from a previous call has more results than the maximum page size.</p>"
        }
      }
    },
    "GetDimensionValuesResponse":{
      "type":"structure",
      "required":[
        "DimensionValues",
        "ReturnSize",
        "TotalSize"
      ],
      "members":{
        "DimensionValues":{
          "shape":"DimensionValuesWithAttributesList",
          "documentation":"<p>The filters that you used to filter your request. Some dimensions are available only for a specific context.</p> <p>If you set the context to <code>COST_AND_USAGE</code>, you can use the following dimensions for searching:</p> <ul> <li> <p>AZ - The Availability Zone. An example is <code>us-east-1a</code>.</p> </li> <li> <p>DATABASE_ENGINE - The Amazon Relational Database Service database. Examples are Aurora or MySQL.</p> </li> <li> <p>INSTANCE_TYPE - The type of Amazon EC2 instance. An example is <code>m4.xlarge</code>.</p> </li> <li> <p>LEGAL_ENTITY_NAME - The name of the organization that sells you Amazon Web Services services, such as Amazon Web Services.</p> </li> <li> <p>LINKED_ACCOUNT - The description in the attribute map that includes the full name of the member account. The value field contains the Amazon Web Services ID of the member account.</p> </li> <li> <p>OPERATING_SYSTEM - The operating system. Examples are Windows or Linux.</p> </li> <li> <p>OPERATION - The action performed. Examples include <code>RunInstance</code> and <code>CreateBucket</code>.</p> </li> <li> <p>PLATFORM - The Amazon EC2 operating system. Examples are Windows or Linux.</p> </li> <li> <p>PURCHASE_TYPE - The reservation type of the purchase to which this usage is related. Examples include On-Demand Instances and Standard Reserved Instances.</p> </li> <li> <p>SERVICE - The Amazon Web Services service such as Amazon DynamoDB.</p> </li> <li> <p>USAGE_TYPE - The type of usage. An example is DataTransfer-In-Bytes. The response for the <code>GetDimensionValues</code> operation includes a unit attribute. Examples include GB and Hrs.</p> </li> <li> <p>USAGE_TYPE_GROUP - The grouping of common usage types. An example is Amazon EC2: CloudWatch – Alarms. The response for this operation includes a unit attribute.</p> </li> <li> <p>RECORD_TYPE - The different types of charges such as RI fees, usage costs, tax refunds, and credits.</p> </li> <li> <p>RESOURCE_ID - The unique identifier of the resource. ResourceId is an opt-in feature only available for last 14 days for EC2-Compute Service. You can opt-in by enabling <code>Hourly</code> and <code>Resource Level Data</code> in Cost Management Console preferences.</p> </li> </ul> <p>If you set the context to <code>RESERVATIONS</code>, you can use the following dimensions for searching:</p> <ul> <li> <p>AZ - The Availability Zone. An example is <code>us-east-1a</code>.</p> </li> <li> <p>CACHE_ENGINE - The Amazon ElastiCache operating system. Examples are Windows or Linux.</p> </li> <li> <p>DEPLOYMENT_OPTION - The scope of Amazon Relational Database Service deployments. Valid values are <code>SingleAZ</code> and <code>MultiAZ</code>.</p> </li> <li> <p>INSTANCE_TYPE - The type of Amazon EC2 instance. An example is <code>m4.xlarge</code>.</p> </li> <li> <p>LINKED_ACCOUNT - The description in the attribute map that includes the full name of the member account. The value field contains the Amazon Web Services ID of the member account.</p> </li> <li> <p>PLATFORM - The Amazon EC2 operating system. Examples are Windows or Linux.</p> </li> <li> <p>REGION - The Amazon Web Services Region.</p> </li> <li> <p>SCOPE (Utilization only) - The scope of a Reserved Instance (RI). Values are regional or a single Availability Zone.</p> </li> <li> <p>TAG (Coverage only) - The tags that are associated with a Reserved Instance (RI).</p> </li> <li> <p>TENANCY - The tenancy of a resource. Examples are shared or dedicated.</p> </li> </ul> <p>If you set the context to <code>SAVINGS_PLANS</code>, you can use the following dimensions for searching:</p> <ul> <li> <p>SAVINGS_PLANS_TYPE - Type of Savings Plans (EC2 Instance or Compute)</p> </li> <li> <p>PAYMENT_OPTION - Payment option for the given Savings Plans (for example, All Upfront)</p> </li> <li> <p>REGION - The Amazon Web Services Region.</p> </li> <li> <p>INSTANCE_TYPE_FAMILY - The family of instances (For example, <code>m5</code>)</p> </li> <li> <p>LINKED_ACCOUNT - The description in the attribute map that includes the full name of the member account. The value field contains the Amazon Web Services ID of the member account.</p> </li> <li> <p>SAVINGS_PLAN_ARN - The unique identifier for your Savings Plan</p> </li> </ul>"
        },
        "ReturnSize":{
          "shape":"PageSize",
          "documentation":"<p>The number of results that Amazon Web Services returned at one time.</p>"
        },
        "TotalSize":{
          "shape":"PageSize",
          "documentation":"<p>The total number of search results.</p>"
        },
        "NextPageToken":{
          "shape":"NextPageToken",
          "documentation":"<p>The token for the next set of retrievable results. Amazon Web Services provides the token when the response from a previous call has more results than the maximum page size.</p>"
        }
      }
    },
    "GetReservationCoverageRequest":{
      "type":"structure",
      "required":["TimePeriod"],
      "members":{
        "TimePeriod":{
          "shape":"DateInterval",
          "documentation":"<p>The start and end dates of the period that you want to retrieve data about reservation coverage for. You can retrieve data for a maximum of 13 months: the last 12 months and the current month. The start date is inclusive, but the end date is exclusive. For example, if <code>start</code> is <code>2017-01-01</code> and <code>end</code> is <code>2017-05-01</code>, then the cost and usage data is retrieved from <code>2017-01-01</code> up to and including <code>2017-04-30</code> but not including <code>2017-05-01</code>. </p>"
        },
        "GroupBy":{
          "shape":"GroupDefinitions",
          "documentation":"<p>You can group the data by the following attributes:</p> <ul> <li> <p>AZ</p> </li> <li> <p>CACHE_ENGINE</p> </li> <li> <p>DATABASE_ENGINE</p> </li> <li> <p>DEPLOYMENT_OPTION</p> </li> <li> <p>INSTANCE_TYPE</p> </li> <li> <p>INVOICING_ENTITY</p> </li> <li> <p>LINKED_ACCOUNT</p> </li> <li> <p>OPERATING_SYSTEM</p> </li> <li> <p>PLATFORM</p> </li> <li> <p>REGION</p> </li> <li> <p>TENANCY</p> </li> </ul>"
        },
        "Granularity":{
          "shape":"Granularity",
          "documentation":"<p>The granularity of the Amazon Web Services cost data for the reservation. Valid values are <code>MONTHLY</code> and <code>DAILY</code>.</p> <p>If <code>GroupBy</code> is set, <code>Granularity</code> can't be set. If <code>Granularity</code> isn't set, the response object doesn't include <code>Granularity</code>, either <code>MONTHLY</code> or <code>DAILY</code>.</p> <p>The <code>GetReservationCoverage</code> operation supports only <code>DAILY</code> and <code>MONTHLY</code> granularities.</p>"
        },
        "Filter":{
          "shape":"Expression",
          "documentation":"<p>Filters utilization data by dimensions. You can filter by the following dimensions:</p> <ul> <li> <p>AZ</p> </li> <li> <p>CACHE_ENGINE</p> </li> <li> <p>DATABASE_ENGINE</p> </li> <li> <p>DEPLOYMENT_OPTION</p> </li> <li> <p>INSTANCE_TYPE</p> </li> <li> <p>LINKED_ACCOUNT</p> </li> <li> <p>OPERATING_SYSTEM</p> </li> <li> <p>PLATFORM</p> </li> <li> <p>REGION</p> </li> <li> <p>SERVICE</p> </li> <li> <p>TAG</p> </li> <li> <p>TENANCY</p> </li> </ul> <p> <code>GetReservationCoverage</code> uses the same <a href=\"https://docs.aws.amazon.com/aws-cost-management/latest/APIReference/API_Expression.html\">Expression</a> object as the other operations, but only <code>AND</code> is supported among each dimension. You can nest only one level deep. If there are multiple values for a dimension, they are OR'd together.</p> <p>If you don't provide a <code>SERVICE</code> filter, Cost Explorer defaults to EC2.</p> <p>Cost category is also supported.</p>"
        },
        "Metrics":{
          "shape":"MetricNames",
          "documentation":"<p>The measurement that you want your reservation coverage reported in.</p> <p>Valid values are <code>Hour</code>, <code>Unit</code>, and <code>Cost</code>. You can use multiple values in a request.</p>"
        },
        "NextPageToken":{
          "shape":"NextPageToken",
          "documentation":"<p>The token to retrieve the next set of results. Amazon Web Services provides the token when the response from a previous call has more results than the maximum page size.</p>"
        },
        "SortBy":{
          "shape":"SortDefinition",
          "documentation":"<p>The value by which you want to sort the data.</p> <p>The following values are supported for <code>Key</code>:</p> <ul> <li> <p> <code>OnDemandCost</code> </p> </li> <li> <p> <code>CoverageHoursPercentage</code> </p> </li> <li> <p> <code>OnDemandHours</code> </p> </li> <li> <p> <code>ReservedHours</code> </p> </li> <li> <p> <code>TotalRunningHours</code> </p> </li> <li> <p> <code>CoverageNormalizedUnitsPercentage</code> </p> </li> <li> <p> <code>OnDemandNormalizedUnits</code> </p> </li> <li> <p> <code>ReservedNormalizedUnits</code> </p> </li> <li> <p> <code>TotalRunningNormalizedUnits</code> </p> </li> <li> <p> <code>Time</code> </p> </li> </ul> <p>Supported values for <code>SortOrder</code> are <code>ASCENDING</code> or <code>DESCENDING</code>.</p>"
        },
        "MaxResults":{
          "shape":"MaxResults",
          "documentation":"<p>The maximum number of objects that you returned for this request. If more objects are available, in the response, Amazon Web Services provides a NextPageToken value that you can use in a subsequent call to get the next batch of objects.</p>",
          "box":true
        }
      },
      "documentation":"<p>You can use the following request parameters to query for how much of your instance usage a reservation covered.</p>"
    },
    "GetReservationCoverageResponse":{
      "type":"structure",
      "required":["CoveragesByTime"],
      "members":{
        "CoveragesByTime":{
          "shape":"CoveragesByTime",
          "documentation":"<p>The amount of time that your reservations covered.</p>"
        },
        "Total":{
          "shape":"Coverage",
          "documentation":"<p>The total amount of instance usage that a reservation covered.</p>"
        },
        "NextPageToken":{
          "shape":"NextPageToken",
          "documentation":"<p>The token for the next set of retrievable results. Amazon Web Services provides the token when the response from a previous call has more results than the maximum page size.</p>"
        }
      }
    },
    "GetReservationPurchaseRecommendationRequest":{
      "type":"structure",
      "required":["Service"],
      "members":{
        "AccountId":{
          "shape":"GenericString",
          "documentation":"<p>The account ID that's associated with the recommendation. </p>"
        },
        "Service":{
          "shape":"GenericString",
          "documentation":"<p>The specific service that you want recommendations for.</p>"
        },
        "Filter":{"shape":"Expression"},
        "AccountScope":{
          "shape":"AccountScope",
          "documentation":"<p>The account scope that you want your recommendations for. Amazon Web Services calculates recommendations including the management account and member accounts if the value is set to <code>PAYER</code>. If the value is <code>LINKED</code>, recommendations are calculated for individual member accounts only.</p>"
        },
        "LookbackPeriodInDays":{
          "shape":"LookbackPeriodInDays",
          "documentation":"<p>The number of previous days that you want Amazon Web Services to consider when it calculates your recommendations.</p>"
        },
        "TermInYears":{
          "shape":"TermInYears",
          "documentation":"<p>The reservation term that you want recommendations for.</p>"
        },
        "PaymentOption":{
          "shape":"PaymentOption",
          "documentation":"<p>The reservation purchase option that you want recommendations for.</p>"
        },
        "ServiceSpecification":{
          "shape":"ServiceSpecification",
          "documentation":"<p>The hardware specifications for the service instances that you want recommendations for, such as standard or convertible Amazon EC2 instances.</p>"
        },
        "PageSize":{
          "shape":"NonNegativeInteger",
          "documentation":"<p>The number of recommendations that you want returned in a single response object.</p>"
        },
        "NextPageToken":{
          "shape":"NextPageToken",
          "documentation":"<p>The pagination token that indicates the next set of results that you want to retrieve.</p>"
        }
      }
    },
    "GetReservationPurchaseRecommendationResponse":{
      "type":"structure",
      "members":{
        "Metadata":{
          "shape":"ReservationPurchaseRecommendationMetadata",
          "documentation":"<p>Information about this specific recommendation call, such as the time stamp for when Cost Explorer generated this recommendation.</p>"
        },
        "Recommendations":{
          "shape":"ReservationPurchaseRecommendations",
          "documentation":"<p>Recommendations for reservations to purchase.</p>"
        },
        "NextPageToken":{
          "shape":"NextPageToken",
          "documentation":"<p>The pagination token for the next set of retrievable results.</p>"
        }
      }
    },
    "GetReservationUtilizationRequest":{
      "type":"structure",
      "required":["TimePeriod"],
      "members":{
        "TimePeriod":{
          "shape":"DateInterval",
          "documentation":"<p>Sets the start and end dates for retrieving Reserved Instance (RI) utilization. The start date is inclusive, but the end date is exclusive. For example, if <code>start</code> is <code>2017-01-01</code> and <code>end</code> is <code>2017-05-01</code>, then the cost and usage data is retrieved from <code>2017-01-01</code> up to and including <code>2017-04-30</code> but not including <code>2017-05-01</code>. </p>"
        },
        "GroupBy":{
          "shape":"GroupDefinitions",
          "documentation":"<p>Groups only by <code>SUBSCRIPTION_ID</code>. Metadata is included.</p>"
        },
        "Granularity":{
          "shape":"Granularity",
          "documentation":"<p>If <code>GroupBy</code> is set, <code>Granularity</code> can't be set. If <code>Granularity</code> isn't set, the response object doesn't include <code>Granularity</code>, either <code>MONTHLY</code> or <code>DAILY</code>. If both <code>GroupBy</code> and <code>Granularity</code> aren't set, <code>GetReservationUtilization</code> defaults to <code>DAILY</code>.</p> <p>The <code>GetReservationUtilization</code> operation supports only <code>DAILY</code> and <code>MONTHLY</code> granularities.</p>"
        },
        "Filter":{
          "shape":"Expression",
          "documentation":"<p>Filters utilization data by dimensions. You can filter by the following dimensions:</p> <ul> <li> <p>AZ</p> </li> <li> <p>CACHE_ENGINE</p> </li> <li> <p>DEPLOYMENT_OPTION</p> </li> <li> <p>INSTANCE_TYPE</p> </li> <li> <p>LINKED_ACCOUNT</p> </li> <li> <p>OPERATING_SYSTEM</p> </li> <li> <p>PLATFORM</p> </li> <li> <p>REGION</p> </li> <li> <p>SERVICE</p> </li> <li> <p>SCOPE</p> </li> <li> <p>TENANCY</p> </li> </ul> <p> <code>GetReservationUtilization</code> uses the same <a href=\"https://docs.aws.amazon.com/aws-cost-management/latest/APIReference/API_Expression.html\">Expression</a> object as the other operations, but only <code>AND</code> is supported among each dimension, and nesting is supported up to only one level deep. If there are multiple values for a dimension, they are OR'd together.</p>"
        },
        "SortBy":{
          "shape":"SortDefinition",
          "documentation":"<p>The value that you want to sort the data by.</p> <p>The following values are supported for <code>Key</code>:</p> <ul> <li> <p> <code>UtilizationPercentage</code> </p> </li> <li> <p> <code>UtilizationPercentageInUnits</code> </p> </li> <li> <p> <code>PurchasedHours</code> </p> </li> <li> <p> <code>PurchasedUnits</code> </p> </li> <li> <p> <code>TotalActualHours</code> </p> </li> <li> <p> <code>TotalActualUnits</code> </p> </li> <li> <p> <code>UnusedHours</code> </p> </li> <li> <p> <code>UnusedUnits</code> </p> </li> <li> <p> <code>OnDemandCostOfRIHoursUsed</code> </p> </li> <li> <p> <code>NetRISavings</code> </p> </li> <li> <p> <code>TotalPotentialRISavings</code> </p> </li> <li> <p> <code>AmortizedUpfrontFee</code> </p> </li> <li> <p> <code>AmortizedRecurringFee</code> </p> </li> <li> <p> <code>TotalAmortizedFee</code> </p> </li> <li> <p> <code>RICostForUnusedHours</code> </p> </li> <li> <p> <code>RealizedSavings</code> </p> </li> <li> <p> <code>UnrealizedSavings</code> </p> </li> </ul> <p>The supported values for <code>SortOrder</code> are <code>ASCENDING</code> and <code>DESCENDING</code>.</p>"
        },
        "NextPageToken":{
          "shape":"NextPageToken",
          "documentation":"<p>The token to retrieve the next set of results. Amazon Web Services provides the token when the response from a previous call has more results than the maximum page size.</p>"
        },
        "MaxResults":{
          "shape":"MaxResults",
          "documentation":"<p>The maximum number of objects that you returned for this request. If more objects are available, in the response, Amazon Web Services provides a NextPageToken value that you can use in a subsequent call to get the next batch of objects.</p>",
          "box":true
        }
      }
    },
    "GetReservationUtilizationResponse":{
      "type":"structure",
      "required":["UtilizationsByTime"],
      "members":{
        "UtilizationsByTime":{
          "shape":"UtilizationsByTime",
          "documentation":"<p>The amount of time that you used your Reserved Instances (RIs).</p>"
        },
        "Total":{
          "shape":"ReservationAggregates",
          "documentation":"<p>The total amount of time that you used your Reserved Instances (RIs).</p>"
        },
        "NextPageToken":{
          "shape":"NextPageToken",
          "documentation":"<p>The token for the next set of retrievable results. Amazon Web Services provides the token when the response from a previous call has more results than the maximum page size.</p>"
        }
      }
    },
    "GetRightsizingRecommendationRequest":{
      "type":"structure",
      "required":["Service"],
      "members":{
        "Filter":{"shape":"Expression"},
        "Configuration":{
          "shape":"RightsizingRecommendationConfiguration",
          "documentation":"<p>You can use Configuration to customize recommendations across two attributes. You can choose to view recommendations for instances within the same instance families or across different instance families. You can also choose to view your estimated savings that are associated with recommendations with consideration of existing Savings Plans or RI benefits, or neither. </p>"
        },
        "Service":{
          "shape":"GenericString",
          "documentation":"<p>The specific service that you want recommendations for. The only valid value for <code>GetRightsizingRecommendation</code> is \"<code>AmazonEC2</code>\".</p>"
        },
        "PageSize":{
          "shape":"NonNegativeInteger",
          "documentation":"<p>The number of recommendations that you want returned in a single response object.</p>"
        },
        "NextPageToken":{
          "shape":"NextPageToken",
          "documentation":"<p>The pagination token that indicates the next set of results that you want to retrieve.</p>"
        }
      }
    },
    "GetRightsizingRecommendationResponse":{
      "type":"structure",
      "members":{
        "Metadata":{
          "shape":"RightsizingRecommendationMetadata",
          "documentation":"<p>Information regarding this specific recommendation set.</p>"
        },
        "Summary":{
          "shape":"RightsizingRecommendationSummary",
          "documentation":"<p>Summary of this recommendation set.</p>"
        },
        "RightsizingRecommendations":{
          "shape":"RightsizingRecommendationList",
          "documentation":"<p>Recommendations to rightsize resources.</p>"
        },
        "NextPageToken":{
          "shape":"NextPageToken",
          "documentation":"<p>The token to retrieve the next set of results.</p>"
        },
        "Configuration":{
          "shape":"RightsizingRecommendationConfiguration",
          "documentation":"<p>You can use Configuration to customize recommendations across two attributes. You can choose to view recommendations for instances within the same instance families or across different instance families. You can also choose to view your estimated savings that are associated with recommendations with consideration of existing Savings Plans or RI benefits, or neither. </p>"
        }
      }
    },
    "GetSavingsPlanPurchaseRecommendationDetailsRequest":{
      "type":"structure",
      "required":["RecommendationDetailId"],
      "members":{
        "RecommendationDetailId":{
          "shape":"RecommendationDetailId",
          "documentation":"<p>The ID that is associated with the Savings Plan recommendation.</p>"
        }
      }
    },
    "GetSavingsPlanPurchaseRecommendationDetailsResponse":{
      "type":"structure",
      "members":{
        "RecommendationDetailId":{
          "shape":"RecommendationDetailId",
          "documentation":"<p>The ID that is associated with the Savings Plan recommendation.</p>"
        },
        "RecommendationDetailData":{
          "shape":"RecommendationDetailData",
          "documentation":"<p>Contains detailed information about a specific Savings Plan recommendation.</p>"
        }
      }
    },
    "GetSavingsPlansCoverageRequest":{
      "type":"structure",
      "required":["TimePeriod"],
      "members":{
        "TimePeriod":{
          "shape":"DateInterval",
          "documentation":"<p>The time period that you want the usage and costs for. The <code>Start</code> date must be within 13 months. The <code>End</code> date must be after the <code>Start</code> date, and before the current date. Future dates can't be used as an <code>End</code> date.</p>"
        },
        "GroupBy":{
          "shape":"GroupDefinitions",
          "documentation":"<p>You can group the data using the attributes <code>INSTANCE_FAMILY</code>, <code>REGION</code>, or <code>SERVICE</code>.</p>"
        },
        "Granularity":{
          "shape":"Granularity",
          "documentation":"<p>The granularity of the Amazon Web Services cost data for your Savings Plans. <code>Granularity</code> can't be set if <code>GroupBy</code> is set.</p> <p>The <code>GetSavingsPlansCoverage</code> operation supports only <code>DAILY</code> and <code>MONTHLY</code> granularities.</p>"
        },
        "Filter":{
          "shape":"Expression",
          "documentation":"<p>Filters Savings Plans coverage data by dimensions. You can filter data for Savings Plans usage with the following dimensions:</p> <ul> <li> <p> <code>LINKED_ACCOUNT</code> </p> </li> <li> <p> <code>REGION</code> </p> </li> <li> <p> <code>SERVICE</code> </p> </li> <li> <p> <code>INSTANCE_FAMILY</code> </p> </li> </ul> <p> <code>GetSavingsPlansCoverage</code> uses the same <a href=\"https://docs.aws.amazon.com/aws-cost-management/latest/APIReference/API_Expression.html\">Expression</a> object as the other operations, but only <code>AND</code> is supported among each dimension. If there are multiple values for a dimension, they are OR'd together.</p> <p>Cost category is also supported.</p>"
        },
        "Metrics":{
          "shape":"MetricNames",
          "documentation":"<p>The measurement that you want your Savings Plans coverage reported in. The only valid value is <code>SpendCoveredBySavingsPlans</code>.</p>"
        },
        "NextToken":{
          "shape":"NextPageToken",
          "documentation":"<p>The token to retrieve the next set of results. Amazon Web Services provides the token when the response from a previous call has more results than the maximum page size.</p>"
        },
        "MaxResults":{
          "shape":"MaxResults",
          "documentation":"<p>The number of items to be returned in a response. The default is <code>20</code>, with a minimum value of <code>1</code>.</p>",
          "box":true
        },
        "SortBy":{
          "shape":"SortDefinition",
          "documentation":"<p>The value that you want to sort the data by.</p> <p>The following values are supported for <code>Key</code>:</p> <ul> <li> <p> <code>SpendCoveredBySavingsPlan</code> </p> </li> <li> <p> <code>OnDemandCost</code> </p> </li> <li> <p> <code>CoveragePercentage</code> </p> </li> <li> <p> <code>TotalCost</code> </p> </li> <li> <p> <code>InstanceFamily</code> </p> </li> <li> <p> <code>Region</code> </p> </li> <li> <p> <code>Service</code> </p> </li> </ul> <p>The supported values for <code>SortOrder</code> are <code>ASCENDING</code> and <code>DESCENDING</code>.</p>"
        }
      }
    },
    "GetSavingsPlansCoverageResponse":{
      "type":"structure",
      "required":["SavingsPlansCoverages"],
      "members":{
        "SavingsPlansCoverages":{
          "shape":"SavingsPlansCoverages",
          "documentation":"<p>The amount of spend that your Savings Plans covered.</p>"
        },
        "NextToken":{
          "shape":"NextPageToken",
          "documentation":"<p>The token to retrieve the next set of results. Amazon Web Services provides the token when the response from a previous call has more results than the maximum page size.</p>"
        }
      }
    },
    "GetSavingsPlansPurchaseRecommendationRequest":{
      "type":"structure",
      "required":[
        "SavingsPlansType",
        "TermInYears",
        "PaymentOption",
        "LookbackPeriodInDays"
      ],
      "members":{
        "SavingsPlansType":{
          "shape":"SupportedSavingsPlansType",
          "documentation":"<p>The Savings Plans recommendation type that's requested.</p>"
        },
        "TermInYears":{
          "shape":"TermInYears",
          "documentation":"<p>The savings plan recommendation term that's used to generate these recommendations.</p>"
        },
        "PaymentOption":{
          "shape":"PaymentOption",
          "documentation":"<p>The payment option that's used to generate these recommendations.</p>"
        },
        "AccountScope":{
          "shape":"AccountScope",
          "documentation":"<p>The account scope that you want your recommendations for. Amazon Web Services calculates recommendations including the management account and member accounts if the value is set to <code>PAYER</code>. If the value is <code>LINKED</code>, recommendations are calculated for individual member accounts only.</p>"
        },
        "NextPageToken":{
          "shape":"NextPageToken",
          "documentation":"<p>The token to retrieve the next set of results. Amazon Web Services provides the token when the response from a previous call has more results than the maximum page size.</p>"
        },
        "PageSize":{
          "shape":"NonNegativeInteger",
          "documentation":"<p>The number of recommendations that you want returned in a single response object.</p>"
        },
        "LookbackPeriodInDays":{
          "shape":"LookbackPeriodInDays",
          "documentation":"<p>The lookback period that's used to generate the recommendation.</p>"
        },
        "Filter":{
          "shape":"Expression",
          "documentation":"<p>You can filter your recommendations by Account ID with the <code>LINKED_ACCOUNT</code> dimension. To filter your recommendations by Account ID, specify <code>Key</code> as <code>LINKED_ACCOUNT</code> and <code>Value</code> as the comma-separated Acount ID(s) that you want to see Savings Plans purchase recommendations for.</p> <p>For GetSavingsPlansPurchaseRecommendation, the <code>Filter</code> doesn't include <code>CostCategories</code> or <code>Tags</code>. It only includes <code>Dimensions</code>. With <code>Dimensions</code>, <code>Key</code> must be <code>LINKED_ACCOUNT</code> and <code>Value</code> can be a single Account ID or multiple comma-separated Account IDs that you want to see Savings Plans Purchase Recommendations for. <code>AND</code> and <code>OR</code> operators are not supported.</p>"
        }
      }
    },
    "GetSavingsPlansPurchaseRecommendationResponse":{
      "type":"structure",
      "members":{
        "Metadata":{
          "shape":"SavingsPlansPurchaseRecommendationMetadata",
          "documentation":"<p>Information that regards this specific recommendation set.</p>"
        },
        "SavingsPlansPurchaseRecommendation":{
          "shape":"SavingsPlansPurchaseRecommendation",
          "documentation":"<p>Contains your request parameters, Savings Plan Recommendations Summary, and Details.</p>"
        },
        "NextPageToken":{
          "shape":"NextPageToken",
          "documentation":"<p>The token for the next set of retrievable results. Amazon Web Services provides the token when the response from a previous call has more results than the maximum page size.</p>"
        }
      }
    },
    "GetSavingsPlansUtilizationDetailsRequest":{
      "type":"structure",
      "required":["TimePeriod"],
      "members":{
        "TimePeriod":{
          "shape":"DateInterval",
          "documentation":"<p>The time period that you want the usage and costs for. The <code>Start</code> date must be within 13 months. The <code>End</code> date must be after the <code>Start</code> date, and before the current date. Future dates can't be used as an <code>End</code> date.</p>"
        },
        "Filter":{
          "shape":"Expression",
          "documentation":"<p>Filters Savings Plans utilization coverage data for active Savings Plans dimensions. You can filter data with the following dimensions:</p> <ul> <li> <p> <code>LINKED_ACCOUNT</code> </p> </li> <li> <p> <code>SAVINGS_PLAN_ARN</code> </p> </li> <li> <p> <code>REGION</code> </p> </li> <li> <p> <code>PAYMENT_OPTION</code> </p> </li> <li> <p> <code>INSTANCE_TYPE_FAMILY</code> </p> </li> </ul> <p> <code>GetSavingsPlansUtilizationDetails</code> uses the same <a href=\"https://docs.aws.amazon.com/aws-cost-management/latest/APIReference/API_Expression.html\">Expression</a> object as the other operations, but only <code>AND</code> is supported among each dimension.</p>"
        },
        "DataType":{
          "shape":"SavingsPlansDataTypes",
          "documentation":"<p>The data type.</p>"
        },
        "NextToken":{
          "shape":"NextPageToken",
          "documentation":"<p>The token to retrieve the next set of results. Amazon Web Services provides the token when the response from a previous call has more results than the maximum page size.</p>"
        },
        "MaxResults":{
          "shape":"MaxResults",
          "documentation":"<p>The number of items to be returned in a response. The default is <code>20</code>, with a minimum value of <code>1</code>.</p>",
          "box":true
        },
        "SortBy":{
          "shape":"SortDefinition",
          "documentation":"<p>The value that you want to sort the data by.</p> <p>The following values are supported for <code>Key</code>:</p> <ul> <li> <p> <code>UtilizationPercentage</code> </p> </li> <li> <p> <code>TotalCommitment</code> </p> </li> <li> <p> <code>UsedCommitment</code> </p> </li> <li> <p> <code>UnusedCommitment</code> </p> </li> <li> <p> <code>NetSavings</code> </p> </li> <li> <p> <code>AmortizedRecurringCommitment</code> </p> </li> <li> <p> <code>AmortizedUpfrontCommitment</code> </p> </li> </ul> <p>The supported values for <code>SortOrder</code> are <code>ASCENDING</code> and <code>DESCENDING</code>.</p>"
        }
      }
    },
    "GetSavingsPlansUtilizationDetailsResponse":{
      "type":"structure",
      "required":[
        "SavingsPlansUtilizationDetails",
        "TimePeriod"
      ],
      "members":{
        "SavingsPlansUtilizationDetails":{
          "shape":"SavingsPlansUtilizationDetails",
          "documentation":"<p>Retrieves a single daily or monthly Savings Plans utilization rate and details for your account.</p>"
        },
        "Total":{
          "shape":"SavingsPlansUtilizationAggregates",
          "documentation":"<p>The total Savings Plans utilization, regardless of time period.</p>"
        },
        "TimePeriod":{"shape":"DateInterval"},
        "NextToken":{
          "shape":"NextPageToken",
          "documentation":"<p>The token to retrieve the next set of results. Amazon Web Services provides the token when the response from a previous call has more results than the maximum page size.</p>"
        }
      }
    },
    "GetSavingsPlansUtilizationRequest":{
      "type":"structure",
      "required":["TimePeriod"],
      "members":{
        "TimePeriod":{
          "shape":"DateInterval",
          "documentation":"<p>The time period that you want the usage and costs for. The <code>Start</code> date must be within 13 months. The <code>End</code> date must be after the <code>Start</code> date, and before the current date. Future dates can't be used as an <code>End</code> date.</p>"
        },
        "Granularity":{
          "shape":"Granularity",
          "documentation":"<p>The granularity of the Amazon Web Services utillization data for your Savings Plans.</p> <p>The <code>GetSavingsPlansUtilization</code> operation supports only <code>DAILY</code> and <code>MONTHLY</code> granularities.</p>"
        },
        "Filter":{
          "shape":"Expression",
          "documentation":"<p>Filters Savings Plans utilization coverage data for active Savings Plans dimensions. You can filter data with the following dimensions:</p> <ul> <li> <p> <code>LINKED_ACCOUNT</code> </p> </li> <li> <p> <code>SAVINGS_PLAN_ARN</code> </p> </li> <li> <p> <code>SAVINGS_PLANS_TYPE</code> </p> </li> <li> <p> <code>REGION</code> </p> </li> <li> <p> <code>PAYMENT_OPTION</code> </p> </li> <li> <p> <code>INSTANCE_TYPE_FAMILY</code> </p> </li> </ul> <p> <code>GetSavingsPlansUtilization</code> uses the same <a href=\"https://docs.aws.amazon.com/aws-cost-management/latest/APIReference/API_Expression.html\">Expression</a> object as the other operations, but only <code>AND</code> is supported among each dimension.</p>"
        },
        "SortBy":{
          "shape":"SortDefinition",
          "documentation":"<p>The value that you want to sort the data by.</p> <p>The following values are supported for <code>Key</code>:</p> <ul> <li> <p> <code>UtilizationPercentage</code> </p> </li> <li> <p> <code>TotalCommitment</code> </p> </li> <li> <p> <code>UsedCommitment</code> </p> </li> <li> <p> <code>UnusedCommitment</code> </p> </li> <li> <p> <code>NetSavings</code> </p> </li> </ul> <p>The supported values for <code>SortOrder</code> are <code>ASCENDING</code> and <code>DESCENDING</code>.</p>"
        }
      }
    },
    "GetSavingsPlansUtilizationResponse":{
      "type":"structure",
      "required":["Total"],
      "members":{
        "SavingsPlansUtilizationsByTime":{
          "shape":"SavingsPlansUtilizationsByTime",
          "documentation":"<p>The amount of cost/commitment that you used your Savings Plans. You can use it to specify date ranges.</p>"
        },
        "Total":{
          "shape":"SavingsPlansUtilizationAggregates",
          "documentation":"<p>The total amount of cost/commitment that you used your Savings Plans, regardless of date ranges.</p>"
        }
      }
    },
    "GetTagsRequest":{
      "type":"structure",
      "required":["TimePeriod"],
      "members":{
        "SearchString":{
          "shape":"SearchString",
          "documentation":"<p>The value that you want to search for.</p>"
        },
        "TimePeriod":{
          "shape":"DateInterval",
          "documentation":"<p>The start and end dates for retrieving the dimension values. The start date is inclusive, but the end date is exclusive. For example, if <code>start</code> is <code>2017-01-01</code> and <code>end</code> is <code>2017-05-01</code>, then the cost and usage data is retrieved from <code>2017-01-01</code> up to and including <code>2017-04-30</code> but not including <code>2017-05-01</code>.</p>"
        },
        "TagKey":{
          "shape":"TagKey",
          "documentation":"<p>The key of the tag that you want to return values for.</p>"
        },
        "Filter":{"shape":"Expression"},
        "SortBy":{
          "shape":"SortDefinitions",
          "documentation":"<p>The value that you want to sort the data by.</p> <p>The key represents cost and usage metrics. The following values are supported:</p> <ul> <li> <p> <code>BlendedCost</code> </p> </li> <li> <p> <code>UnblendedCost</code> </p> </li> <li> <p> <code>AmortizedCost</code> </p> </li> <li> <p> <code>NetAmortizedCost</code> </p> </li> <li> <p> <code>NetUnblendedCost</code> </p> </li> <li> <p> <code>UsageQuantity</code> </p> </li> <li> <p> <code>NormalizedUsageAmount</code> </p> </li> </ul> <p>The supported values for <code>SortOrder</code> are <code>ASCENDING</code> and <code>DESCENDING</code>.</p> <p>When you use <code>SortBy</code>, <code>NextPageToken</code> and <code>SearchString</code> aren't supported.</p>"
        },
        "MaxResults":{
          "shape":"MaxResults",
          "documentation":"<p>This field is only used when SortBy is provided in the request. The maximum number of objects that are returned for this request. If MaxResults isn't specified with SortBy, the request returns 1000 results as the default value for this parameter.</p> <p>For <code>GetTags</code>, MaxResults has an upper quota of 1000.</p>"
        },
        "NextPageToken":{
          "shape":"NextPageToken",
          "documentation":"<p>The token to retrieve the next set of results. Amazon Web Services provides the token when the response from a previous call has more results than the maximum page size.</p>"
        }
      }
    },
    "GetTagsResponse":{
      "type":"structure",
      "required":[
        "Tags",
        "ReturnSize",
        "TotalSize"
      ],
      "members":{
        "NextPageToken":{
          "shape":"NextPageToken",
          "documentation":"<p>The token for the next set of retrievable results. Amazon Web Services provides the token when the response from a previous call has more results than the maximum page size.</p>"
        },
        "Tags":{
          "shape":"TagList",
          "documentation":"<p>The tags that match your request.</p>"
        },
        "ReturnSize":{
          "shape":"PageSize",
          "documentation":"<p>The number of query results that Amazon Web Services returns at a time.</p>"
        },
        "TotalSize":{
          "shape":"PageSize",
          "documentation":"<p>The total number of query results.</p>"
        }
      }
    },
    "GetUsageForecastRequest":{
      "type":"structure",
      "required":[
        "TimePeriod",
        "Metric",
        "Granularity"
      ],
      "members":{
        "TimePeriod":{
          "shape":"DateInterval",
          "documentation":"<p>The start and end dates of the period that you want to retrieve usage forecast for. The start date is included in the period, but the end date isn't included in the period. For example, if <code>start</code> is <code>2017-01-01</code> and <code>end</code> is <code>2017-05-01</code>, then the cost and usage data is retrieved from <code>2017-01-01</code> up to and including <code>2017-04-30</code> but not including <code>2017-05-01</code>. The start date must be equal to or later than the current date to avoid a validation error.</p>"
        },
        "Metric":{
          "shape":"Metric",
          "documentation":"<p>Which metric Cost Explorer uses to create your forecast.</p> <p>Valid values for a <code>GetUsageForecast</code> call are the following:</p> <ul> <li> <p>USAGE_QUANTITY</p> </li> <li> <p>NORMALIZED_USAGE_AMOUNT</p> </li> </ul>"
        },
        "Granularity":{
          "shape":"Granularity",
          "documentation":"<p>How granular you want the forecast to be. You can get 3 months of <code>DAILY</code> forecasts or 12 months of <code>MONTHLY</code> forecasts.</p> <p>The <code>GetUsageForecast</code> operation supports only <code>DAILY</code> and <code>MONTHLY</code> granularities.</p>"
        },
        "Filter":{
          "shape":"Expression",
          "documentation":"<p>The filters that you want to use to filter your forecast. The <code>GetUsageForecast</code> API supports filtering by the following dimensions:</p> <ul> <li> <p> <code>AZ</code> </p> </li> <li> <p> <code>INSTANCE_TYPE</code> </p> </li> <li> <p> <code>LINKED_ACCOUNT</code> </p> </li> <li> <p> <code>LINKED_ACCOUNT_NAME</code> </p> </li> <li> <p> <code>OPERATION</code> </p> </li> <li> <p> <code>PURCHASE_TYPE</code> </p> </li> <li> <p> <code>REGION</code> </p> </li> <li> <p> <code>SERVICE</code> </p> </li> <li> <p> <code>USAGE_TYPE</code> </p> </li> <li> <p> <code>USAGE_TYPE_GROUP</code> </p> </li> <li> <p> <code>RECORD_TYPE</code> </p> </li> <li> <p> <code>OPERATING_SYSTEM</code> </p> </li> <li> <p> <code>TENANCY</code> </p> </li> <li> <p> <code>SCOPE</code> </p> </li> <li> <p> <code>PLATFORM</code> </p> </li> <li> <p> <code>SUBSCRIPTION_ID</code> </p> </li> <li> <p> <code>LEGAL_ENTITY_NAME</code> </p> </li> <li> <p> <code>DEPLOYMENT_OPTION</code> </p> </li> <li> <p> <code>DATABASE_ENGINE</code> </p> </li> <li> <p> <code>INSTANCE_TYPE_FAMILY</code> </p> </li> <li> <p> <code>BILLING_ENTITY</code> </p> </li> <li> <p> <code>RESERVATION_ID</code> </p> </li> <li> <p> <code>SAVINGS_PLAN_ARN</code> </p> </li> </ul>"
        },
        "PredictionIntervalLevel":{
          "shape":"PredictionIntervalLevel",
          "documentation":"<p>Amazon Web Services Cost Explorer always returns the mean forecast as a single point. You can request a prediction interval around the mean by specifying a confidence level. The higher the confidence level, the more confident Cost Explorer is about the actual value falling in the prediction interval. Higher confidence levels result in wider prediction intervals.</p>"
        }
      }
    },
    "GetUsageForecastResponse":{
      "type":"structure",
      "members":{
        "Total":{
          "shape":"MetricValue",
          "documentation":"<p>How much you're forecasted to use over the forecast period.</p>"
        },
        "ForecastResultsByTime":{
          "shape":"ForecastResultsByTime",
          "documentation":"<p>The forecasts for your query, in order. For <code>DAILY</code> forecasts, this is a list of days. For <code>MONTHLY</code> forecasts, this is a list of months.</p>"
        }
      }
    },
    "Granularity":{
      "type":"string",
      "enum":[
        "DAILY",
        "MONTHLY",
        "HOURLY"
      ]
    },
    "Group":{
      "type":"structure",
      "members":{
        "Keys":{
          "shape":"Keys",
          "documentation":"<p>The keys that are included in this group.</p>"
        },
        "Metrics":{
          "shape":"Metrics",
          "documentation":"<p>The metrics that are included in this group.</p>"
        }
      },
      "documentation":"<p>One level of grouped data in the results.</p>"
    },
    "GroupDefinition":{
      "type":"structure",
      "members":{
        "Type":{
          "shape":"GroupDefinitionType",
          "documentation":"<p>The string that represents the type of group.</p>"
        },
        "Key":{
          "shape":"GroupDefinitionKey",
          "documentation":"<p>The string that represents a key for a specified group.</p>"
        }
      },
      "documentation":"<p>Represents a group when you specify a group by criteria or in the response to a query with a specific grouping.</p>"
    },
    "GroupDefinitionKey":{
      "type":"string",
      "max":1024,
      "min":0,
      "pattern":"[\\S\\s]*"
    },
    "GroupDefinitionType":{
      "type":"string",
      "enum":[
        "DIMENSION",
        "TAG",
        "COST_CATEGORY"
      ]
    },
    "GroupDefinitions":{
      "type":"list",
      "member":{"shape":"GroupDefinition"}
    },
    "Groups":{
      "type":"list",
      "member":{"shape":"Group"}
    },
    "Impact":{
      "type":"structure",
      "required":["MaxImpact"],
      "members":{
        "MaxImpact":{
          "shape":"GenericDouble",
          "documentation":"<p>The maximum dollar value that's observed for an anomaly.</p>"
        },
        "TotalImpact":{
          "shape":"GenericDouble",
          "documentation":"<p>The cumulative dollar difference between the total actual spend and total expected spend. It is calculated as <code>TotalActualSpend - TotalExpectedSpend</code>.</p>"
        },
        "TotalActualSpend":{
          "shape":"NullableNonNegativeDouble",
          "documentation":"<p>The cumulative dollar amount that was actually spent during the anomaly.</p>"
        },
        "TotalExpectedSpend":{
          "shape":"NullableNonNegativeDouble",
          "documentation":"<p>The cumulative dollar amount that was expected to be spent during the anomaly. It is calculated using advanced machine learning models to determine the typical spending pattern based on historical data for a customer.</p>"
        },
        "TotalImpactPercentage":{
          "shape":"NullableNonNegativeDouble",
          "documentation":"<p>The cumulative percentage difference between the total actual spend and total expected spend. It is calculated as <code>(TotalImpact / TotalExpectedSpend) * 100</code>. When <code>TotalExpectedSpend</code> is zero, this field is omitted. Expected spend can be zero in situations such as when you start to use a service for the first time.</p>"
        }
      },
      "documentation":"<p>The dollar value of the anomaly. </p>"
    },
    "InstanceDetails":{
      "type":"structure",
      "members":{
        "EC2InstanceDetails":{
          "shape":"EC2InstanceDetails",
          "documentation":"<p>The Amazon EC2 instances that Amazon Web Services recommends that you purchase.</p>"
        },
        "RDSInstanceDetails":{
          "shape":"RDSInstanceDetails",
          "documentation":"<p>The Amazon RDS instances that Amazon Web Services recommends that you purchase.</p>"
        },
        "RedshiftInstanceDetails":{
          "shape":"RedshiftInstanceDetails",
          "documentation":"<p>The Amazon Redshift instances that Amazon Web Services recommends that you purchase.</p>"
        },
        "ElastiCacheInstanceDetails":{
          "shape":"ElastiCacheInstanceDetails",
          "documentation":"<p>The ElastiCache instances that Amazon Web Services recommends that you purchase.</p>"
        },
        "ESInstanceDetails":{
          "shape":"ESInstanceDetails",
          "documentation":"<p>The Amazon OpenSearch Service instances that Amazon Web Services recommends that you purchase.</p>"
        }
      },
      "documentation":"<p>Details about the instances that Amazon Web Services recommends that you purchase.</p>"
    },
    "InvalidNextTokenException":{
      "type":"structure",
      "members":{
        "Message":{"shape":"ErrorMessage"}
      },
      "documentation":"<p>The pagination token is invalid. Try again without a pagination token.</p>",
      "exception":true
    },
    "Key":{"type":"string"},
    "Keys":{
      "type":"list",
      "member":{"shape":"Key"}
    },
    "LimitExceededException":{
      "type":"structure",
      "members":{
        "Message":{"shape":"ErrorMessage"}
      },
      "documentation":"<p>You made too many calls in a short period of time. Try again later.</p>",
      "exception":true
    },
    "ListCostAllocationTagsRequest":{
      "type":"structure",
      "members":{
        "Status":{
          "shape":"CostAllocationTagStatus",
          "documentation":"<p>The status of cost allocation tag keys that are returned for this request. </p>"
        },
        "TagKeys":{
          "shape":"CostAllocationTagKeyList",
          "documentation":"<p>The list of cost allocation tag keys that are returned for this request. </p>"
        },
        "Type":{
          "shape":"CostAllocationTagType",
          "documentation":"<p>The type of <code>CostAllocationTag</code> object that are returned for this request. The <code>AWSGenerated</code> type tags are tags that Amazon Web Services defines and applies to support Amazon Web Services resources for cost allocation purposes. The <code>UserDefined</code> type tags are tags that you define, create, and apply to resources. </p>"
        },
        "NextToken":{
          "shape":"NextPageToken",
          "documentation":"<p>The token to retrieve the next set of results. Amazon Web Services provides the token when the response from a previous call has more results than the maximum page size. </p>"
        },
        "MaxResults":{
          "shape":"CostAllocationTagsMaxResults",
          "documentation":"<p>The maximum number of objects that are returned for this request. By default, the request returns 100 results. </p>",
          "box":true
        }
      }
    },
    "ListCostAllocationTagsResponse":{
      "type":"structure",
      "members":{
        "CostAllocationTags":{
          "shape":"CostAllocationTagList",
          "documentation":"<p>A list of cost allocation tags that includes the detailed metadata for each one. </p>"
        },
        "NextToken":{
          "shape":"NextPageToken",
          "documentation":"<p>The token to retrieve the next set of results. Amazon Web Services provides the token when the response from a previous call has more results than the maximum page size. </p>"
        }
      }
    },
    "ListCostCategoryDefinitionsRequest":{
      "type":"structure",
      "members":{
        "EffectiveOn":{
          "shape":"ZonedDateTime",
          "documentation":"<p>The date when the Cost Category was effective. </p>"
        },
        "NextToken":{
          "shape":"NextPageToken",
          "documentation":"<p>The token to retrieve the next set of results. Amazon Web Services provides the token when the response from a previous call has more results than the maximum page size. </p>"
        },
        "MaxResults":{
          "shape":"CostCategoryMaxResults",
          "documentation":"<p>The number of entries a paginated response contains. </p>",
          "box":true
        }
      }
    },
    "ListCostCategoryDefinitionsResponse":{
      "type":"structure",
      "members":{
        "CostCategoryReferences":{
          "shape":"CostCategoryReferencesList",
          "documentation":"<p>A reference to a Cost Category that contains enough information to identify the Cost Category. </p>"
        },
        "NextToken":{
          "shape":"NextPageToken",
          "documentation":"<p>The token to retrieve the next set of results. Amazon Web Services provides the token when the response from a previous call has more results than the maximum page size. </p>"
        }
      }
    },
    "ListSavingsPlansPurchaseRecommendationGenerationRequest":{
      "type":"structure",
      "members":{
        "GenerationStatus":{
          "shape":"GenerationStatus",
          "documentation":"<p>The status of the recommendation generation.</p>"
        },
        "RecommendationIds":{
          "shape":"RecommendationIdList",
          "documentation":"<p>The IDs for each specific recommendation.</p>"
        },
        "PageSize":{
          "shape":"NonNegativeInteger",
          "documentation":"<p>The number of recommendations that you want returned in a single response object.</p>"
        },
        "NextPageToken":{
          "shape":"NextPageToken",
          "documentation":"<p>The token to retrieve the next set of results.</p>"
        }
      }
    },
    "ListSavingsPlansPurchaseRecommendationGenerationResponse":{
      "type":"structure",
      "members":{
        "GenerationSummaryList":{
          "shape":"GenerationSummaryList",
          "documentation":"<p>The list of historical recommendation generations.</p>"
        },
        "NextPageToken":{
          "shape":"NextPageToken",
          "documentation":"<p>The token to retrieve the next set of results.</p>"
        }
      }
    },
    "ListTagsForResourceRequest":{
      "type":"structure",
      "required":["ResourceArn"],
      "members":{
        "ResourceArn":{
          "shape":"Arn",
          "documentation":"<p>The Amazon Resource Name (ARN) of the resource. For a list of supported resources, see <a href=\"https://docs.aws.amazon.com/aws-cost-management/latest/APIReference/API_ResourceTag.html\">ResourceTag</a>.</p>"
        }
      }
    },
    "ListTagsForResourceResponse":{
      "type":"structure",
      "members":{
        "ResourceTags":{
          "shape":"ResourceTagList",
          "documentation":"<p>A list of tag key value pairs that are associated with the resource. </p>"
        }
      }
    },
    "LookbackPeriodInDays":{
      "type":"string",
      "enum":[
        "SEVEN_DAYS",
        "THIRTY_DAYS",
        "SIXTY_DAYS"
      ]
    },
    "MatchOption":{
      "type":"string",
      "enum":[
        "EQUALS",
        "ABSENT",
        "STARTS_WITH",
        "ENDS_WITH",
        "CONTAINS",
        "CASE_SENSITIVE",
        "CASE_INSENSITIVE",
        "GREATER_THAN_OR_EQUAL"
      ]
    },
    "MatchOptions":{
      "type":"list",
      "member":{"shape":"MatchOption"}
    },
    "MaxResults":{
      "type":"integer",
      "min":1
    },
    "Metric":{
      "type":"string",
      "enum":[
        "BLENDED_COST",
        "UNBLENDED_COST",
        "AMORTIZED_COST",
        "NET_UNBLENDED_COST",
        "NET_AMORTIZED_COST",
        "USAGE_QUANTITY",
        "NORMALIZED_USAGE_AMOUNT"
      ]
    },
    "MetricAmount":{"type":"string"},
    "MetricName":{
      "type":"string",
      "max":1024,
      "min":0,
      "pattern":"[\\S\\s]*"
    },
    "MetricNames":{
      "type":"list",
      "member":{"shape":"MetricName"}
    },
    "MetricUnit":{"type":"string"},
    "MetricValue":{
      "type":"structure",
      "members":{
        "Amount":{
          "shape":"MetricAmount",
          "documentation":"<p>The actual number that represents the metric.</p>"
        },
        "Unit":{
          "shape":"MetricUnit",
          "documentation":"<p>The unit that the metric is given in.</p>"
        }
      },
      "documentation":"<p>The aggregated value for a metric.</p>"
    },
    "Metrics":{
      "type":"map",
      "key":{"shape":"MetricName"},
      "value":{"shape":"MetricValue"}
    },
    "MetricsOverLookbackPeriod":{
      "type":"list",
      "member":{"shape":"RecommendationDetailHourlyMetrics"}
    },
    "ModifyRecommendationDetail":{
      "type":"structure",
      "members":{
        "TargetInstances":{
          "shape":"TargetInstancesList",
          "documentation":"<p>Determines whether this instance type is the Amazon Web Services default recommendation.</p>"
        }
      },
      "documentation":"<p>Details for the modification recommendation.</p>"
    },
    "MonitorArnList":{
      "type":"list",
      "member":{"shape":"Arn"}
    },
    "MonitorDimension":{
      "type":"string",
      "enum":["SERVICE"]
    },
    "MonitorType":{
      "type":"string",
      "enum":[
        "DIMENSIONAL",
        "CUSTOM"
      ]
    },
    "NetRISavings":{"type":"string"},
    "NetworkResourceUtilization":{
      "type":"structure",
      "members":{
        "NetworkInBytesPerSecond":{
          "shape":"GenericString",
          "documentation":"<p>The network inbound throughput utilization measured in Bytes per second (Bps). </p>"
        },
        "NetworkOutBytesPerSecond":{
          "shape":"GenericString",
          "documentation":"<p>The network outbound throughput utilization measured in Bytes per second (Bps). </p>"
        },
        "NetworkPacketsInPerSecond":{
          "shape":"GenericString",
          "documentation":"<p>The network inbound packets that are measured in packets per second. </p>"
        },
        "NetworkPacketsOutPerSecond":{
          "shape":"GenericString",
          "documentation":"<p>The network outbound packets that are measured in packets per second. </p>"
        }
      },
      "documentation":"<p>The network field that contains a list of network metrics that are associated with the current instance. </p>"
    },
    "NextPageToken":{
      "type":"string",
      "max":8192,
      "min":0,
      "pattern":"[\\S\\s]*"
    },
    "NonNegativeInteger":{
      "type":"integer",
      "min":0
    },
    "NullableNonNegativeDouble":{
      "type":"double",
      "min":0.0
    },
    "NumericOperator":{
      "type":"string",
      "enum":[
        "EQUAL",
        "GREATER_THAN_OR_EQUAL",
        "LESS_THAN_OR_EQUAL",
        "GREATER_THAN",
        "LESS_THAN",
        "BETWEEN"
      ]
    },
    "OfferingClass":{
      "type":"string",
      "enum":[
        "STANDARD",
        "CONVERTIBLE"
      ]
    },
    "OnDemandCost":{"type":"string"},
    "OnDemandCostOfRIHoursUsed":{"type":"string"},
    "OnDemandHours":{"type":"string"},
    "OnDemandNormalizedUnits":{"type":"string"},
    "PageSize":{"type":"integer"},
    "PaymentOption":{
      "type":"string",
      "enum":[
        "NO_UPFRONT",
        "PARTIAL_UPFRONT",
        "ALL_UPFRONT",
        "LIGHT_UTILIZATION",
        "MEDIUM_UTILIZATION",
        "HEAVY_UTILIZATION"
      ]
    },
    "PlatformDifference":{
      "type":"string",
      "enum":[
        "HYPERVISOR",
        "NETWORK_INTERFACE",
        "STORAGE_INTERFACE",
        "INSTANCE_STORE_AVAILABILITY",
        "VIRTUALIZATION_TYPE"
      ]
    },
    "PlatformDifferences":{
      "type":"list",
      "member":{"shape":"PlatformDifference"}
    },
    "PredictionIntervalLevel":{
      "type":"integer",
      "max":99,
      "min":51
    },
    "ProvideAnomalyFeedbackRequest":{
      "type":"structure",
      "required":[
        "AnomalyId",
        "Feedback"
      ],
      "members":{
        "AnomalyId":{
          "shape":"GenericString",
          "documentation":"<p>A cost anomaly ID. </p>"
        },
        "Feedback":{
          "shape":"AnomalyFeedbackType",
          "documentation":"<p>Describes whether the cost anomaly was a planned activity or you considered it an anomaly. </p>"
        }
      }
    },
    "ProvideAnomalyFeedbackResponse":{
      "type":"structure",
      "required":["AnomalyId"],
      "members":{
        "AnomalyId":{
          "shape":"GenericString",
          "documentation":"<p>The ID of the modified cost anomaly. </p>"
        }
      }
    },
    "PurchasedHours":{"type":"string"},
    "PurchasedUnits":{"type":"string"},
    "RDSInstanceDetails":{
      "type":"structure",
      "members":{
        "Family":{
          "shape":"GenericString",
          "documentation":"<p>The instance family of the recommended reservation.</p>"
        },
        "InstanceType":{
          "shape":"GenericString",
          "documentation":"<p>The type of instance that Amazon Web Services recommends.</p>"
        },
        "Region":{
          "shape":"GenericString",
          "documentation":"<p>The Amazon Web Services Region of the recommended reservation.</p>"
        },
        "DatabaseEngine":{
          "shape":"GenericString",
          "documentation":"<p>The database engine that the recommended reservation supports.</p>"
        },
        "DatabaseEdition":{
          "shape":"GenericString",
          "documentation":"<p>The database edition that the recommended reservation supports.</p>"
        },
        "DeploymentOption":{
          "shape":"GenericString",
          "documentation":"<p>Determines whether the recommendation is for a reservation in a single Availability Zone or a reservation with a backup in a second Availability Zone.</p>"
        },
        "LicenseModel":{
          "shape":"GenericString",
          "documentation":"<p>The license model that the recommended reservation supports.</p>"
        },
        "CurrentGeneration":{
          "shape":"GenericBoolean",
          "documentation":"<p>Determines whether the recommendation is for a current-generation instance. </p>"
        },
        "SizeFlexEligible":{
          "shape":"GenericBoolean",
          "documentation":"<p>Determines whether the recommended reservation is size flexible.</p>"
        }
      },
      "documentation":"<p>Details about the Amazon RDS instances that Amazon Web Services recommends that you purchase.</p>"
    },
    "RICostForUnusedHours":{"type":"string"},
    "RealizedSavings":{"type":"string"},
    "RecommendationDetailData":{
      "type":"structure",
      "members":{
        "AccountScope":{
          "shape":"AccountScope",
          "documentation":"<p>The account scope that you want your recommendations for. Amazon Web Services calculates recommendations including the management account and member accounts if the value is set to PAYER. If the value is LINKED, recommendations are calculated for individual member accounts only.</p>"
        },
        "LookbackPeriodInDays":{
          "shape":"LookbackPeriodInDays",
          "documentation":"<p>How many days of previous usage that Amazon Web Services considers when making this recommendation.</p>"
        },
        "SavingsPlansType":{
          "shape":"SupportedSavingsPlansType",
          "documentation":"<p>The requested Savings Plan recommendation type.</p>"
        },
        "TermInYears":{
          "shape":"TermInYears",
          "documentation":"<p>The term of the commitment in years.</p>"
        },
        "PaymentOption":{
          "shape":"PaymentOption",
          "documentation":"<p>The payment option for the commitment (for example, All Upfront or No Upfront).</p>"
        },
        "AccountId":{
          "shape":"GenericString",
          "documentation":"<p>The AccountID that the recommendation is generated for.</p>"
        },
        "CurrencyCode":{
          "shape":"GenericString",
          "documentation":"<p>The currency code that Amazon Web Services used to generate the recommendation and present potential savings.</p>"
        },
        "InstanceFamily":{
          "shape":"GenericString",
          "documentation":"<p>The instance family of the recommended Savings Plan.</p>"
        },
        "Region":{
          "shape":"GenericString",
          "documentation":"<p>The region the recommendation is generated for.</p>"
        },
        "OfferingId":{
          "shape":"GenericString",
          "documentation":"<p>The unique ID that's used to distinguish Savings Plans from one another.</p>"
        },
        "GenerationTimestamp":{"shape":"ZonedDateTime"},
        "LatestUsageTimestamp":{"shape":"ZonedDateTime"},
        "CurrentAverageHourlyOnDemandSpend":{
          "shape":"GenericString",
          "documentation":"<p>The average value of hourly On-Demand spend over the lookback period of the applicable usage type.</p>"
        },
        "CurrentMaximumHourlyOnDemandSpend":{
          "shape":"GenericString",
          "documentation":"<p>The highest value of hourly On-Demand spend over the lookback period of the applicable usage type.</p>"
        },
        "CurrentMinimumHourlyOnDemandSpend":{
          "shape":"GenericString",
          "documentation":"<p>The lowest value of hourly On-Demand spend over the lookback period of the applicable usage type.</p>"
        },
        "EstimatedAverageUtilization":{
          "shape":"GenericString",
          "documentation":"<p>The estimated utilization of the recommended Savings Plan.</p>"
        },
        "EstimatedMonthlySavingsAmount":{
          "shape":"GenericString",
          "documentation":"<p>The estimated monthly savings amount based on the recommended Savings Plan.</p>"
        },
        "EstimatedOnDemandCost":{
          "shape":"GenericString",
          "documentation":"<p>The remaining On-Demand cost estimated to not be covered by the recommended Savings Plan, over the length of the lookback period.</p>"
        },
        "EstimatedOnDemandCostWithCurrentCommitment":{
          "shape":"GenericString",
          "documentation":"<p>The estimated On-Demand costs you expect with no additional commitment, based on your usage of the selected time period and the Savings Plan you own.</p>"
        },
        "EstimatedROI":{
          "shape":"GenericString",
          "documentation":"<p>The estimated return on investment that's based on the recommended Savings Plan that you purchased. This is calculated as estimatedSavingsAmount/estimatedSPCost*100.</p>"
        },
        "EstimatedSPCost":{
          "shape":"GenericString",
          "documentation":"<p>The cost of the recommended Savings Plan over the length of the lookback period.</p>"
        },
        "EstimatedSavingsAmount":{
          "shape":"GenericString",
          "documentation":"<p>The estimated savings amount that's based on the recommended Savings Plan over the length of the lookback period.</p>"
        },
        "EstimatedSavingsPercentage":{
          "shape":"GenericString",
          "documentation":"<p>The estimated savings percentage relative to the total cost of applicable On-Demand usage over the lookback period.</p>"
        },
        "ExistingHourlyCommitment":{
          "shape":"GenericString",
          "documentation":"<p>The existing hourly commitment for the Savings Plan type.</p>"
        },
        "HourlyCommitmentToPurchase":{
          "shape":"GenericString",
          "documentation":"<p>The recommended hourly commitment level for the Savings Plan type and the configuration that's based on the usage during the lookback period.</p>"
        },
        "UpfrontCost":{
          "shape":"GenericString",
          "documentation":"<p>The upfront cost of the recommended Savings Plan, based on the selected payment option.</p>"
        },
        "CurrentAverageCoverage":{
          "shape":"GenericString",
          "documentation":"<p>The average value of hourly coverage over the lookback period.</p>"
        },
        "EstimatedAverageCoverage":{
          "shape":"GenericString",
          "documentation":"<p>The estimated coverage of the recommended Savings Plan.</p>"
        },
        "MetricsOverLookbackPeriod":{
          "shape":"MetricsOverLookbackPeriod",
          "documentation":"<p>The related hourly cost, coverage, and utilization metrics over the lookback period.</p>"
        }
      },
      "documentation":"<p>The details and metrics for the given recommendation.</p>"
    },
    "RecommendationDetailHourlyMetrics":{
      "type":"structure",
      "members":{
        "StartTime":{"shape":"ZonedDateTime"},
        "EstimatedOnDemandCost":{
          "shape":"GenericString",
          "documentation":"<p>The remaining On-Demand cost estimated to not be covered by the recommended Savings Plan, over the length of the lookback period.</p>"
        },
        "CurrentCoverage":{
          "shape":"GenericString",
          "documentation":"<p>The current amount of Savings Plans eligible usage that the Savings Plan covered.</p>"
        },
        "EstimatedCoverage":{
          "shape":"GenericString",
          "documentation":"<p>The estimated coverage amount based on the recommended Savings Plan.</p>"
        },
        "EstimatedNewCommitmentUtilization":{
          "shape":"GenericString",
          "documentation":"<p>The estimated utilization for the recommended Savings Plan.</p>"
        }
      },
      "documentation":"<p>Contains the hourly metrics for the given recommendation over the lookback period. </p>"
    },
    "RecommendationDetailId":{
      "type":"string",
      "max":36,
      "min":36,
      "pattern":"^[\\S\\s]{8}-[\\S\\s]{4}-[\\S\\s]{4}-[\\S\\s]{4}-[\\S\\s]{12}$"
    },
    "RecommendationId":{
      "type":"string",
      "max":36,
      "min":36,
      "pattern":"^[\\S\\s]{8}-[\\S\\s]{4}-[\\S\\s]{4}-[\\S\\s]{4}-[\\S\\s]{12}$"
    },
    "RecommendationIdList":{
      "type":"list",
      "member":{"shape":"RecommendationId"}
    },
    "RecommendationTarget":{
      "type":"string",
      "enum":[
        "SAME_INSTANCE_FAMILY",
        "CROSS_INSTANCE_FAMILY"
      ]
    },
    "RedshiftInstanceDetails":{
      "type":"structure",
      "members":{
        "Family":{
          "shape":"GenericString",
          "documentation":"<p>The instance family of the recommended reservation.</p>"
        },
        "NodeType":{
          "shape":"GenericString",
          "documentation":"<p>The type of node that Amazon Web Services recommends.</p>"
        },
        "Region":{
          "shape":"GenericString",
          "documentation":"<p>The Amazon Web Services Region of the recommended reservation.</p>"
        },
        "CurrentGeneration":{
          "shape":"GenericBoolean",
          "documentation":"<p>Determines whether the recommendation is for a current-generation instance.</p>"
        },
        "SizeFlexEligible":{
          "shape":"GenericBoolean",
          "documentation":"<p>Determines whether the recommended reservation is size flexible.</p>"
        }
      },
      "documentation":"<p>Details about the Amazon Redshift instances that Amazon Web Services recommends that you purchase.</p>"
    },
    "RequestChangedException":{
      "type":"structure",
      "members":{
        "Message":{"shape":"ErrorMessage"}
      },
      "documentation":"<p>Your request parameters changed between pages. Try again with the old parameters or without a pagination token.</p>",
      "exception":true
    },
    "ReservationAggregates":{
      "type":"structure",
      "members":{
        "UtilizationPercentage":{
          "shape":"UtilizationPercentage",
          "documentation":"<p>The percentage of reservation time that you used.</p>"
        },
        "UtilizationPercentageInUnits":{
          "shape":"UtilizationPercentageInUnits",
          "documentation":"<p>The percentage of Amazon EC2 reservation time that you used. It's converted to normalized units. Normalized units are available only for Amazon EC2 usage after November 11, 2017.</p>"
        },
        "PurchasedHours":{
          "shape":"PurchasedHours",
          "documentation":"<p>How many reservation hours that you purchased.</p>"
        },
        "PurchasedUnits":{
          "shape":"PurchasedUnits",
          "documentation":"<p>The number of Amazon EC2 reservation hours that you purchased. It's converted to normalized units. Normalized units are available only for Amazon EC2 usage after November 11, 2017.</p>"
        },
        "TotalActualHours":{
          "shape":"TotalActualHours",
          "documentation":"<p>The total number of reservation hours that you used.</p>"
        },
        "TotalActualUnits":{
          "shape":"TotalActualUnits",
          "documentation":"<p>The total number of Amazon EC2 reservation hours that you used. It's converted to normalized units. Normalized units are available only for Amazon EC2 usage after November 11, 2017.</p>"
        },
        "UnusedHours":{
          "shape":"UnusedHours",
          "documentation":"<p>The number of reservation hours that you didn't use.</p>"
        },
        "UnusedUnits":{
          "shape":"UnusedUnits",
          "documentation":"<p>The number of Amazon EC2 reservation hours that you didn't use. It's converted to normalized units. Normalized units are available only for Amazon EC2 usage after November 11, 2017.</p>"
        },
        "OnDemandCostOfRIHoursUsed":{
          "shape":"OnDemandCostOfRIHoursUsed",
          "documentation":"<p>How much your reservation costs if charged On-Demand rates.</p>"
        },
        "NetRISavings":{
          "shape":"NetRISavings",
          "documentation":"<p>How much you saved due to purchasing and utilizing reservation. Amazon Web Services calculates this by subtracting <code>TotalAmortizedFee</code> from <code>OnDemandCostOfRIHoursUsed</code>.</p>"
        },
        "TotalPotentialRISavings":{
          "shape":"TotalPotentialRISavings",
          "documentation":"<p>How much you might save if you use your entire reservation.</p>"
        },
        "AmortizedUpfrontFee":{
          "shape":"AmortizedUpfrontFee",
          "documentation":"<p>The upfront cost of your reservation. It's amortized over the reservation period.</p>"
        },
        "AmortizedRecurringFee":{
          "shape":"AmortizedRecurringFee",
          "documentation":"<p>The monthly cost of your reservation. It's amortized over the reservation period.</p>"
        },
        "TotalAmortizedFee":{
          "shape":"TotalAmortizedFee",
          "documentation":"<p>The total cost of your reservation. It's amortized over the reservation period.</p>"
        },
        "RICostForUnusedHours":{
          "shape":"RICostForUnusedHours",
          "documentation":"<p>The cost of unused hours for your reservation.</p>"
        },
        "RealizedSavings":{
          "shape":"RealizedSavings",
          "documentation":"<p>The realized savings because of purchasing and using a reservation.</p>"
        },
        "UnrealizedSavings":{
          "shape":"UnrealizedSavings",
          "documentation":"<p>The unrealized savings because of purchasing and using a reservation.</p>"
        }
      },
      "documentation":"<p>The aggregated numbers for your reservation usage.</p>"
    },
    "ReservationCoverageGroup":{
      "type":"structure",
      "members":{
        "Attributes":{
          "shape":"Attributes",
          "documentation":"<p>The attributes for this group of reservations.</p>"
        },
        "Coverage":{
          "shape":"Coverage",
          "documentation":"<p>How much instance usage this group of reservations covered.</p>"
        }
      },
      "documentation":"<p>A group of reservations that share a set of attributes.</p>"
    },
    "ReservationCoverageGroups":{
      "type":"list",
      "member":{"shape":"ReservationCoverageGroup"}
    },
    "ReservationGroupKey":{"type":"string"},
    "ReservationGroupValue":{"type":"string"},
    "ReservationPurchaseRecommendation":{
      "type":"structure",
      "members":{
        "AccountScope":{
          "shape":"AccountScope",
          "documentation":"<p>The account scope that Amazon Web Services recommends that you purchase this instance for. For example, you can purchase this reservation for an entire organization in Amazon Web Services Organizations.</p>"
        },
        "LookbackPeriodInDays":{
          "shape":"LookbackPeriodInDays",
          "documentation":"<p>How many days of previous usage that Amazon Web Services considers when making this recommendation.</p>"
        },
        "TermInYears":{
          "shape":"TermInYears",
          "documentation":"<p>The term of the reservation that you want recommendations for, in years.</p>"
        },
        "PaymentOption":{
          "shape":"PaymentOption",
          "documentation":"<p>The payment option for the reservation (for example, <code>AllUpfront</code> or <code>NoUpfront</code>).</p>"
        },
        "ServiceSpecification":{
          "shape":"ServiceSpecification",
          "documentation":"<p>Hardware specifications for the service that you want recommendations for.</p>"
        },
        "RecommendationDetails":{
          "shape":"ReservationPurchaseRecommendationDetails",
          "documentation":"<p>Details about the recommended purchases.</p>"
        },
        "RecommendationSummary":{
          "shape":"ReservationPurchaseRecommendationSummary",
          "documentation":"<p>A summary about the recommended purchase.</p>"
        }
      },
      "documentation":"<p>A specific reservation that Amazon Web Services recommends for purchase.</p>"
    },
    "ReservationPurchaseRecommendationDetail":{
      "type":"structure",
      "members":{
        "AccountId":{
          "shape":"GenericString",
          "documentation":"<p>The account that this Reserved Instance (RI) recommendation is for.</p>"
        },
        "InstanceDetails":{
          "shape":"InstanceDetails",
          "documentation":"<p>Details about the instances that Amazon Web Services recommends that you purchase.</p>"
        },
        "RecommendedNumberOfInstancesToPurchase":{
          "shape":"GenericString",
          "documentation":"<p>The number of instances that Amazon Web Services recommends that you purchase.</p>"
        },
        "RecommendedNormalizedUnitsToPurchase":{
          "shape":"GenericString",
          "documentation":"<p>The number of normalized units that Amazon Web Services recommends that you purchase.</p>"
        },
        "MinimumNumberOfInstancesUsedPerHour":{
          "shape":"GenericString",
          "documentation":"<p>The minimum number of instances that you used in an hour during the historical period. Amazon Web Services uses this to calculate your recommended reservation purchases.</p>"
        },
        "MinimumNormalizedUnitsUsedPerHour":{
          "shape":"GenericString",
          "documentation":"<p>The minimum number of normalized units that you used in an hour during the historical period. Amazon Web Services uses this to calculate your recommended reservation purchases.</p>"
        },
        "MaximumNumberOfInstancesUsedPerHour":{
          "shape":"GenericString",
          "documentation":"<p>The maximum number of instances that you used in an hour during the historical period. Amazon Web Services uses this to calculate your recommended reservation purchases.</p>"
        },
        "MaximumNormalizedUnitsUsedPerHour":{
          "shape":"GenericString",
          "documentation":"<p>The maximum number of normalized units that you used in an hour during the historical period. Amazon Web Services uses this to calculate your recommended reservation purchases.</p>"
        },
        "AverageNumberOfInstancesUsedPerHour":{
          "shape":"GenericString",
          "documentation":"<p>The average number of instances that you used in an hour during the historical period. Amazon Web Services uses this to calculate your recommended reservation purchases.</p>"
        },
        "AverageNormalizedUnitsUsedPerHour":{
          "shape":"GenericString",
          "documentation":"<p>The average number of normalized units that you used in an hour during the historical period. Amazon Web Services uses this to calculate your recommended reservation purchases.</p>"
        },
        "AverageUtilization":{
          "shape":"GenericString",
          "documentation":"<p>The average utilization of your instances. Amazon Web Services uses this to calculate your recommended reservation purchases.</p>"
        },
        "EstimatedBreakEvenInMonths":{
          "shape":"GenericString",
          "documentation":"<p>How long Amazon Web Services estimates that it takes for this instance to start saving you money, in months.</p>"
        },
        "CurrencyCode":{
          "shape":"GenericString",
          "documentation":"<p>The currency code that Amazon Web Services used to calculate the costs for this instance.</p>"
        },
        "EstimatedMonthlySavingsAmount":{
          "shape":"GenericString",
          "documentation":"<p>How much Amazon Web Services estimates that this specific recommendation might save you in a month.</p>"
        },
        "EstimatedMonthlySavingsPercentage":{
          "shape":"GenericString",
          "documentation":"<p>How much Amazon Web Services estimates that this specific recommendation might save you in a month, as a percentage of your overall costs.</p>"
        },
        "EstimatedMonthlyOnDemandCost":{
          "shape":"GenericString",
          "documentation":"<p>How much Amazon Web Services estimates that you spend on On-Demand Instances in a month.</p>"
        },
        "EstimatedReservationCostForLookbackPeriod":{
          "shape":"GenericString",
          "documentation":"<p>How much Amazon Web Services estimates that you might spend for all usage during the specified historical period if you had a reservation.</p>"
        },
        "UpfrontCost":{
          "shape":"GenericString",
          "documentation":"<p>How much purchasing this instance costs you upfront.</p>"
        },
        "RecurringStandardMonthlyCost":{
          "shape":"GenericString",
          "documentation":"<p>How much purchasing this instance costs you on a monthly basis.</p>"
        }
      },
      "documentation":"<p>Details about your recommended reservation purchase.</p>"
    },
    "ReservationPurchaseRecommendationDetails":{
      "type":"list",
      "member":{"shape":"ReservationPurchaseRecommendationDetail"}
    },
    "ReservationPurchaseRecommendationMetadata":{
      "type":"structure",
      "members":{
        "RecommendationId":{
          "shape":"GenericString",
          "documentation":"<p>The ID for this specific recommendation.</p>"
        },
        "GenerationTimestamp":{
          "shape":"GenericString",
          "documentation":"<p>The timestamp for when Amazon Web Services made this recommendation.</p>"
        }
      },
      "documentation":"<p>Information about this specific recommendation, such as the timestamp for when Amazon Web Services made a specific recommendation.</p>"
    },
    "ReservationPurchaseRecommendationSummary":{
      "type":"structure",
      "members":{
        "TotalEstimatedMonthlySavingsAmount":{
          "shape":"GenericString",
          "documentation":"<p>The total amount that Amazon Web Services estimates that this recommendation could save you in a month.</p>"
        },
        "TotalEstimatedMonthlySavingsPercentage":{
          "shape":"GenericString",
          "documentation":"<p>The total amount that Amazon Web Services estimates that this recommendation could save you in a month, as a percentage of your costs.</p>"
        },
        "CurrencyCode":{
          "shape":"GenericString",
          "documentation":"<p>The currency code used for this recommendation.</p>"
        }
      },
      "documentation":"<p>A summary about this recommendation, such as the currency code, the amount that Amazon Web Services estimates that you could save, and the total amount of reservation to purchase.</p>"
    },
    "ReservationPurchaseRecommendations":{
      "type":"list",
      "member":{"shape":"ReservationPurchaseRecommendation"}
    },
    "ReservationUtilizationGroup":{
      "type":"structure",
      "members":{
        "Key":{
          "shape":"ReservationGroupKey",
          "documentation":"<p>The key for a specific reservation attribute.</p>"
        },
        "Value":{
          "shape":"ReservationGroupValue",
          "documentation":"<p>The value of a specific reservation attribute.</p>"
        },
        "Attributes":{
          "shape":"Attributes",
          "documentation":"<p>The attributes for this group of reservations.</p>"
        },
        "Utilization":{
          "shape":"ReservationAggregates",
          "documentation":"<p>How much you used this group of reservations.</p>"
        }
      },
      "documentation":"<p>A group of reservations that share a set of attributes.</p>"
    },
    "ReservationUtilizationGroups":{
      "type":"list",
      "member":{"shape":"ReservationUtilizationGroup"}
    },
    "ReservedHours":{"type":"string"},
    "ReservedNormalizedUnits":{"type":"string"},
    "ResourceDetails":{
      "type":"structure",
      "members":{
        "EC2ResourceDetails":{
          "shape":"EC2ResourceDetails",
          "documentation":"<p>Details for the Amazon EC2 resource.</p>"
        }
      },
      "documentation":"<p>Details for the resource.</p>"
    },
    "ResourceNotFoundException":{
      "type":"structure",
      "members":{
        "Message":{"shape":"ErrorMessage"},
        "ResourceName":{"shape":"Arn"}
      },
      "documentation":"<p> The specified ARN in the request doesn't exist. </p>",
      "exception":true
    },
    "ResourceTag":{
      "type":"structure",
      "required":[
        "Key",
        "Value"
      ],
      "members":{
        "Key":{
          "shape":"ResourceTagKey",
          "documentation":"<p>The key that's associated with the tag. </p>"
        },
        "Value":{
          "shape":"ResourceTagValue",
          "documentation":"<p>The value that's associated with the tag. </p>"
        }
      },
      "documentation":"<p>The tag structure that contains a tag key and value. </p> <note> <p>Tagging is supported only for the following Cost Explorer resource types: <a href=\"https://docs.aws.amazon.com/aws-cost-management/latest/APIReference/API_AnomalyMonitor.html\"> <code>AnomalyMonitor</code> </a>, <a href=\"https://docs.aws.amazon.com/aws-cost-management/latest/APIReference/API_AnomalySubscription.html\"> <code>AnomalySubscription</code> </a>, <a href=\"https://docs.aws.amazon.com/aws-cost-management/latest/APIReference/API_CostCategory.html\"> <code>CostCategory</code> </a>.</p> </note>"
    },
    "ResourceTagKey":{
      "type":"string",
      "max":128,
      "min":1,
      "pattern":"^([\\p{L}\\p{Z}\\p{N}_.:/=+\\-@]*)$"
    },
    "ResourceTagKeyList":{
      "type":"list",
      "member":{"shape":"ResourceTagKey"},
      "max":200,
      "min":0
    },
    "ResourceTagList":{
      "type":"list",
      "member":{"shape":"ResourceTag"},
      "max":200,
      "min":0
    },
    "ResourceTagValue":{
      "type":"string",
      "max":256,
      "min":0,
      "pattern":"^([\\p{L}\\p{Z}\\p{N}_.:/=+\\-@]*)$"
    },
    "ResourceUtilization":{
      "type":"structure",
      "members":{
        "EC2ResourceUtilization":{
          "shape":"EC2ResourceUtilization",
          "documentation":"<p>The utilization of current Amazon EC2 instance. </p>"
        }
      },
      "documentation":"<p>Resource utilization of current resource. </p>"
    },
    "ResultByTime":{
      "type":"structure",
      "members":{
        "TimePeriod":{
          "shape":"DateInterval",
          "documentation":"<p>The time period that the result covers.</p>"
        },
        "Total":{
          "shape":"Metrics",
          "documentation":"<p>The total amount of cost or usage accrued during the time period.</p>"
        },
        "Groups":{
          "shape":"Groups",
          "documentation":"<p>The groups that this time period includes.</p>"
        },
        "Estimated":{
          "shape":"Estimated",
          "documentation":"<p>Determines whether the result is estimated.</p>"
        }
      },
      "documentation":"<p>The result that's associated with a time period.</p>"
    },
    "ResultsByTime":{
      "type":"list",
      "member":{"shape":"ResultByTime"}
    },
    "RightsizingRecommendation":{
      "type":"structure",
      "members":{
        "AccountId":{
          "shape":"GenericString",
          "documentation":"<p>The account that this recommendation is for.</p>"
        },
        "CurrentInstance":{
          "shape":"CurrentInstance",
          "documentation":"<p>Context regarding the current instance.</p>"
        },
        "RightsizingType":{
          "shape":"RightsizingType",
          "documentation":"<p>A recommendation to either terminate or modify the resource.</p>"
        },
        "ModifyRecommendationDetail":{
          "shape":"ModifyRecommendationDetail",
          "documentation":"<p>The details for the modification recommendations. </p>"
        },
        "TerminateRecommendationDetail":{
          "shape":"TerminateRecommendationDetail",
          "documentation":"<p>The details for termination recommendations.</p>"
        },
        "FindingReasonCodes":{
          "shape":"FindingReasonCodes",
          "documentation":"<p>The list of possible reasons why the recommendation is generated, such as under- or over-utilization of specific metrics (for example, CPU, Memory, Network). </p>"
        }
      },
      "documentation":"<p>Recommendations to rightsize resources.</p>"
    },
    "RightsizingRecommendationConfiguration":{
      "type":"structure",
      "required":[
        "RecommendationTarget",
        "BenefitsConsidered"
      ],
      "members":{
        "RecommendationTarget":{
          "shape":"RecommendationTarget",
          "documentation":"<p>The option to see recommendations within the same instance family or recommendations for instances across other families. The default value is <code>SAME_INSTANCE_FAMILY</code>. </p>"
        },
        "BenefitsConsidered":{
          "shape":"GenericBoolean",
          "documentation":"<p>The option to consider RI or Savings Plans discount benefits in your savings calculation. The default value is <code>TRUE</code>. </p>"
        }
      },
      "documentation":"<p>You can use <code>RightsizingRecommendationConfiguration</code> to customize recommendations across two attributes. You can choose to view recommendations for instances within the same instance families or across different instance families. You can also choose to view your estimated savings that are associated with recommendations with consideration of existing Savings Plans or Reserved Instance (RI) benefits, or neither. </p>"
    },
    "RightsizingRecommendationList":{
      "type":"list",
      "member":{"shape":"RightsizingRecommendation"}
    },
    "RightsizingRecommendationMetadata":{
      "type":"structure",
      "members":{
        "RecommendationId":{
          "shape":"GenericString",
          "documentation":"<p>The ID for this specific recommendation.</p>"
        },
        "GenerationTimestamp":{
          "shape":"GenericString",
          "documentation":"<p>The timestamp for when Amazon Web Services made this recommendation.</p>"
        },
        "LookbackPeriodInDays":{
          "shape":"LookbackPeriodInDays",
          "documentation":"<p>The number of days of previous usage that Amazon Web Services considers when making this recommendation.</p>"
        },
        "AdditionalMetadata":{
          "shape":"GenericString",
          "documentation":"<p>Additional metadata that might be applicable to the recommendation.</p>"
        }
      },
      "documentation":"<p>Metadata for this recommendation set.</p>"
    },
    "RightsizingRecommendationSummary":{
      "type":"structure",
      "members":{
        "TotalRecommendationCount":{
          "shape":"GenericString",
          "documentation":"<p>The total number of instance recommendations.</p>"
        },
        "EstimatedTotalMonthlySavingsAmount":{
          "shape":"GenericString",
          "documentation":"<p>The estimated total savings resulting from modifications, on a monthly basis.</p>"
        },
        "SavingsCurrencyCode":{
          "shape":"GenericString",
          "documentation":"<p>The currency code that Amazon Web Services used to calculate the savings.</p>"
        },
        "SavingsPercentage":{
          "shape":"GenericString",
          "documentation":"<p> The savings percentage based on the recommended modifications. It's relative to the total On-Demand costs that are associated with these instances.</p>"
        }
      },
      "documentation":"<p>The summary of rightsizing recommendations </p>"
    },
    "RightsizingType":{
      "type":"string",
      "enum":[
        "TERMINATE",
        "MODIFY"
      ]
    },
    "RootCause":{
      "type":"structure",
      "members":{
        "Service":{
          "shape":"GenericString",
          "documentation":"<p>The Amazon Web Service name that's associated with the cost anomaly. </p>"
        },
        "Region":{
          "shape":"GenericString",
          "documentation":"<p>The Amazon Web Services Region that's associated with the cost anomaly. </p>"
        },
        "LinkedAccount":{
          "shape":"GenericString",
          "documentation":"<p>The member account value that's associated with the cost anomaly. </p>"
        },
        "UsageType":{
          "shape":"GenericString",
          "documentation":"<p>The <code>UsageType</code> value that's associated with the cost anomaly. </p>"
        },
        "LinkedAccountName":{
          "shape":"GenericString",
          "documentation":"<p>The member account name value that's associated with the cost anomaly.</p>"
        }
      },
      "documentation":"<p>The combination of Amazon Web Service, linked account, linked account name, Region, and usage type where a cost anomaly is observed. The linked account name will only be available when the account name can be identified.</p>"
    },
    "RootCauses":{
      "type":"list",
      "member":{"shape":"RootCause"}
    },
    "SavingsPlanArn":{"type":"string"},
    "SavingsPlansAmortizedCommitment":{
      "type":"structure",
      "members":{
        "AmortizedRecurringCommitment":{
          "shape":"GenericString",
          "documentation":"<p>The amortized amount of your Savings Plans commitment that was purchased with either a <code>Partial</code> or a <code>NoUpfront</code>.</p>"
        },
        "AmortizedUpfrontCommitment":{
          "shape":"GenericString",
          "documentation":"<p>The amortized amount of your Savings Plans commitment that was purchased with an <code>Upfront</code> or <code>PartialUpfront</code> Savings Plans.</p>"
        },
        "TotalAmortizedCommitment":{
          "shape":"GenericString",
          "documentation":"<p>The total amortized amount of your Savings Plans commitment, regardless of your Savings Plans purchase method. </p>"
        }
      },
      "documentation":"<p>The amortized amount of Savings Plans purchased in a specific account during a specific time interval.</p>"
    },
    "SavingsPlansCoverage":{
      "type":"structure",
      "members":{
        "Attributes":{
          "shape":"Attributes",
          "documentation":"<p>The attribute that applies to a specific <code>Dimension</code>.</p>"
        },
        "Coverage":{
          "shape":"SavingsPlansCoverageData",
          "documentation":"<p>The amount of Savings Plans eligible usage that the Savings Plans covered.</p>"
        },
        "TimePeriod":{"shape":"DateInterval"}
      },
      "documentation":"<p>The amount of Savings Plans eligible usage that's covered by Savings Plans. All calculations consider the On-Demand equivalent of your Savings Plans usage.</p>"
    },
    "SavingsPlansCoverageData":{
      "type":"structure",
      "members":{
        "SpendCoveredBySavingsPlans":{
          "shape":"GenericString",
          "documentation":"<p>The amount of your Amazon Web Services usage that's covered by a Savings Plans.</p>"
        },
        "OnDemandCost":{
          "shape":"GenericString",
          "documentation":"<p>The cost of your Amazon Web Services usage at the public On-Demand rate.</p>"
        },
        "TotalCost":{
          "shape":"GenericString",
          "documentation":"<p>The total cost of your Amazon Web Services usage, regardless of your purchase option.</p>"
        },
        "CoveragePercentage":{
          "shape":"GenericString",
          "documentation":"<p>The percentage of your existing Savings Plans covered usage, divided by all of your eligible Savings Plans usage in an account (or set of accounts).</p>"
        }
      },
      "documentation":"<p>Specific coverage percentage, On-Demand costs, and spend covered by Savings Plans, and total Savings Plans costs for an account.</p>"
    },
    "SavingsPlansCoverages":{
      "type":"list",
      "member":{"shape":"SavingsPlansCoverage"}
    },
    "SavingsPlansDataType":{
      "type":"string",
      "enum":[
        "ATTRIBUTES",
        "UTILIZATION",
        "AMORTIZED_COMMITMENT",
        "SAVINGS"
      ]
    },
    "SavingsPlansDataTypes":{
      "type":"list",
      "member":{"shape":"SavingsPlansDataType"}
    },
    "SavingsPlansDetails":{
      "type":"structure",
      "members":{
        "Region":{
          "shape":"GenericString",
          "documentation":"<p>A collection of Amazon Web Services resources in a geographic area. Each Amazon Web Services Region is isolated and independent of the other Regions.</p>"
        },
        "InstanceFamily":{
          "shape":"GenericString",
          "documentation":"<p>A group of instance types that Savings Plans applies to.</p>"
        },
        "OfferingId":{
          "shape":"GenericString",
          "documentation":"<p>The unique ID that's used to distinguish Savings Plans from one another.</p>"
        }
      },
      "documentation":"<p>The attribute details on a specific Savings Plan.</p>"
    },
    "SavingsPlansPurchaseRecommendation":{
      "type":"structure",
      "members":{
        "AccountScope":{
          "shape":"AccountScope",
          "documentation":"<p>The account scope that you want your recommendations for. Amazon Web Services calculates recommendations that include the management account and member accounts if the value is set to <code>PAYER</code>. If the value is <code>LINKED</code>, recommendations are calculated for individual member accounts only.</p>"
        },
        "SavingsPlansType":{
          "shape":"SupportedSavingsPlansType",
          "documentation":"<p>The requested Savings Plans recommendation type.</p>"
        },
        "TermInYears":{
          "shape":"TermInYears",
          "documentation":"<p>The Savings Plans recommendation term in years. It's used to generate the recommendation.</p>"
        },
        "PaymentOption":{
          "shape":"PaymentOption",
          "documentation":"<p>The payment option that's used to generate the recommendation.</p>"
        },
        "LookbackPeriodInDays":{
          "shape":"LookbackPeriodInDays",
          "documentation":"<p>The lookback period in days that's used to generate the recommendation.</p>"
        },
        "SavingsPlansPurchaseRecommendationDetails":{
          "shape":"SavingsPlansPurchaseRecommendationDetailList",
          "documentation":"<p>Details for the Savings Plans that we recommend that you purchase to cover existing Savings Plans eligible workloads.</p>"
        },
        "SavingsPlansPurchaseRecommendationSummary":{
          "shape":"SavingsPlansPurchaseRecommendationSummary",
          "documentation":"<p>Summary metrics for your Savings Plans Recommendations. </p>"
        }
      },
      "documentation":"<p>Contains your request parameters, Savings Plan Recommendations Summary, and Details.</p>"
    },
    "SavingsPlansPurchaseRecommendationDetail":{
      "type":"structure",
      "members":{
        "SavingsPlansDetails":{
          "shape":"SavingsPlansDetails",
          "documentation":"<p>Details for your recommended Savings Plans.</p>"
        },
        "AccountId":{
          "shape":"GenericString",
          "documentation":"<p>The <code>AccountID</code> the recommendation is generated for.</p>"
        },
        "UpfrontCost":{
          "shape":"GenericString",
          "documentation":"<p>The upfront cost of the recommended Savings Plans, based on the selected payment option.</p>"
        },
        "EstimatedROI":{
          "shape":"GenericString",
          "documentation":"<p>The estimated return on investment that's based on the recommended Savings Plans that you purchased. This is calculated as <code>estimatedSavingsAmount</code>/ <code>estimatedSPCost</code>*100.</p>"
        },
        "CurrencyCode":{
          "shape":"GenericString",
          "documentation":"<p>The currency code that Amazon Web Services used to generate the recommendations and present potential savings.</p>"
        },
        "EstimatedSPCost":{
          "shape":"GenericString",
          "documentation":"<p>The cost of the recommended Savings Plans over the length of the lookback period.</p>"
        },
        "EstimatedOnDemandCost":{
          "shape":"GenericString",
          "documentation":"<p>The remaining On-Demand cost estimated to not be covered by the recommended Savings Plans, over the length of the lookback period.</p>"
        },
        "EstimatedOnDemandCostWithCurrentCommitment":{
          "shape":"GenericString",
          "documentation":"<p> The estimated On-Demand costs you expect with no additional commitment, based on your usage of the selected time period and the Savings Plans you own. </p>"
        },
        "EstimatedSavingsAmount":{
          "shape":"GenericString",
          "documentation":"<p>The estimated savings amount that's based on the recommended Savings Plans over the length of the lookback period.</p>"
        },
        "EstimatedSavingsPercentage":{
          "shape":"GenericString",
          "documentation":"<p>The estimated savings percentage relative to the total cost of applicable On-Demand usage over the lookback period.</p>"
        },
        "HourlyCommitmentToPurchase":{
          "shape":"GenericString",
          "documentation":"<p>The recommended hourly commitment level for the Savings Plans type and the configuration that's based on the usage during the lookback period.</p>"
        },
        "EstimatedAverageUtilization":{
          "shape":"GenericString",
          "documentation":"<p>The estimated utilization of the recommended Savings Plans.</p>"
        },
        "EstimatedMonthlySavingsAmount":{
          "shape":"GenericString",
          "documentation":"<p>The estimated monthly savings amount based on the recommended Savings Plans.</p>"
        },
        "CurrentMinimumHourlyOnDemandSpend":{
          "shape":"GenericString",
          "documentation":"<p>The lowest value of hourly On-Demand spend over the lookback period of the applicable usage type.</p>"
        },
        "CurrentMaximumHourlyOnDemandSpend":{
          "shape":"GenericString",
          "documentation":"<p>The highest value of hourly On-Demand spend over the lookback period of the applicable usage type.</p>"
        },
        "CurrentAverageHourlyOnDemandSpend":{
          "shape":"GenericString",
          "documentation":"<p>The average value of hourly On-Demand spend over the lookback period of the applicable usage type.</p>"
        },
        "RecommendationDetailId":{
          "shape":"RecommendationDetailId",
          "documentation":"<p>Contains detailed information about a specific Savings Plan recommendation.</p>"
        }
      },
      "documentation":"<p>Details for your recommended Savings Plans.</p>"
    },
    "SavingsPlansPurchaseRecommendationDetailList":{
      "type":"list",
      "member":{"shape":"SavingsPlansPurchaseRecommendationDetail"}
    },
    "SavingsPlansPurchaseRecommendationMetadata":{
      "type":"structure",
      "members":{
        "RecommendationId":{
          "shape":"GenericString",
          "documentation":"<p>The unique identifier for the recommendation set.</p>"
        },
        "GenerationTimestamp":{
          "shape":"GenericString",
          "documentation":"<p>The timestamp that shows when the recommendations were generated.</p>"
        },
        "AdditionalMetadata":{
          "shape":"GenericString",
          "documentation":"<p>Additional metadata that might be applicable to the recommendation.</p>"
        }
      },
      "documentation":"<p>Metadata about your Savings Plans Purchase Recommendations.</p>"
    },
    "SavingsPlansPurchaseRecommendationSummary":{
      "type":"structure",
      "members":{
        "EstimatedROI":{
          "shape":"GenericString",
          "documentation":"<p>The estimated return on investment that's based on the recommended Savings Plans and estimated savings.</p>"
        },
        "CurrencyCode":{
          "shape":"GenericString",
          "documentation":"<p>The currency code that Amazon Web Services used to generate the recommendations and present potential savings.</p>"
        },
        "EstimatedTotalCost":{
          "shape":"GenericString",
          "documentation":"<p>The estimated total cost of the usage after purchasing the recommended Savings Plans. This is a sum of the cost of Savings Plans during this term, and the remaining On-Demand usage.</p>"
        },
        "CurrentOnDemandSpend":{
          "shape":"GenericString",
          "documentation":"<p>The current total on demand spend of the applicable usage types over the lookback period.</p>"
        },
        "EstimatedSavingsAmount":{
          "shape":"GenericString",
          "documentation":"<p>The estimated total savings over the lookback period, based on the purchase of the recommended Savings Plans.</p>"
        },
        "TotalRecommendationCount":{
          "shape":"GenericString",
          "documentation":"<p>The aggregate number of Savings Plans recommendations that exist for your account.</p>"
        },
        "DailyCommitmentToPurchase":{
          "shape":"GenericString",
          "documentation":"<p>The recommended Savings Plans cost on a daily (24 hourly) basis.</p>"
        },
        "HourlyCommitmentToPurchase":{
          "shape":"GenericString",
          "documentation":"<p>The recommended hourly commitment that's based on the recommendation parameters.</p>"
        },
        "EstimatedSavingsPercentage":{
          "shape":"GenericString",
          "documentation":"<p>The estimated savings relative to the total cost of On-Demand usage, over the lookback period. This is calculated as <code>estimatedSavingsAmount</code>/ <code>CurrentOnDemandSpend</code>*100.</p>"
        },
        "EstimatedMonthlySavingsAmount":{
          "shape":"GenericString",
          "documentation":"<p>The estimated monthly savings amount that's based on the recommended Savings Plans purchase.</p>"
        },
        "EstimatedOnDemandCostWithCurrentCommitment":{
          "shape":"GenericString",
          "documentation":"<p>The estimated On-Demand costs you expect with no additional commitment. It's based on your usage of the selected time period and the Savings Plans you own. </p>"
        }
      },
      "documentation":"<p>Summary metrics for your Savings Plans Purchase Recommendations.</p>"
    },
    "SavingsPlansSavings":{
      "type":"structure",
      "members":{
        "NetSavings":{
          "shape":"GenericString",
          "documentation":"<p>The savings amount that you're accumulating for the usage that's covered by a Savings Plans, when compared to the On-Demand equivalent of the same usage.</p>"
        },
        "OnDemandCostEquivalent":{
          "shape":"GenericString",
          "documentation":"<p>How much the amount that the usage would have cost if it was accrued at the On-Demand rate.</p>"
        }
      },
      "documentation":"<p>The amount of savings that you're accumulating, against the public On-Demand rate of the usage accrued in an account.</p>"
    },
    "SavingsPlansUtilization":{
      "type":"structure",
      "members":{
        "TotalCommitment":{
          "shape":"GenericString",
          "documentation":"<p>The total amount of Savings Plans commitment that's been purchased in an account (or set of accounts).</p>"
        },
        "UsedCommitment":{
          "shape":"GenericString",
          "documentation":"<p>The amount of your Savings Plans commitment that was consumed from Savings Plans eligible usage in a specific period.</p>"
        },
        "UnusedCommitment":{
          "shape":"GenericString",
          "documentation":"<p>The amount of your Savings Plans commitment that wasn't consumed from Savings Plans eligible usage in a specific period.</p>"
        },
        "UtilizationPercentage":{
          "shape":"GenericString",
          "documentation":"<p>The amount of <code>UsedCommitment</code> divided by the <code>TotalCommitment</code> for your Savings Plans.</p>"
        }
      },
      "documentation":"<p>The measurement of how well you're using your existing Savings Plans.</p>"
    },
    "SavingsPlansUtilizationAggregates":{
      "type":"structure",
      "required":["Utilization"],
      "members":{
        "Utilization":{
          "shape":"SavingsPlansUtilization",
          "documentation":"<p>A ratio of your effectiveness of using existing Savings Plans to apply to workloads that are Savings Plans eligible.</p>"
        },
        "Savings":{
          "shape":"SavingsPlansSavings",
          "documentation":"<p>The amount that's saved by using existing Savings Plans. Savings returns both net savings from Savings Plans and also the <code>onDemandCostEquivalent</code> of the Savings Plans when considering the utilization rate.</p>"
        },
        "AmortizedCommitment":{
          "shape":"SavingsPlansAmortizedCommitment",
          "documentation":"<p>The total amortized commitment for a Savings Plans. This includes the sum of the upfront and recurring Savings Plans fees.</p>"
        }
      },
      "documentation":"<p>The aggregated utilization metrics for your Savings Plans usage.</p>"
    },
    "SavingsPlansUtilizationByTime":{
      "type":"structure",
      "required":[
        "TimePeriod",
        "Utilization"
      ],
      "members":{
        "TimePeriod":{"shape":"DateInterval"},
        "Utilization":{
          "shape":"SavingsPlansUtilization",
          "documentation":"<p>A ratio of your effectiveness of using existing Savings Plans to apply to workloads that are Savings Plans eligible.</p>"
        },
        "Savings":{
          "shape":"SavingsPlansSavings",
          "documentation":"<p>The amount that's saved by using existing Savings Plans. Savings returns both net savings from Savings Plans and also the <code>onDemandCostEquivalent</code> of the Savings Plans when considering the utilization rate.</p>"
        },
        "AmortizedCommitment":{
          "shape":"SavingsPlansAmortizedCommitment",
          "documentation":"<p>The total amortized commitment for a Savings Plans. This includes the sum of the upfront and recurring Savings Plans fees.</p>"
        }
      },
      "documentation":"<p>The amount of Savings Plans utilization (in hours).</p>"
    },
    "SavingsPlansUtilizationDetail":{
      "type":"structure",
      "members":{
        "SavingsPlanArn":{
          "shape":"SavingsPlanArn",
          "documentation":"<p>The unique Amazon Resource Name (ARN) for a particular Savings Plan.</p>"
        },
        "Attributes":{
          "shape":"Attributes",
          "documentation":"<p>The attribute that applies to a specific <code>Dimension</code>.</p>"
        },
        "Utilization":{
          "shape":"SavingsPlansUtilization",
          "documentation":"<p>A ratio of your effectiveness of using existing Savings Plans to apply to workloads that are Savings Plans eligible.</p>"
        },
        "Savings":{
          "shape":"SavingsPlansSavings",
          "documentation":"<p>The amount saved by using existing Savings Plans. Savings returns both net savings from savings plans and also the <code>onDemandCostEquivalent</code> of the Savings Plans when considering the utilization rate.</p>"
        },
        "AmortizedCommitment":{
          "shape":"SavingsPlansAmortizedCommitment",
          "documentation":"<p>The total amortized commitment for a Savings Plans. Includes the sum of the upfront and recurring Savings Plans fees.</p>"
        }
      },
      "documentation":"<p>A single daily or monthly Savings Plans utilization rate and details for your account. A management account in an organization have access to member accounts. You can use <code>GetDimensionValues</code> to determine the possible dimension values. </p>"
    },
    "SavingsPlansUtilizationDetails":{
      "type":"list",
      "member":{"shape":"SavingsPlansUtilizationDetail"}
    },
    "SavingsPlansUtilizationsByTime":{
      "type":"list",
      "member":{"shape":"SavingsPlansUtilizationByTime"}
    },
    "SearchString":{
      "type":"string",
      "max":1024,
      "min":0,
      "pattern":"[\\S\\s]*"
    },
    "ServiceQuotaExceededException":{
      "type":"structure",
      "members":{
        "Message":{"shape":"ErrorMessage"}
      },
      "documentation":"<p> You've reached the limit on the number of resources you can create, or exceeded the size of an individual resource. </p>",
      "exception":true
    },
    "ServiceSpecification":{
      "type":"structure",
      "members":{
        "EC2Specification":{
          "shape":"EC2Specification",
          "documentation":"<p>The Amazon EC2 hardware specifications that you want Amazon Web Services to provide recommendations for.</p>"
        }
      },
      "documentation":"<p>Hardware specifications for the service that you want recommendations for.</p>"
    },
    "SortDefinition":{
      "type":"structure",
      "required":["Key"],
      "members":{
        "Key":{
          "shape":"SortDefinitionKey",
          "documentation":"<p>The key that's used to sort the data.</p>"
        },
        "SortOrder":{
          "shape":"SortOrder",
          "documentation":"<p>The order that's used to sort the data.</p>"
        }
      },
      "documentation":"<p>The details for how to sort the data.</p>"
    },
    "SortDefinitionKey":{
      "type":"string",
      "max":1024,
      "min":0,
      "pattern":"[\\S\\s]*"
    },
    "SortDefinitions":{
      "type":"list",
      "member":{"shape":"SortDefinition"}
    },
    "SortOrder":{
      "type":"string",
      "enum":[
        "ASCENDING",
        "DESCENDING"
      ]
    },
    "StartSavingsPlansPurchaseRecommendationGenerationRequest":{
      "type":"structure",
      "members":{
      }
    },
    "StartSavingsPlansPurchaseRecommendationGenerationResponse":{
      "type":"structure",
      "members":{
        "RecommendationId":{
          "shape":"RecommendationId",
          "documentation":"<p>The ID for this specific recommendation.</p>"
        },
        "GenerationStartedTime":{
          "shape":"ZonedDateTime",
          "documentation":"<p>The start time of the recommendation generation.</p>"
        },
        "EstimatedCompletionTime":{
          "shape":"ZonedDateTime",
          "documentation":"<p>The estimated time for when the recommendation generation will complete.</p>"
        }
      }
    },
    "Subscriber":{
      "type":"structure",
      "members":{
        "Address":{
          "shape":"SubscriberAddress",
          "documentation":"<p>The email address or SNS Amazon Resource Name (ARN). This depends on the <code>Type</code>. </p>"
        },
        "Type":{
          "shape":"SubscriberType",
          "documentation":"<p>The notification delivery channel. </p>"
        },
        "Status":{
          "shape":"SubscriberStatus",
          "documentation":"<p>Indicates if the subscriber accepts the notifications. </p>"
        }
      },
      "documentation":"<p>The recipient of <code>AnomalySubscription</code> notifications. </p>"
    },
    "SubscriberAddress":{
      "type":"string",
      "max":302,
      "min":6,
      "pattern":"(^[a-zA-Z0-9.!#$%&'*+=?^_‘{|}~-]+@[a-zA-Z0-9_-]+(\\.[a-zA-Z0-9_-]+)+$)|(^arn:(aws[a-zA-Z-]*):sns:[a-zA-Z0-9-]+:[0-9]{12}:[a-zA-Z0-9_-]+(\\.fifo)?$)"
    },
    "SubscriberStatus":{
      "type":"string",
      "enum":[
        "CONFIRMED",
        "DECLINED"
      ]
    },
    "SubscriberType":{
      "type":"string",
      "enum":[
        "EMAIL",
        "SNS"
      ]
    },
    "Subscribers":{
      "type":"list",
      "member":{"shape":"Subscriber"}
    },
    "SupportedSavingsPlansType":{
      "type":"string",
      "enum":[
        "COMPUTE_SP",
        "EC2_INSTANCE_SP",
        "SAGEMAKER_SP"
      ]
    },
    "TagKey":{
      "type":"string",
      "max":1024,
      "min":0,
      "pattern":"[\\S\\s]*"
    },
    "TagList":{
      "type":"list",
      "member":{"shape":"Entity"}
    },
    "TagResourceRequest":{
      "type":"structure",
      "required":[
        "ResourceArn",
        "ResourceTags"
      ],
      "members":{
        "ResourceArn":{
          "shape":"Arn",
          "documentation":"<p>The Amazon Resource Name (ARN) of the resource. For a list of supported resources, see <a href=\"https://docs.aws.amazon.com/aws-cost-management/latest/APIReference/API_ResourceTag.html\">ResourceTag</a>. </p>"
        },
        "ResourceTags":{
          "shape":"ResourceTagList",
          "documentation":"<p> A list of tag key-value pairs to be added to the resource.</p> <p>Each tag consists of a key and a value, and each key must be unique for the resource. The following restrictions apply to resource tags:</p> <ul> <li> <p>Although the maximum number of array members is 200, you can assign a maximum of 50 user-tags to one resource. The remaining are reserved for Amazon Web Services use</p> </li> <li> <p>The maximum length of a key is 128 characters</p> </li> <li> <p>The maximum length of a value is 256 characters</p> </li> <li> <p>Keys and values can only contain alphanumeric characters, spaces, and any of the following: <code>_.:/=+@-</code> </p> </li> <li> <p>Keys and values are case sensitive</p> </li> <li> <p>Keys and values are trimmed for any leading or trailing whitespaces</p> </li> <li> <p>Don’t use <code>aws:</code> as a prefix for your keys. This prefix is reserved for Amazon Web Services use</p> </li> </ul>"
        }
      }
    },
    "TagResourceResponse":{
      "type":"structure",
      "members":{
      }
    },
    "TagValues":{
      "type":"structure",
      "members":{
        "Key":{
          "shape":"TagKey",
          "documentation":"<p>The key for the tag.</p>"
        },
        "Values":{
          "shape":"Values",
          "documentation":"<p>The specific value of the tag.</p>"
        },
        "MatchOptions":{
          "shape":"MatchOptions",
          "documentation":"<p>The match options that you can use to filter your results. <code>MatchOptions</code> is only applicable for actions related to Cost Category. The default values for <code>MatchOptions</code> are <code>EQUALS</code> and <code>CASE_SENSITIVE</code>.</p>"
        }
      },
      "documentation":"<p>The values that are available for a tag.</p> <p>If <code>Values</code> and <code>Key</code> aren't specified, the <code>ABSENT</code> <code>MatchOption</code> is applied to all tags. That is, it's filtered on resources with no tags.</p> <p>If <code>Key</code> is provided and <code>Values</code> isn't specified, the <code>ABSENT</code> <code>MatchOption</code> is applied to the tag <code>Key</code> only. That is, it's filtered on resources without the given tag key.</p>"
    },
    "TagValuesList":{
      "type":"list",
      "member":{"shape":"TagValues"}
    },
    "TargetInstance":{
      "type":"structure",
      "members":{
        "EstimatedMonthlyCost":{
          "shape":"GenericString",
          "documentation":"<p>The expected cost to operate this instance type on a monthly basis.</p>"
        },
        "EstimatedMonthlySavings":{
          "shape":"GenericString",
          "documentation":"<p>The estimated savings that result from modification, on a monthly basis.</p>"
        },
        "CurrencyCode":{
          "shape":"GenericString",
          "documentation":"<p>The currency code that Amazon Web Services used to calculate the costs for this instance.</p>"
        },
        "DefaultTargetInstance":{
          "shape":"GenericBoolean",
          "documentation":"<p>Determines whether this recommendation is the defaulted Amazon Web Services recommendation.</p>"
        },
        "ResourceDetails":{
          "shape":"ResourceDetails",
          "documentation":"<p>Details on the target instance type. </p>"
        },
        "ExpectedResourceUtilization":{
          "shape":"ResourceUtilization",
          "documentation":"<p>The expected utilization metrics for target instance type.</p>"
        },
        "PlatformDifferences":{
          "shape":"PlatformDifferences",
          "documentation":"<p>Explains the actions that you might need to take to successfully migrate your workloads from the current instance type to the recommended instance type. </p>"
        }
      },
      "documentation":"<p>Details on recommended instance.</p>"
    },
    "TargetInstancesList":{
      "type":"list",
      "member":{"shape":"TargetInstance"}
    },
    "TermInYears":{
      "type":"string",
      "enum":[
        "ONE_YEAR",
        "THREE_YEARS"
      ]
    },
    "TerminateRecommendationDetail":{
      "type":"structure",
      "members":{
        "EstimatedMonthlySavings":{
          "shape":"GenericString",
          "documentation":"<p>The estimated savings that result from modification, on a monthly basis.</p>"
        },
        "CurrencyCode":{
          "shape":"GenericString",
          "documentation":"<p>The currency code that Amazon Web Services used to calculate the costs for this instance.</p>"
        }
      },
      "documentation":"<p>Details on termination recommendation. </p>"
    },
    "TooManyTagsException":{
      "type":"structure",
      "members":{
        "Message":{"shape":"ErrorMessage"},
        "ResourceName":{"shape":"Arn"}
      },
      "documentation":"<p>Can occur if you specify a number of tags for a resource greater than the maximum 50 user tags per resource.</p>",
      "exception":true
    },
    "TotalActualHours":{"type":"string"},
    "TotalActualUnits":{"type":"string"},
    "TotalAmortizedFee":{"type":"string"},
    "TotalImpactFilter":{
      "type":"structure",
      "required":[
        "NumericOperator",
        "StartValue"
      ],
      "members":{
        "NumericOperator":{
          "shape":"NumericOperator",
          "documentation":"<p>The comparing value that's used in the filter. </p>"
        },
        "StartValue":{
          "shape":"GenericDouble",
          "documentation":"<p>The lower bound dollar value that's used in the filter. </p>"
        },
        "EndValue":{
          "shape":"GenericDouble",
          "documentation":"<p>The upper bound dollar value that's used in the filter. </p>"
        }
      },
      "documentation":"<p>Filters cost anomalies based on the total impact. </p>"
    },
    "TotalPotentialRISavings":{"type":"string"},
    "TotalRunningHours":{"type":"string"},
    "TotalRunningNormalizedUnits":{"type":"string"},
    "UnknownMonitorException":{
      "type":"structure",
      "members":{
        "Message":{"shape":"ErrorMessage"}
      },
      "documentation":"<p>The cost anomaly monitor does not exist for the account. </p>",
      "exception":true
    },
    "UnknownSubscriptionException":{
      "type":"structure",
      "members":{
        "Message":{"shape":"ErrorMessage"}
      },
      "documentation":"<p>The cost anomaly subscription does not exist for the account. </p>",
      "exception":true
    },
    "UnrealizedSavings":{"type":"string"},
    "UnresolvableUsageUnitException":{
      "type":"structure",
      "members":{
        "Message":{"shape":"ErrorMessage"}
      },
      "documentation":"<p>Cost Explorer was unable to identify the usage unit. Provide <code>UsageType/UsageTypeGroup</code> filter selections that contain matching units, for example: <code>hours</code>.</p>",
      "exception":true
    },
    "UntagResourceRequest":{
      "type":"structure",
      "required":[
        "ResourceArn",
        "ResourceTagKeys"
      ],
      "members":{
        "ResourceArn":{
          "shape":"Arn",
          "documentation":"<p>The Amazon Resource Name (ARN) of the resource. For a list of supported resources, see <a href=\"https://docs.aws.amazon.com/aws-cost-management/latest/APIReference/API_ResourceTag.html\">ResourceTag</a>. </p>"
        },
        "ResourceTagKeys":{
          "shape":"ResourceTagKeyList",
          "documentation":"<p>A list of tag keys associated with tags that need to be removed from the resource. If you specify a tag key that doesn't exist, it's ignored. Although the maximum number of array members is 200, user-tag maximum is 50. The remaining are reserved for Amazon Web Services use. </p>"
        }
      }
    },
    "UntagResourceResponse":{
      "type":"structure",
      "members":{
      }
    },
    "UnusedHours":{"type":"string"},
    "UnusedUnits":{"type":"string"},
    "UpdateAnomalyMonitorRequest":{
      "type":"structure",
      "required":["MonitorArn"],
      "members":{
        "MonitorArn":{
          "shape":"GenericString",
          "documentation":"<p>Cost anomaly monitor Amazon Resource Names (ARNs). </p>"
        },
        "MonitorName":{
          "shape":"GenericString",
          "documentation":"<p>The new name for the cost anomaly monitor. </p>"
        }
      }
    },
    "UpdateAnomalyMonitorResponse":{
      "type":"structure",
      "required":["MonitorArn"],
      "members":{
        "MonitorArn":{
          "shape":"GenericString",
          "documentation":"<p>A cost anomaly monitor ARN. </p>"
        }
      }
    },
    "UpdateAnomalySubscriptionRequest":{
      "type":"structure",
      "required":["SubscriptionArn"],
      "members":{
        "SubscriptionArn":{
          "shape":"GenericString",
          "documentation":"<p>A cost anomaly subscription Amazon Resource Name (ARN). </p>"
        },
        "Threshold":{
          "shape":"NullableNonNegativeDouble",
          "documentation":"<p>(deprecated)</p> <p>The update to the threshold value for receiving notifications. </p> <p>This field has been deprecated. To update a threshold, use ThresholdExpression. Continued use of Threshold will be treated as shorthand syntax for a ThresholdExpression.</p> <p>You can specify either Threshold or ThresholdExpression, but not both.</p>",
          "deprecated":true,
          "deprecatedMessage":"Threshold has been deprecated in favor of ThresholdExpression"
        },
        "Frequency":{
          "shape":"AnomalySubscriptionFrequency",
          "documentation":"<p>The update to the frequency value that subscribers receive notifications. </p>"
        },
        "MonitorArnList":{
          "shape":"MonitorArnList",
          "documentation":"<p>A list of cost anomaly monitor ARNs. </p>"
        },
        "Subscribers":{
          "shape":"Subscribers",
          "documentation":"<p>The update to the subscriber list. </p>"
        },
        "SubscriptionName":{
          "shape":"GenericString",
          "documentation":"<p>The new name of the subscription. </p>"
        },
        "ThresholdExpression":{
          "shape":"Expression",
          "documentation":"<p>The update to the <a href=\"https://docs.aws.amazon.com/aws-cost-management/latest/APIReference/API_Expression.html\">Expression</a> object used to specify the anomalies that you want to generate alerts for. This supports dimensions and nested expressions. The supported dimensions are <code>ANOMALY_TOTAL_IMPACT_ABSOLUTE</code> and <code>ANOMALY_TOTAL_IMPACT_PERCENTAGE</code>, corresponding to an anomaly’s TotalImpact and TotalImpactPercentage, respectively (see <a href=\"https://docs.aws.amazon.com/aws-cost-management/latest/APIReference/API_Impact.html\">Impact</a> for more details). The supported nested expression types are <code>AND</code> and <code>OR</code>. The match option <code>GREATER_THAN_OR_EQUAL</code> is required. Values must be numbers between 0 and 10,000,000,000 in string format.</p> <p>You can specify either Threshold or ThresholdExpression, but not both.</p> <p>The following are examples of valid ThresholdExpressions:</p> <ul> <li> <p>Absolute threshold: <code>{ \"Dimensions\": { \"Key\": \"ANOMALY_TOTAL_IMPACT_ABSOLUTE\", \"MatchOptions\": [ \"GREATER_THAN_OR_EQUAL\" ], \"Values\": [ \"100\" ] } }</code> </p> </li> <li> <p>Percentage threshold: <code>{ \"Dimensions\": { \"Key\": \"ANOMALY_TOTAL_IMPACT_PERCENTAGE\", \"MatchOptions\": [ \"GREATER_THAN_OR_EQUAL\" ], \"Values\": [ \"100\" ] } }</code> </p> </li> <li> <p> <code>AND</code> two thresholds together: <code>{ \"And\": [ { \"Dimensions\": { \"Key\": \"ANOMALY_TOTAL_IMPACT_ABSOLUTE\", \"MatchOptions\": [ \"GREATER_THAN_OR_EQUAL\" ], \"Values\": [ \"100\" ] } }, { \"Dimensions\": { \"Key\": \"ANOMALY_TOTAL_IMPACT_PERCENTAGE\", \"MatchOptions\": [ \"GREATER_THAN_OR_EQUAL\" ], \"Values\": [ \"100\" ] } } ] }</code> </p> </li> <li> <p> <code>OR</code> two thresholds together: <code>{ \"Or\": [ { \"Dimensions\": { \"Key\": \"ANOMALY_TOTAL_IMPACT_ABSOLUTE\", \"MatchOptions\": [ \"GREATER_THAN_OR_EQUAL\" ], \"Values\": [ \"100\" ] } }, { \"Dimensions\": { \"Key\": \"ANOMALY_TOTAL_IMPACT_PERCENTAGE\", \"MatchOptions\": [ \"GREATER_THAN_OR_EQUAL\" ], \"Values\": [ \"100\" ] } } ] }</code> </p> </li> </ul>"
        }
      }
    },
    "UpdateAnomalySubscriptionResponse":{
      "type":"structure",
      "required":["SubscriptionArn"],
      "members":{
        "SubscriptionArn":{
          "shape":"GenericString",
          "documentation":"<p>A cost anomaly subscription ARN. </p>"
        }
      }
    },
    "UpdateCostAllocationTagsStatusError":{
      "type":"structure",
      "members":{
        "TagKey":{
          "shape":"TagKey",
          "documentation":"<p>The key for the cost allocation tag. </p>"
        },
        "Code":{
          "shape":"GenericString",
          "documentation":"<p>An error code representing why the action failed on this entry. </p>"
        },
        "Message":{
          "shape":"ErrorMessage",
          "documentation":"<p>A message explaining why the action failed on this entry. </p>"
        }
      },
      "documentation":"<p>Gives a detailed description of the result of an action. It's on each cost allocation tag entry in the request. </p>"
    },
    "UpdateCostAllocationTagsStatusErrors":{
      "type":"list",
      "member":{"shape":"UpdateCostAllocationTagsStatusError"},
      "max":20,
      "min":0
    },
    "UpdateCostAllocationTagsStatusRequest":{
      "type":"structure",
      "required":["CostAllocationTagsStatus"],
      "members":{
        "CostAllocationTagsStatus":{
          "shape":"CostAllocationTagStatusList",
          "documentation":"<p>The list of <code>CostAllocationTagStatusEntry</code> objects that are used to update cost allocation tags status for this request. </p>"
        }
      }
    },
    "UpdateCostAllocationTagsStatusResponse":{
      "type":"structure",
      "members":{
        "Errors":{
          "shape":"UpdateCostAllocationTagsStatusErrors",
          "documentation":"<p>A list of <code>UpdateCostAllocationTagsStatusError</code> objects with error details about each cost allocation tag that can't be updated. If there's no failure, an empty array returns. </p>"
        }
      }
    },
    "UpdateCostCategoryDefinitionRequest":{
      "type":"structure",
      "required":[
        "CostCategoryArn",
        "RuleVersion",
        "Rules"
      ],
      "members":{
        "CostCategoryArn":{
          "shape":"Arn",
          "documentation":"<p>The unique identifier for your Cost Category.</p>"
        },
        "EffectiveStart":{
          "shape":"ZonedDateTime",
          "documentation":"<p>The Cost Category's effective start date. It can only be a billing start date (first day of the month). If the date isn't provided, it's the first day of the current month. Dates can't be before the previous twelve months, or in the future.</p>"
        },
        "RuleVersion":{"shape":"CostCategoryRuleVersion"},
        "Rules":{
          "shape":"CostCategoryRulesList",
          "documentation":"<p>The <code>Expression</code> object used to categorize costs. For more information, see <a href=\"https://docs.aws.amazon.com/aws-cost-management/latest/APIReference/API_CostCategoryRule.html\">CostCategoryRule </a>. </p>"
        },
        "DefaultValue":{"shape":"CostCategoryValue"},
        "SplitChargeRules":{
          "shape":"CostCategorySplitChargeRulesList",
          "documentation":"<p> The split charge rules used to allocate your charges between your Cost Category values. </p>"
        }
      }
    },
    "UpdateCostCategoryDefinitionResponse":{
      "type":"structure",
      "members":{
        "CostCategoryArn":{
          "shape":"Arn",
          "documentation":"<p>The unique identifier for your Cost Category. </p>"
        },
        "EffectiveStart":{
          "shape":"ZonedDateTime",
          "documentation":"<p>The Cost Category's effective start date. It can only be a billing start date (first day of the month).</p>"
        }
      }
    },
    "UtilizationByTime":{
      "type":"structure",
      "members":{
        "TimePeriod":{
          "shape":"DateInterval",
          "documentation":"<p>The period of time that this utilization was used for.</p>"
        },
        "Groups":{
          "shape":"ReservationUtilizationGroups",
          "documentation":"<p>The groups that this utilization result uses.</p>"
        },
        "Total":{
          "shape":"ReservationAggregates",
          "documentation":"<p>The total number of reservation hours that were used.</p>"
        }
      },
      "documentation":"<p>The amount of utilization, in hours.</p>"
    },
    "UtilizationPercentage":{"type":"string"},
    "UtilizationPercentageInUnits":{"type":"string"},
    "UtilizationsByTime":{
      "type":"list",
      "member":{"shape":"UtilizationByTime"}
    },
    "Value":{
      "type":"string",
      "max":1024,
      "min":0,
      "pattern":"[\\S\\s]*"
    },
    "Values":{
      "type":"list",
      "member":{"shape":"Value"}
    },
    "YearMonthDay":{
      "type":"string",
      "max":40,
      "min":0,
      "pattern":"(\\d{4}-\\d{2}-\\d{2})(T\\d{2}:\\d{2}:\\d{2}Z)?"
    },
    "ZonedDateTime":{
      "type":"string",
      "documentation":"<p>The period of time that you want the usage and costs for.</p>",
      "max":25,
      "min":20,
      "pattern":"^\\d{4}-\\d\\d-\\d\\dT\\d\\d:\\d\\d:\\d\\d(([+-]\\d\\d:\\d\\d)|Z)$"
    }
  },
  "documentation":"<p>You can use the Cost Explorer API to programmatically query your cost and usage data. You can query for aggregated data such as total monthly costs or total daily usage. You can also query for granular data. This might include the number of daily write operations for Amazon DynamoDB database tables in your production environment. </p> <p>Service Endpoint</p> <p>The Cost Explorer API provides the following endpoint:</p> <ul> <li> <p> <code>https://ce.us-east-1.amazonaws.com</code> </p> </li> </ul> <p>For information about the costs that are associated with the Cost Explorer API, see <a href=\"http://aws.amazon.com/aws-cost-management/pricing/\">Amazon Web Services Cost Management Pricing</a>.</p>"
}<|MERGE_RESOLUTION|>--- conflicted
+++ resolved
@@ -308,11 +308,7 @@
         {"shape":"LimitExceededException"},
         {"shape":"DataUnavailableException"}
       ],
-<<<<<<< HEAD
-      "documentation":"<p>Retrieves the details for a Savings Plan recommendation. These details include the hourly data-points that construct the new cost, coverage, and utilization charts.</p>"
-=======
       "documentation":"<p>Retrieves the details for a Savings Plan recommendation. These details include the hourly data-points that construct the cost, coverage, and utilization charts.</p>"
->>>>>>> 233668bc
     },
     "GetSavingsPlansCoverage":{
       "name":"GetSavingsPlansCoverage",
