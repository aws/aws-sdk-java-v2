{
  "enableGenerateCompiledEndpointRules": true,
  "verifiedSimpleMethods": [
    "describeLimits",
    "listStreams"
  ],
  "customServiceMetadata": {
    "protocol": "cbor"
  },
  "excludedSimpleMethods": [
    "deregisterStreamConsumer",
    "describeStreamConsumer",
    "listShards"
  ],
  "customRetryPolicy": "software.amazon.awssdk.services.kinesis.KinesisRetryPolicy",
  "customResponseMetadata": {
    "EXTENDED_REQUEST_ID": "x-amz-id-2"
  },
  "serviceSpecificHttpConfig": "software.amazon.awssdk.services.kinesis.internal.KinesisHttpConfigurationOptions",
  "useLegacyEventGenerationScheme": {
      "SubscribeToShardEventStream": ["SubscribeToShardEvent"]
    },
    "skipEndpointTests": {
        "Account endpoint targeting control operation type in ADC regions": "Test is broken for client tests, need operationInputs.",
        "Account endpoint targeting control operation type": "Test is broken for client tests, need operationInputs.",
        "Account endpoint targeting data operation type in ADC regions": "Test is broken for client tests, need operationInputs.",
        "Account endpoint targeting data operation type": "Test is broken for client tests, need operationInputs.",
        "Account endpoint with Dual Stack and FIPS enabled": "Test is broken for client tests, need operationInputs.",
        "Account endpoint with Dual Stack enabled": "Test is broken for client tests, need operationInputs.",
        "Account endpoint with FIPS and DualStack disabled": "Test is broken for client tests, need operationInputs.",
        "Account endpoint with FIPS and DualStack enabled for cn regions.": "Test is broken for client tests, need operationInputs.",
        "Account endpoint with FIPS enabled": "Test is broken for client tests, need operationInputs.",
        "Account endpoint with fips targeting control operation type in ADC regions": "Test is broken for client tests, need operationInputs.",
        "Account endpoint with fips targeting control operation type": "Test is broken for client tests, need operationInputs.",
        "Account endpoint with fips targeting data operation type in ADC regions": "Test is broken for client tests, need operationInputs.",
        "Account endpoint with fips targeting data operation type": "Test is broken for client tests, need operationInputs.",
        "Both StreamARN and ConsumerARN specified. StreamARN should take precedence": "Test is broken for client tests, need operationInputs.",
        "ConsumerARN targeting US-EAST-1": "Test is broken for client tests, need operationInputs.",
        "Custom Endpoint is specified": "Test is broken for client tests, need operationInputs.",
        "Dual Stack not supported region.": "Test is broken for client tests, need operationInputs.",
        "Invalid ARN: Failed to parse ARN.": "Test is broken for client tests, need operationInputs.",
        "Invalid ARN: Invalid account id": "Test is broken for client tests, need operationInputs.",
        "Invalid ARN: Kinesis ARNs only support stream arn/consumer arn types": "Test is broken for client tests, need operationInputs.",
        "Invalid ARN: Not Kinesis": "Test is broken for client tests, need operationInputs.",
        "Invalid ARN: Region is empty string in ARN": "Test is broken for client tests, need operationInputs.",
        "Invalid ARN: Region is missing in ARN": "Test is broken for client tests, need operationInputs.",
        "Invalid ARN: partition missing from ARN.": "Test is broken for client tests, need operationInputs.",
        "Invalid ARN: partitions mismatch.": "Test is broken for client tests, need operationInputs.",
        "Invalid ConsumerARN: Failed to parse ARN.": "Test is broken for client tests, need operationInputs.",
        "Invalid ConsumerARN: partition missing from ARN.": "Test is broken for client tests, need operationInputs.",
        "OperationType not set": "Test is broken for client tests, need operationInputs.",
        "Invalid ARN: Kinesis ARNs only support stream arn types": "Test is broken for client tests, need operationInputs.",
        "RegionMismatch: client region should be used for endpoint region": "Test is broken for client tests, need operationInputs."
    },
<<<<<<< HEAD
    "usePriorKnowledgeForH2": true
=======
    "enableFastUnmarshaller": false
>>>>>>> ebc27b97
}<|MERGE_RESOLUTION|>--- conflicted
+++ resolved
@@ -52,9 +52,6 @@
         "Invalid ARN: Kinesis ARNs only support stream arn types": "Test is broken for client tests, need operationInputs.",
         "RegionMismatch: client region should be used for endpoint region": "Test is broken for client tests, need operationInputs."
     },
-<<<<<<< HEAD
-    "usePriorKnowledgeForH2": true
-=======
+    "usePriorKnowledgeForH2": true,
     "enableFastUnmarshaller": false
->>>>>>> ebc27b97
 }