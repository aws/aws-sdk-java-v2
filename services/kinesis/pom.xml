--- conflicted
+++ resolved
@@ -21,11 +21,7 @@
     <parent>
         <groupId>software.amazon.awssdk</groupId>
         <artifactId>services</artifactId>
-<<<<<<< HEAD
         <version>2.0.1-SNAPSHOT</version>
-=======
-        <version>2.0.0-preview-12-SNAPSHOT</version>
->>>>>>> 968eeab7
     </parent>
     <artifactId>kinesis</artifactId>
     <name>AWS Java SDK :: Services :: Amazon Kinesis</name>
@@ -65,14 +61,11 @@
             <groupId>software.amazon</groupId>
             <artifactId>flow</artifactId>
             <version>1.0</version>
-<<<<<<< HEAD
-=======
             <scope>test</scope>
         </dependency>
         <dependency>
             <groupId>org.apache.commons</groupId>
             <artifactId>commons-lang3</artifactId>
->>>>>>> 968eeab7
             <scope>test</scope>
         </dependency>
     </dependencies>
