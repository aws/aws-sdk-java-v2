{
  "version":"2.0",
  "metadata":{
    "apiVersion":"2023-09-30",
    "endpointPrefix":"bedrock-runtime",
    "jsonVersion":"1.1",
    "protocol":"rest-json",
    "serviceFullName":"Amazon Bedrock Runtime",
    "serviceId":"Bedrock Runtime",
    "signatureVersion":"v4",
    "signingName":"bedrock",
    "uid":"bedrock-runtime-2023-09-30"
  },
  "operations":{
    "Converse":{
      "name":"Converse",
      "http":{
        "method":"POST",
        "requestUri":"/model/{modelId}/converse",
        "responseCode":200
      },
      "input":{"shape":"ConverseRequest"},
      "output":{"shape":"ConverseResponse"},
      "errors":[
        {"shape":"AccessDeniedException"},
        {"shape":"ResourceNotFoundException"},
        {"shape":"ThrottlingException"},
        {"shape":"ModelTimeoutException"},
        {"shape":"InternalServerException"},
        {"shape":"ValidationException"},
        {"shape":"ModelNotReadyException"},
        {"shape":"ModelErrorException"}
      ],
      "documentation":"<p>Sends messages to the specified Amazon Bedrock model. <code>Converse</code> provides a consistent interface that works with all models that support messages. This allows you to write code once and use it with different models. Should a model have unique inference parameters, you can also pass those unique parameters to the model. For more information, see <a href=\"https://docs.aws.amazon.com/bedrock/latest/userguide/api-methods-run.html\">Run inference</a> in the Bedrock User Guide.</p> <p>This operation requires permission for the <code>bedrock:InvokeModel</code> action. </p>"
    },
    "ConverseStream":{
      "name":"ConverseStream",
      "http":{
        "method":"POST",
        "requestUri":"/model/{modelId}/converse-stream",
        "responseCode":200
      },
      "input":{"shape":"ConverseStreamRequest"},
      "output":{"shape":"ConverseStreamResponse"},
      "errors":[
        {"shape":"AccessDeniedException"},
        {"shape":"ResourceNotFoundException"},
        {"shape":"ThrottlingException"},
        {"shape":"ModelTimeoutException"},
        {"shape":"InternalServerException"},
        {"shape":"ValidationException"},
        {"shape":"ModelNotReadyException"},
        {"shape":"ModelErrorException"}
      ],
      "documentation":"<p>Sends messages to the specified Amazon Bedrock model and returns the response in a stream. <code>ConverseStream</code> provides a consistent API that works with all Amazon Bedrock models that support messages. This allows you to write code once and use it with different models. Should a model have unique inference parameters, you can also pass those unique parameters to the model. For more information, see <a href=\"https://docs.aws.amazon.com/bedrock/latest/userguide/api-methods-run.html\">Run inference</a> in the Bedrock User Guide.</p> <p>To find out if a model supports streaming, call <a href=\"https://docs.aws.amazon.com/bedrock/latest/APIReference/API_GetFoundationModel.html\">GetFoundationModel</a> and check the <code>responseStreamingSupported</code> field in the response.</p> <p>For example code, see <i>Invoke model with streaming code example</i> in the <i>Amazon Bedrock User Guide</i>. </p> <p>This operation requires permission for the <code>bedrock:InvokeModelWithResponseStream</code> action.</p>"
    },
    "InvokeModel":{
      "name":"InvokeModel",
      "http":{
        "method":"POST",
        "requestUri":"/model/{modelId}/invoke",
        "responseCode":200
      },
      "input":{"shape":"InvokeModelRequest"},
      "output":{"shape":"InvokeModelResponse"},
      "errors":[
        {"shape":"AccessDeniedException"},
        {"shape":"ResourceNotFoundException"},
        {"shape":"ThrottlingException"},
        {"shape":"ModelTimeoutException"},
        {"shape":"InternalServerException"},
        {"shape":"ValidationException"},
        {"shape":"ModelNotReadyException"},
        {"shape":"ServiceQuotaExceededException"},
        {"shape":"ModelErrorException"}
      ],
      "documentation":"<p>Invokes the specified Amazon Bedrock model to run inference using the prompt and inference parameters provided in the request body. You use model inference to generate text, images, and embeddings.</p> <p>For example code, see <i>Invoke model code examples</i> in the <i>Amazon Bedrock User Guide</i>. </p> <p>This operation requires permission for the <code>bedrock:InvokeModel</code> action.</p>"
    },
    "InvokeModelWithResponseStream":{
      "name":"InvokeModelWithResponseStream",
      "http":{
        "method":"POST",
        "requestUri":"/model/{modelId}/invoke-with-response-stream",
        "responseCode":200
      },
      "input":{"shape":"InvokeModelWithResponseStreamRequest"},
      "output":{"shape":"InvokeModelWithResponseStreamResponse"},
      "errors":[
        {"shape":"AccessDeniedException"},
        {"shape":"ResourceNotFoundException"},
        {"shape":"ThrottlingException"},
        {"shape":"ModelTimeoutException"},
        {"shape":"InternalServerException"},
        {"shape":"ModelStreamErrorException"},
        {"shape":"ValidationException"},
        {"shape":"ModelNotReadyException"},
        {"shape":"ServiceQuotaExceededException"},
        {"shape":"ModelErrorException"}
      ],
      "documentation":"<p>Invoke the specified Amazon Bedrock model to run inference using the prompt and inference parameters provided in the request body. The response is returned in a stream.</p> <p>To see if a model supports streaming, call <a href=\"https://docs.aws.amazon.com/bedrock/latest/APIReference/API_GetFoundationModel.html\">GetFoundationModel</a> and check the <code>responseStreamingSupported</code> field in the response.</p> <note> <p>The CLI doesn't support <code>InvokeModelWithResponseStream</code>.</p> </note> <p>For example code, see <i>Invoke model with streaming code example</i> in the <i>Amazon Bedrock User Guide</i>. </p> <p>This operation requires permissions to perform the <code>bedrock:InvokeModelWithResponseStream</code> action. </p>"
    }
  },
  "shapes":{
    "AccessDeniedException":{
      "type":"structure",
      "members":{
        "message":{"shape":"NonBlankString"}
      },
      "documentation":"<p>The request is denied because of missing access permissions.</p>",
      "error":{
        "httpStatusCode":403,
        "senderFault":true
      },
      "exception":true
    },
    "AnyToolChoice":{
      "type":"structure",
      "members":{
      },
      "documentation":"<p>The model must request at least one tool (no text is generated).</p>"
    },
    "AutoToolChoice":{
      "type":"structure",
      "members":{
      },
      "documentation":"<p>The Model automatically decides if a tool should be called or to whether to generate text instead.</p>"
    },
    "Body":{
      "type":"blob",
      "max":25000000,
      "min":0,
      "sensitive":true
    },
<<<<<<< HEAD
=======
    "ContentBlock":{
      "type":"structure",
      "members":{
        "text":{
          "shape":"String",
          "documentation":"<p>Text to include in the message.</p>"
        },
        "image":{
          "shape":"ImageBlock",
          "documentation":"<p>Image to include in the message. </p> <note> <p>This field is only supported by Anthropic Claude 3 models.</p> </note>"
        },
        "toolUse":{
          "shape":"ToolUseBlock",
          "documentation":"<p>Information about a tool use request from a model. </p>"
        },
        "toolResult":{
          "shape":"ToolResultBlock",
          "documentation":"<p>The result for a tool request that a model makes.</p>"
        }
      },
      "documentation":"<p>A block of content for a message.</p>",
      "union":true
    },
    "ContentBlockDelta":{
      "type":"structure",
      "members":{
        "text":{
          "shape":"String",
          "documentation":"<p>The content text.</p>"
        },
        "toolUse":{
          "shape":"ToolUseBlockDelta",
          "documentation":"<p>Information about a tool that the model is requesting to use.</p>"
        }
      },
      "documentation":"<p>A bock of content in a streaming response.</p>",
      "union":true
    },
    "ContentBlockDeltaEvent":{
      "type":"structure",
      "required":[
        "delta",
        "contentBlockIndex"
      ],
      "members":{
        "delta":{
          "shape":"ContentBlockDelta",
          "documentation":"<p>The delta for a content block delta event.</p>"
        },
        "contentBlockIndex":{
          "shape":"NonNegativeInteger",
          "documentation":"<p>The block index for a content block delta event. </p>"
        }
      },
      "documentation":"<p>The content block delta event.</p>",
      "event":true
    },
    "ContentBlockStart":{
      "type":"structure",
      "members":{
        "toolUse":{
          "shape":"ToolUseBlockStart",
          "documentation":"<p>Information about a tool that the model is requesting to use.</p>"
        }
      },
      "documentation":"<p>Content block start information.</p>",
      "union":true
    },
    "ContentBlockStartEvent":{
      "type":"structure",
      "required":[
        "start",
        "contentBlockIndex"
      ],
      "members":{
        "start":{
          "shape":"ContentBlockStart",
          "documentation":"<p>Start information about a content block start event. </p>"
        },
        "contentBlockIndex":{
          "shape":"NonNegativeInteger",
          "documentation":"<p>The index for a content block start event.</p>"
        }
      },
      "documentation":"<p>Content block start event.</p>",
      "event":true
    },
    "ContentBlockStopEvent":{
      "type":"structure",
      "required":["contentBlockIndex"],
      "members":{
        "contentBlockIndex":{
          "shape":"NonNegativeInteger",
          "documentation":"<p>The index for a content block.</p>"
        }
      },
      "documentation":"<p>A content block stop event.</p>",
      "event":true
    },
    "ContentBlocks":{
      "type":"list",
      "member":{"shape":"ContentBlock"}
    },
    "ConversationRole":{
      "type":"string",
      "enum":[
        "user",
        "assistant"
      ]
    },
    "ConversationalModelId":{
      "type":"string",
      "max":2048,
      "min":1,
      "pattern":"(arn:aws(-[^:]+)?:bedrock:[a-z0-9-]{1,20}:(([0-9]{12}:custom-model/[a-z0-9-]{1,63}[.]{1}[a-z0-9-]{1,63}/[a-z0-9]{12})|(:foundation-model/[a-z0-9-]{1,63}[.]{1}[a-z0-9-]{1,63}([.:]?[a-z0-9-]{1,63}))|([0-9]{12}:provisioned-model/[a-z0-9]{12})))|([a-z0-9-]{1,63}[.]{1}[a-z0-9-]{1,63}([.:]?[a-z0-9-]{1,63}))|(([0-9a-zA-Z][_-]?)+)"
    },
    "ConverseMetrics":{
      "type":"structure",
      "required":["latencyMs"],
      "members":{
        "latencyMs":{
          "shape":"Long",
          "documentation":"<p>The latency of the call to <code>Converse</code>, in milliseconds. </p>"
        }
      },
      "documentation":"<p>Metrics for a call to <a href=\"https://docs.aws.amazon.com/bedrock/latest/APIReference/API_runtime_Converse.html\">Converse</a>.</p>"
    },
    "ConverseOutput":{
      "type":"structure",
      "members":{
        "message":{
          "shape":"Message",
          "documentation":"<p>The message that the model generates.</p>"
        }
      },
      "documentation":"<p>The output from a call to <a href=\"https://docs.aws.amazon.com/bedrock/latest/APIReference/API_runtime_Converse.html\">Converse</a>.</p>",
      "union":true
    },
    "ConverseRequest":{
      "type":"structure",
      "required":[
        "modelId",
        "messages"
      ],
      "members":{
        "modelId":{
          "shape":"ConversationalModelId",
          "documentation":"<p>The identifier for the model that you want to call.</p> <p>The <code>modelId</code> to provide depends on the type of model that you use:</p> <ul> <li> <p>If you use a base model, specify the model ID or its ARN. For a list of model IDs for base models, see <a href=\"https://docs.aws.amazon.com/bedrock/latest/userguide/model-ids.html#model-ids-arns\">Amazon Bedrock base model IDs (on-demand throughput)</a> in the Amazon Bedrock User Guide.</p> </li> <li> <p>If you use a provisioned model, specify the ARN of the Provisioned Throughput. For more information, see <a href=\"https://docs.aws.amazon.com/bedrock/latest/userguide/prov-thru-use.html\">Run inference using a Provisioned Throughput</a> in the Amazon Bedrock User Guide.</p> </li> <li> <p>If you use a custom model, first purchase Provisioned Throughput for it. Then specify the ARN of the resulting provisioned model. For more information, see <a href=\"https://docs.aws.amazon.com/bedrock/latest/userguide/model-customization-use.html\">Use a custom model in Amazon Bedrock</a> in the Amazon Bedrock User Guide.</p> </li> </ul>",
          "location":"uri",
          "locationName":"modelId"
        },
        "messages":{
          "shape":"Messages",
          "documentation":"<p>The messages that you want to send to the model.</p>"
        },
        "system":{
          "shape":"SystemContentBlocks",
          "documentation":"<p>A system prompt to pass to the model.</p>"
        },
        "inferenceConfig":{
          "shape":"InferenceConfiguration",
          "documentation":"<p>Inference parameters to pass to the model. <code>Converse</code> supports a base set of inference parameters. If you need to pass additional parameters that the model supports, use the <code>additionalModelRequestFields</code> request field.</p>"
        },
        "toolConfig":{
          "shape":"ToolConfiguration",
          "documentation":"<p>Configuration information for the tools that the model can use when generating a response. </p> <note> <p>This field is only supported by Anthropic Claude 3, Cohere Command R, Cohere Command R+, and Mistral Large models.</p> </note>"
        },
        "additionalModelRequestFields":{
          "shape":"Document",
          "documentation":"<p>Additional inference parameters that the model supports, beyond the base set of inference parameters that <code>Converse</code> supports in the <code>inferenceConfig</code> field. For more information, see <a href=\"https://docs.aws.amazon.com/bedrock/latest/userguide/model-parameters.html\">Model parameters</a>.</p>"
        },
        "additionalModelResponseFieldPaths":{
          "shape":"ConverseRequestAdditionalModelResponseFieldPathsList",
          "documentation":"<p>Additional model parameters field paths to return in the response. <code>Converse</code> returns the requested fields as a JSON Pointer object in the <code>additionalModelResultFields</code> field. The following is example JSON for <code>additionalModelResponseFieldPaths</code>.</p> <p> <code>[ \"/stop_sequence\" ]</code> </p> <p>For information about the JSON Pointer syntax, see the <a href=\"https://datatracker.ietf.org/doc/html/rfc6901\">Internet Engineering Task Force (IETF)</a> documentation.</p> <p> <code>Converse</code> rejects an empty JSON Pointer or incorrectly structured JSON Pointer with a <code>400</code> error code. if the JSON Pointer is valid, but the requested field is not in the model response, it is ignored by <code>Converse</code>.</p>"
        }
      }
    },
    "ConverseRequestAdditionalModelResponseFieldPathsList":{
      "type":"list",
      "member":{"shape":"ConverseRequestAdditionalModelResponseFieldPathsListMemberString"},
      "max":10,
      "min":0
    },
    "ConverseRequestAdditionalModelResponseFieldPathsListMemberString":{
      "type":"string",
      "max":256,
      "min":1
    },
    "ConverseResponse":{
      "type":"structure",
      "required":[
        "output",
        "stopReason",
        "usage",
        "metrics"
      ],
      "members":{
        "output":{
          "shape":"ConverseOutput",
          "documentation":"<p>The result from the call to <code>Converse</code>.</p>"
        },
        "stopReason":{
          "shape":"StopReason",
          "documentation":"<p>The reason why the model stopped generating output.</p>"
        },
        "usage":{
          "shape":"TokenUsage",
          "documentation":"<p>The total number of tokens used in the call to <code>Converse</code>. The total includes the tokens input to the model and the tokens generated by the model.</p>"
        },
        "metrics":{
          "shape":"ConverseMetrics",
          "documentation":"<p>Metrics for the call to <code>Converse</code>.</p>"
        },
        "additionalModelResponseFields":{
          "shape":"Document",
          "documentation":"<p>Additional fields in the response that are unique to the model. </p>"
        }
      }
    },
    "ConverseStreamMetadataEvent":{
      "type":"structure",
      "required":[
        "usage",
        "metrics"
      ],
      "members":{
        "usage":{
          "shape":"TokenUsage",
          "documentation":"<p>Usage information for the conversation stream event.</p>"
        },
        "metrics":{
          "shape":"ConverseStreamMetrics",
          "documentation":"<p>The metrics for the conversation stream metadata event.</p>"
        }
      },
      "documentation":"<p>A conversation stream metadata event.</p>",
      "event":true
    },
    "ConverseStreamMetrics":{
      "type":"structure",
      "required":["latencyMs"],
      "members":{
        "latencyMs":{
          "shape":"Long",
          "documentation":"<p>The latency for the streaming request, in milliseconds.</p>"
        }
      },
      "documentation":"<p>Metrics for the stream.</p>"
    },
    "ConverseStreamOutput":{
      "type":"structure",
      "members":{
        "messageStart":{
          "shape":"MessageStartEvent",
          "documentation":"<p>Message start information.</p>"
        },
        "contentBlockStart":{
          "shape":"ContentBlockStartEvent",
          "documentation":"<p>Start information for a content block.</p>"
        },
        "contentBlockDelta":{
          "shape":"ContentBlockDeltaEvent",
          "documentation":"<p>The messages output content block delta.</p>"
        },
        "contentBlockStop":{
          "shape":"ContentBlockStopEvent",
          "documentation":"<p>Stop information for a content block.</p>"
        },
        "messageStop":{
          "shape":"MessageStopEvent",
          "documentation":"<p>Message stop information.</p>"
        },
        "metadata":{
          "shape":"ConverseStreamMetadataEvent",
          "documentation":"<p>Metadata for the converse output stream.</p>"
        },
        "internalServerException":{
          "shape":"InternalServerException",
          "documentation":"<p>An internal server error occurred. Retry your request.</p>"
        },
        "modelStreamErrorException":{
          "shape":"ModelStreamErrorException",
          "documentation":"<p>A streaming error occurred. Retry your request.</p>"
        },
        "validationException":{
          "shape":"ValidationException",
          "documentation":"<p>Input validation failed. Check your request parameters and retry the request.</p>"
        },
        "throttlingException":{
          "shape":"ThrottlingException",
          "documentation":"<p>The number of requests exceeds the limit. Resubmit your request later.</p>"
        }
      },
      "documentation":"<p>The messages output stream</p>",
      "eventstream":true
    },
    "ConverseStreamRequest":{
      "type":"structure",
      "required":[
        "modelId",
        "messages"
      ],
      "members":{
        "modelId":{
          "shape":"ConversationalModelId",
          "documentation":"<p>The ID for the model.</p> <p>The <code>modelId</code> to provide depends on the type of model that you use:</p> <ul> <li> <p>If you use a base model, specify the model ID or its ARN. For a list of model IDs for base models, see <a href=\"https://docs.aws.amazon.com/bedrock/latest/userguide/model-ids.html#model-ids-arns\">Amazon Bedrock base model IDs (on-demand throughput)</a> in the Amazon Bedrock User Guide.</p> </li> <li> <p>If you use a provisioned model, specify the ARN of the Provisioned Throughput. For more information, see <a href=\"https://docs.aws.amazon.com/bedrock/latest/userguide/prov-thru-use.html\">Run inference using a Provisioned Throughput</a> in the Amazon Bedrock User Guide.</p> </li> <li> <p>If you use a custom model, first purchase Provisioned Throughput for it. Then specify the ARN of the resulting provisioned model. For more information, see <a href=\"https://docs.aws.amazon.com/bedrock/latest/userguide/model-customization-use.html\">Use a custom model in Amazon Bedrock</a> in the Amazon Bedrock User Guide.</p> </li> </ul>",
          "location":"uri",
          "locationName":"modelId"
        },
        "messages":{
          "shape":"Messages",
          "documentation":"<p>The messages that you want to send to the model.</p>"
        },
        "system":{
          "shape":"SystemContentBlocks",
          "documentation":"<p>A system prompt to send to the model.</p>"
        },
        "inferenceConfig":{
          "shape":"InferenceConfiguration",
          "documentation":"<p>Inference parameters to pass to the model. <code>ConverseStream</code> supports a base set of inference parameters. If you need to pass additional parameters that the model supports, use the <code>additionalModelRequestFields</code> request field.</p>"
        },
        "toolConfig":{
          "shape":"ToolConfiguration",
          "documentation":"<p>Configuration information for the tools that the model can use when generating a response.</p> <note> <p>This field is only supported by Anthropic Claude 3 models.</p> </note>"
        },
        "additionalModelRequestFields":{
          "shape":"Document",
          "documentation":"<p>Additional inference parameters that the model supports, beyond the base set of inference parameters that <code>ConverseStream</code> supports in the <code>inferenceConfig</code> field.</p>"
        },
        "additionalModelResponseFieldPaths":{
          "shape":"ConverseStreamRequestAdditionalModelResponseFieldPathsList",
          "documentation":"<p>Additional model parameters field paths to return in the response. <code>ConverseStream</code> returns the requested fields as a JSON Pointer object in the <code>additionalModelResultFields</code> field. The following is example JSON for <code>additionalModelResponseFieldPaths</code>.</p> <p> <code>[ \"/stop_sequence\" ]</code> </p> <p>For information about the JSON Pointer syntax, see the <a href=\"https://datatracker.ietf.org/doc/html/rfc6901\">Internet Engineering Task Force (IETF)</a> documentation.</p> <p> <code>ConverseStream</code> rejects an empty JSON Pointer or incorrectly structured JSON Pointer with a <code>400</code> error code. if the JSON Pointer is valid, but the requested field is not in the model response, it is ignored by <code>ConverseStream</code>.</p>"
        }
      }
    },
    "ConverseStreamRequestAdditionalModelResponseFieldPathsList":{
      "type":"list",
      "member":{"shape":"ConverseStreamRequestAdditionalModelResponseFieldPathsListMemberString"},
      "max":10,
      "min":0
    },
    "ConverseStreamRequestAdditionalModelResponseFieldPathsListMemberString":{
      "type":"string",
      "max":256,
      "min":1
    },
    "ConverseStreamResponse":{
      "type":"structure",
      "members":{
        "stream":{
          "shape":"ConverseStreamOutput",
          "documentation":"<p>The output stream that the model generated.</p>"
        }
      },
      "payload":"stream"
    },
    "Document":{
      "type":"structure",
      "members":{
      },
      "document":true
    },
>>>>>>> 9be3d6f6
    "GuardrailIdentifier":{
      "type":"string",
      "max":2048,
      "min":0,
      "pattern":"(([a-z0-9]+)|(arn:aws(-[^:]+)?:bedrock:[a-z0-9-]{1,20}:[0-9]{12}:guardrail/[a-z0-9]+))"
    },
    "GuardrailVersion":{
      "type":"string",
      "pattern":"(([1-9][0-9]{0,7})|(DRAFT))"
    },
<<<<<<< HEAD
=======
    "ImageBlock":{
      "type":"structure",
      "required":[
        "format",
        "source"
      ],
      "members":{
        "format":{
          "shape":"ImageFormat",
          "documentation":"<p>The format of the image.</p>"
        },
        "source":{
          "shape":"ImageSource",
          "documentation":"<p>The source for the image.</p>"
        }
      },
      "documentation":"<p>Image content for a message.</p>"
    },
    "ImageFormat":{
      "type":"string",
      "enum":[
        "png",
        "jpeg",
        "gif",
        "webp"
      ]
    },
    "ImageSource":{
      "type":"structure",
      "members":{
        "bytes":{
          "shape":"ImageSourceBytesBlob",
          "documentation":"<p>The raw image bytes for the image. If you use an AWS SDK, you don't need to base64 encode the image bytes.</p>"
        }
      },
      "documentation":"<p>The source for an image.</p>",
      "union":true
    },
    "ImageSourceBytesBlob":{
      "type":"blob",
      "min":1
    },
    "InferenceConfiguration":{
      "type":"structure",
      "members":{
        "maxTokens":{
          "shape":"InferenceConfigurationMaxTokensInteger",
          "documentation":"<p>The maximum number of tokens to allow in the generated response. The default value is the maximum allowed value for the model that you are using. For more information, see <a href=\"https://docs.aws.amazon.com/bedrock/latest/userguide/model-parameters.html\">Inference parameters for foundatio{ \"messages\": [ { \"role\": \"user\", \"content\": [ { \"text\": \"what's the weather in Queens, NY and Austin, TX?\" } ] }, { \"role\": \"assistant\", \"content\": [ { \"toolUse\": { \"toolUseId\": \"1\", \"name\": \"get_weather\", \"input\": { \"city\": \"Queens\", \"state\": \"NY\" } } }, { \"toolUse\": { \"toolUseId\": \"2\", \"name\": \"get_weather\", \"input\": { \"city\": \"Austin\", \"state\": \"TX\" } } } ] }, { \"role\": \"user\", \"content\": [ { \"toolResult\": { \"toolUseId\": \"2\", \"content\": [ { \"json\": { \"weather\": \"40\" } } ] } }, { \"text\": \"...\" }, { \"toolResult\": { \"toolUseId\": \"1\", \"content\": [ { \"text\": \"result text\" } ] } } ] } ], \"toolConfig\": { \"tools\": [ { \"name\": \"get_weather\", \"description\": \"Get weather\", \"inputSchema\": { \"type\": \"object\", \"properties\": { \"city\": { \"type\": \"string\", \"description\": \"City of location\" }, \"state\": { \"type\": \"string\", \"description\": \"State of location\" } }, \"required\": [\"city\", \"state\"] } } ] } } n models</a>. </p>"
        },
        "temperature":{
          "shape":"InferenceConfigurationTemperatureFloat",
          "documentation":"<p>The likelihood of the model selecting higher-probability options while generating a response. A lower value makes the model more likely to choose higher-probability options, while a higher value makes the model more likely to choose lower-probability options.</p> <p>The default value is the default value for the model that you are using. For more information, see <a href=\"https://docs.aws.amazon.com/bedrock/latest/userguide/model-parameters.html\">Inference parameters for foundation models</a>. </p>"
        },
        "topP":{
          "shape":"InferenceConfigurationTopPFloat",
          "documentation":"<p>The percentage of most-likely candidates that the model considers for the next token. For example, if you choose a value of 0.8 for <code>topP</code>, the model selects from the top 80% of the probability distribution of tokens that could be next in the sequence.</p> <p>The default value is the default value for the model that you are using. For more information, see <a href=\"https://docs.aws.amazon.com/bedrock/latest/userguide/model-parameters.html\">Inference parameters for foundation models</a>. </p>"
        },
        "stopSequences":{
          "shape":"InferenceConfigurationStopSequencesList",
          "documentation":"<p>A list of stop sequences. A stop sequence is a sequence of characters that causes the model to stop generating the response. </p>"
        }
      },
      "documentation":"<p>Base inference parameters to pass to a model in a call to <a href=\"https://docs.aws.amazon.com/bedrock/latest/APIReference/API_runtime_Converse.html\">Converse</a> or <a href=\"https://docs.aws.amazon.com/bedrock/latest/APIReference/API_runtime_ConverseStream.html\">ConverseStream</a>. For more information, see <a href=\"https://docs.aws.amazon.com/bedrock/latest/userguide/model-parameters.html\">Inference parameters for foundation models</a>.</p> <p>If you need to pass additional parameters that the model supports, use the <code>additionalModelRequestFields</code> request field in the call to <code>Converse</code> or <code>ConverseStream</code>. For more information, see <a href=\"https://docs.aws.amazon.com/bedrock/latest/userguide/model-parameters.html\">Model parameters</a>.</p>"
    },
    "InferenceConfigurationMaxTokensInteger":{
      "type":"integer",
      "box":true,
      "min":1
    },
    "InferenceConfigurationStopSequencesList":{
      "type":"list",
      "member":{"shape":"NonEmptyString"},
      "max":4,
      "min":0
    },
    "InferenceConfigurationTemperatureFloat":{
      "type":"float",
      "box":true,
      "max":1,
      "min":0
    },
    "InferenceConfigurationTopPFloat":{
      "type":"float",
      "box":true,
      "max":1,
      "min":0
    },
>>>>>>> 9be3d6f6
    "InternalServerException":{
      "type":"structure",
      "members":{
        "message":{"shape":"NonBlankString"}
      },
      "documentation":"<p>An internal server error occurred. Retry your request.</p>",
      "error":{"httpStatusCode":500},
      "exception":true,
      "fault":true
    },
    "InvokeModelIdentifier":{
      "type":"string",
      "max":2048,
      "min":1,
      "pattern":"(arn:aws(-[^:]+)?:bedrock:[a-z0-9-]{1,20}:(([0-9]{12}:custom-model/[a-z0-9-]{1,63}[.]{1}[a-z0-9-]{1,63}/[a-z0-9]{12})|(:foundation-model/[a-z0-9-]{1,63}[.]{1}[a-z0-9-]{1,63}([.:]?[a-z0-9-]{1,63}))|([0-9]{12}:provisioned-model/[a-z0-9]{12})))|([a-z0-9-]{1,63}[.]{1}[a-z0-9-]{1,63}([.:]?[a-z0-9-]{1,63}))|(([0-9a-zA-Z][_-]?)+)"
    },
    "InvokeModelRequest":{
      "type":"structure",
      "required":[
        "body",
        "modelId"
      ],
      "members":{
        "body":{
          "shape":"Body",
          "documentation":"<p>The prompt and inference parameters in the format specified in the <code>contentType</code> in the header. To see the format and content of the request and response bodies for different models, refer to <a href=\"https://docs.aws.amazon.com/bedrock/latest/userguide/model-parameters.html\">Inference parameters</a>. For more information, see <a href=\"https://docs.aws.amazon.com/bedrock/latest/userguide/api-methods-run.html\">Run inference</a> in the Bedrock User Guide.</p>"
        },
        "contentType":{
          "shape":"MimeType",
          "documentation":"<p>The MIME type of the input data in the request. The default value is <code>application/json</code>.</p>",
          "location":"header",
          "locationName":"Content-Type"
        },
        "accept":{
          "shape":"MimeType",
          "documentation":"<p>The desired MIME type of the inference body in the response. The default value is <code>application/json</code>.</p>",
          "location":"header",
          "locationName":"Accept"
        },
        "modelId":{
          "shape":"InvokeModelIdentifier",
          "documentation":"<p>The unique identifier of the model to invoke to run inference.</p> <p>The <code>modelId</code> to provide depends on the type of model that you use:</p> <ul> <li> <p>If you use a base model, specify the model ID or its ARN. For a list of model IDs for base models, see <a href=\"https://docs.aws.amazon.com/bedrock/latest/userguide/model-ids.html#model-ids-arns\">Amazon Bedrock base model IDs (on-demand throughput)</a> in the Amazon Bedrock User Guide.</p> </li> <li> <p>If you use a provisioned model, specify the ARN of the Provisioned Throughput. For more information, see <a href=\"https://docs.aws.amazon.com/bedrock/latest/userguide/prov-thru-use.html\">Run inference using a Provisioned Throughput</a> in the Amazon Bedrock User Guide.</p> </li> <li> <p>If you use a custom model, first purchase Provisioned Throughput for it. Then specify the ARN of the resulting provisioned model. For more information, see <a href=\"https://docs.aws.amazon.com/bedrock/latest/userguide/model-customization-use.html\">Use a custom model in Amazon Bedrock</a> in the Amazon Bedrock User Guide.</p> </li> </ul>",
          "location":"uri",
          "locationName":"modelId"
        },
        "trace":{
          "shape":"Trace",
          "documentation":"<p>Specifies whether to enable or disable the Bedrock trace. If enabled, you can see the full Bedrock trace.</p>",
          "location":"header",
          "locationName":"X-Amzn-Bedrock-Trace"
        },
        "guardrailIdentifier":{
          "shape":"GuardrailIdentifier",
          "documentation":"<p>The unique identifier of the guardrail that you want to use. If you don't provide a value, no guardrail is applied to the invocation.</p> <p>An error will be thrown in the following situations.</p> <ul> <li> <p>You don't provide a guardrail identifier but you specify the <code>amazon-bedrock-guardrailConfig</code> field in the request body.</p> </li> <li> <p>You enable the guardrail but the <code>contentType</code> isn't <code>application/json</code>.</p> </li> <li> <p>You provide a guardrail identifier, but <code>guardrailVersion</code> isn't specified.</p> </li> </ul>",
          "location":"header",
          "locationName":"X-Amzn-Bedrock-GuardrailIdentifier"
        },
        "guardrailVersion":{
          "shape":"GuardrailVersion",
          "documentation":"<p>The version number for the guardrail. The value can also be <code>DRAFT</code>.</p>",
          "location":"header",
          "locationName":"X-Amzn-Bedrock-GuardrailVersion"
        }
      },
      "payload":"body"
    },
    "InvokeModelResponse":{
      "type":"structure",
      "required":[
        "body",
        "contentType"
      ],
      "members":{
        "body":{
          "shape":"Body",
          "documentation":"<p>Inference response from the model in the format specified in the <code>contentType</code> header. To see the format and content of the request and response bodies for different models, refer to <a href=\"https://docs.aws.amazon.com/bedrock/latest/userguide/model-parameters.html\">Inference parameters</a>.</p>"
        },
        "contentType":{
          "shape":"MimeType",
          "documentation":"<p>The MIME type of the inference result.</p>",
          "location":"header",
          "locationName":"Content-Type"
        }
      },
      "payload":"body"
    },
    "InvokeModelWithResponseStreamRequest":{
      "type":"structure",
      "required":[
        "body",
        "modelId"
      ],
      "members":{
        "body":{
          "shape":"Body",
          "documentation":"<p>The prompt and inference parameters in the format specified in the <code>contentType</code> in the header. To see the format and content of the request and response bodies for different models, refer to <a href=\"https://docs.aws.amazon.com/bedrock/latest/userguide/model-parameters.html\">Inference parameters</a>. For more information, see <a href=\"https://docs.aws.amazon.com/bedrock/latest/userguide/api-methods-run.html\">Run inference</a> in the Bedrock User Guide.</p>"
        },
        "contentType":{
          "shape":"MimeType",
          "documentation":"<p>The MIME type of the input data in the request. The default value is <code>application/json</code>.</p>",
          "location":"header",
          "locationName":"Content-Type"
        },
        "accept":{
          "shape":"MimeType",
          "documentation":"<p>The desired MIME type of the inference body in the response. The default value is <code>application/json</code>.</p>",
          "location":"header",
          "locationName":"X-Amzn-Bedrock-Accept"
        },
        "modelId":{
          "shape":"InvokeModelIdentifier",
          "documentation":"<p>The unique identifier of the model to invoke to run inference.</p> <p>The <code>modelId</code> to provide depends on the type of model that you use:</p> <ul> <li> <p>If you use a base model, specify the model ID or its ARN. For a list of model IDs for base models, see <a href=\"https://docs.aws.amazon.com/bedrock/latest/userguide/model-ids.html#model-ids-arns\">Amazon Bedrock base model IDs (on-demand throughput)</a> in the Amazon Bedrock User Guide.</p> </li> <li> <p>If you use a provisioned model, specify the ARN of the Provisioned Throughput. For more information, see <a href=\"https://docs.aws.amazon.com/bedrock/latest/userguide/prov-thru-use.html\">Run inference using a Provisioned Throughput</a> in the Amazon Bedrock User Guide.</p> </li> <li> <p>If you use a custom model, first purchase Provisioned Throughput for it. Then specify the ARN of the resulting provisioned model. For more information, see <a href=\"https://docs.aws.amazon.com/bedrock/latest/userguide/model-customization-use.html\">Use a custom model in Amazon Bedrock</a> in the Amazon Bedrock User Guide.</p> </li> </ul>",
          "location":"uri",
          "locationName":"modelId"
        },
        "trace":{
          "shape":"Trace",
          "documentation":"<p>Specifies whether to enable or disable the Bedrock trace. If enabled, you can see the full Bedrock trace.</p>",
          "location":"header",
          "locationName":"X-Amzn-Bedrock-Trace"
        },
        "guardrailIdentifier":{
          "shape":"GuardrailIdentifier",
          "documentation":"<p>The unique identifier of the guardrail that you want to use. If you don't provide a value, no guardrail is applied to the invocation.</p> <p>An error is thrown in the following situations.</p> <ul> <li> <p>You don't provide a guardrail identifier but you specify the <code>amazon-bedrock-guardrailConfig</code> field in the request body.</p> </li> <li> <p>You enable the guardrail but the <code>contentType</code> isn't <code>application/json</code>.</p> </li> <li> <p>You provide a guardrail identifier, but <code>guardrailVersion</code> isn't specified.</p> </li> </ul>",
          "location":"header",
          "locationName":"X-Amzn-Bedrock-GuardrailIdentifier"
        },
        "guardrailVersion":{
          "shape":"GuardrailVersion",
          "documentation":"<p>The version number for the guardrail. The value can also be <code>DRAFT</code>.</p>",
          "location":"header",
          "locationName":"X-Amzn-Bedrock-GuardrailVersion"
        }
      },
      "payload":"body"
    },
    "InvokeModelWithResponseStreamResponse":{
      "type":"structure",
      "required":[
        "body",
        "contentType"
      ],
      "members":{
        "body":{
          "shape":"ResponseStream",
          "documentation":"<p>Inference response from the model in the format specified by the <code>contentType</code> header. To see the format and content of this field for different models, refer to <a href=\"https://docs.aws.amazon.com/bedrock/latest/userguide/model-parameters.html\">Inference parameters</a>.</p>"
        },
        "contentType":{
          "shape":"MimeType",
          "documentation":"<p>The MIME type of the inference result.</p>",
          "location":"header",
          "locationName":"X-Amzn-Bedrock-Content-Type"
        }
      },
      "payload":"body"
    },
    "Long":{
      "type":"long",
      "box":true
    },
    "Message":{
      "type":"structure",
      "required":[
        "role",
        "content"
      ],
      "members":{
        "role":{
          "shape":"ConversationRole",
          "documentation":"<p>The role that the message plays in the message.</p>"
        },
        "content":{
          "shape":"ContentBlocks",
          "documentation":"<p>The message content.</p>"
        }
      },
      "documentation":"<p>A message in the <a href=\"https://docs.aws.amazon.com/bedrock/latest/APIReference/API_runtime_Message.html\">Message</a> field. Use to send a message in a call to <a href=\"https://docs.aws.amazon.com/bedrock/latest/APIReference/API_runtime_Converse.html\">Converse</a>. </p>"
    },
    "MessageStartEvent":{
      "type":"structure",
      "required":["role"],
      "members":{
        "role":{
          "shape":"ConversationRole",
          "documentation":"<p>The role for the message.</p>"
        }
      },
      "documentation":"<p>The start of a message.</p>",
      "event":true
    },
    "MessageStopEvent":{
      "type":"structure",
      "required":["stopReason"],
      "members":{
        "stopReason":{
          "shape":"StopReason",
          "documentation":"<p>The reason why the model stopped generating output.</p>"
        },
        "additionalModelResponseFields":{
          "shape":"Document",
          "documentation":"<p>The additional model response fields.</p>"
        }
      },
      "documentation":"<p>The stop event for a message.</p>",
      "event":true
    },
    "Messages":{
      "type":"list",
      "member":{"shape":"Message"}
    },
    "MimeType":{"type":"string"},
    "ModelErrorException":{
      "type":"structure",
      "members":{
        "message":{"shape":"NonBlankString"},
        "originalStatusCode":{
          "shape":"StatusCode",
          "documentation":"<p>The original status code.</p>"
        },
        "resourceName":{
          "shape":"NonBlankString",
          "documentation":"<p>The resource name.</p>"
        }
      },
      "documentation":"<p>The request failed due to an error while processing the model.</p>",
      "error":{
        "httpStatusCode":424,
        "senderFault":true
      },
      "exception":true
    },
    "ModelNotReadyException":{
      "type":"structure",
      "members":{
        "message":{"shape":"NonBlankString"}
      },
      "documentation":"<p>The model specified in the request is not ready to serve inference requests.</p>",
      "error":{
        "httpStatusCode":429,
        "senderFault":true
      },
      "exception":true
    },
    "ModelStreamErrorException":{
      "type":"structure",
      "members":{
        "message":{"shape":"NonBlankString"},
        "originalStatusCode":{
          "shape":"StatusCode",
          "documentation":"<p>The original status code.</p>"
        },
        "originalMessage":{
          "shape":"NonBlankString",
          "documentation":"<p>The original message.</p>"
        }
      },
      "documentation":"<p>An error occurred while streaming the response. Retry your request.</p>",
      "error":{
        "httpStatusCode":424,
        "senderFault":true
      },
      "exception":true
    },
    "ModelTimeoutException":{
      "type":"structure",
      "members":{
        "message":{"shape":"NonBlankString"}
      },
      "documentation":"<p>The request took too long to process. Processing time exceeded the model timeout length.</p>",
      "error":{
        "httpStatusCode":408,
        "senderFault":true
      },
      "exception":true
    },
    "NonBlankString":{
      "type":"string",
      "pattern":"[\\s\\S]*"
    },
    "NonEmptyString":{
      "type":"string",
      "min":1
    },
    "NonNegativeInteger":{
      "type":"integer",
      "box":true,
      "min":0
    },
    "PartBody":{
      "type":"blob",
      "max":1000000,
      "min":0,
      "sensitive":true
    },
    "PayloadPart":{
      "type":"structure",
      "members":{
        "bytes":{
          "shape":"PartBody",
          "documentation":"<p>Base64-encoded bytes of payload data.</p>"
        }
      },
      "documentation":"<p>Payload content included in the response.</p>",
      "event":true,
      "sensitive":true
    },
    "ResourceNotFoundException":{
      "type":"structure",
      "members":{
        "message":{"shape":"NonBlankString"}
      },
      "documentation":"<p>The specified resource ARN was not found. Check the ARN and try your request again.</p>",
      "error":{
        "httpStatusCode":404,
        "senderFault":true
      },
      "exception":true
    },
    "ResponseStream":{
      "type":"structure",
      "members":{
        "chunk":{
          "shape":"PayloadPart",
          "documentation":"<p>Content included in the response.</p>"
        },
        "internalServerException":{
          "shape":"InternalServerException",
          "documentation":"<p>An internal server error occurred. Retry your request.</p>"
        },
        "modelStreamErrorException":{
          "shape":"ModelStreamErrorException",
          "documentation":"<p>An error occurred while streaming the response. Retry your request.</p>"
        },
        "validationException":{
          "shape":"ValidationException",
          "documentation":"<p>Input validation failed. Check your request parameters and retry the request.</p>"
        },
        "throttlingException":{
          "shape":"ThrottlingException",
          "documentation":"<p>The number or frequency of requests exceeds the limit. Resubmit your request later.</p>"
        },
        "modelTimeoutException":{
          "shape":"ModelTimeoutException",
          "documentation":"<p>The request took too long to process. Processing time exceeded the model timeout length.</p>"
        }
      },
      "documentation":"<p>Definition of content in the response stream.</p>",
      "eventstream":true
    },
    "ServiceQuotaExceededException":{
      "type":"structure",
      "members":{
        "message":{"shape":"NonBlankString"}
      },
      "documentation":"<p>The number of requests exceeds the service quota. Resubmit your request later.</p>",
      "error":{
        "httpStatusCode":400,
        "senderFault":true
      },
      "exception":true
    },
    "SpecificToolChoice":{
      "type":"structure",
      "required":["name"],
      "members":{
        "name":{
          "shape":"ToolName",
          "documentation":"<p>The name of the tool that the model must request. </p>"
        }
      },
      "documentation":"<p>The model must request a specific tool.</p> <note> <p>This field is only supported by Anthropic Claude 3 models.</p> </note>"
    },
    "StatusCode":{
      "type":"integer",
      "box":true,
      "max":599,
      "min":100
    },
    "StopReason":{
      "type":"string",
      "enum":[
        "end_turn",
        "tool_use",
        "max_tokens",
        "stop_sequence",
        "content_filtered"
      ]
    },
    "String":{"type":"string"},
    "SystemContentBlock":{
      "type":"structure",
      "members":{
        "text":{
          "shape":"NonEmptyString",
          "documentation":"<p>A system prompt for the model. </p>"
        }
      },
      "documentation":"<p>A system content block</p>",
      "union":true
    },
    "SystemContentBlocks":{
      "type":"list",
      "member":{"shape":"SystemContentBlock"}
    },
    "ThrottlingException":{
      "type":"structure",
      "members":{
        "message":{"shape":"NonBlankString"}
      },
      "documentation":"<p>The number of requests exceeds the limit. Resubmit your request later.</p>",
      "error":{
        "httpStatusCode":429,
        "senderFault":true
      },
      "exception":true
    },
<<<<<<< HEAD
=======
    "TokenUsage":{
      "type":"structure",
      "required":[
        "inputTokens",
        "outputTokens",
        "totalTokens"
      ],
      "members":{
        "inputTokens":{
          "shape":"TokenUsageInputTokensInteger",
          "documentation":"<p>The number of tokens sent in the request to the model.</p>"
        },
        "outputTokens":{
          "shape":"TokenUsageOutputTokensInteger",
          "documentation":"<p>The number of tokens that the model generated for the request.</p>"
        },
        "totalTokens":{
          "shape":"TokenUsageTotalTokensInteger",
          "documentation":"<p>The total of input tokens and tokens generated by the model.</p>"
        }
      },
      "documentation":"<p>The tokens used in a message API inference call. </p>"
    },
    "TokenUsageInputTokensInteger":{
      "type":"integer",
      "box":true,
      "min":0
    },
    "TokenUsageOutputTokensInteger":{
      "type":"integer",
      "box":true,
      "min":0
    },
    "TokenUsageTotalTokensInteger":{
      "type":"integer",
      "box":true,
      "min":0
    },
    "Tool":{
      "type":"structure",
      "members":{
        "toolSpec":{
          "shape":"ToolSpecification",
          "documentation":"<p>The specfication for the tool.</p>"
        }
      },
      "documentation":"<p>Information about a tool that you can use with the Converse API. </p>",
      "union":true
    },
    "ToolChoice":{
      "type":"structure",
      "members":{
        "auto":{
          "shape":"AutoToolChoice",
          "documentation":"<p>The Model automatically decides if a tool should be called or to whether to generate text instead.</p>"
        },
        "any":{
          "shape":"AnyToolChoice",
          "documentation":"<p>The model must request at least one tool (no text is generated).</p>"
        },
        "tool":{
          "shape":"SpecificToolChoice",
          "documentation":"<p>The Model must request the specified tool.</p>"
        }
      },
      "documentation":"<p>Forces a model to use a tool.</p>",
      "union":true
    },
    "ToolConfiguration":{
      "type":"structure",
      "required":["tools"],
      "members":{
        "tools":{
          "shape":"ToolConfigurationToolsList",
          "documentation":"<p>An array of tools that you want to pass to a model.</p>"
        },
        "toolChoice":{
          "shape":"ToolChoice",
          "documentation":"<p>If supported by model, forces the model to request a tool.</p>"
        }
      },
      "documentation":"<p>Configuration information for the tools that you pass to a model.</p> <note> <p>This field is only supported by Anthropic Claude 3, Cohere Command R, Cohere Command R+, and Mistral Large models.</p> </note>"
    },
    "ToolConfigurationToolsList":{
      "type":"list",
      "member":{"shape":"Tool"},
      "min":1
    },
    "ToolInputSchema":{
      "type":"structure",
      "members":{
        "json":{
          "shape":"Document",
          "documentation":"<p>The JSON schema for the tool. For more information, see <a href=\"https://json-schema.org/understanding-json-schema/reference\">JSON Schema Reference</a>.</p>"
        }
      },
      "documentation":"<p>The schema for the tool. The top level schema type must be <code>object</code>. </p>",
      "union":true
    },
    "ToolName":{
      "type":"string",
      "max":64,
      "min":1,
      "pattern":"[a-zA-Z][a-zA-Z0-9_]*"
    },
    "ToolResultBlock":{
      "type":"structure",
      "required":[
        "toolUseId",
        "content"
      ],
      "members":{
        "toolUseId":{
          "shape":"ToolUseId",
          "documentation":"<p>The ID of the tool request that this is the result for.</p>"
        },
        "content":{
          "shape":"ToolResultContentBlocks",
          "documentation":"<p>The content for tool result content block.</p>"
        },
        "status":{
          "shape":"ToolResultStatus",
          "documentation":"<p>The status for the tool result content block.</p> <note> <p>This field is only supported Anthropic Claude 3 models.</p> </note>"
        }
      },
      "documentation":"<p>A tool result block that contains the results for a tool request that the model previously made.</p>"
    },
    "ToolResultContentBlock":{
      "type":"structure",
      "members":{
        "json":{
          "shape":"Document",
          "documentation":"<p>A tool result that is JSON format data.</p>"
        },
        "text":{
          "shape":"String",
          "documentation":"<p>A tool result that is text.</p>"
        },
        "image":{
          "shape":"ImageBlock",
          "documentation":"<p>A tool result that is an image.</p> <note> <p>This field is only supported by Anthropic Claude 3 models.</p> </note>"
        }
      },
      "documentation":"<p>The tool result content block.</p>",
      "union":true
    },
    "ToolResultContentBlocks":{
      "type":"list",
      "member":{"shape":"ToolResultContentBlock"}
    },
    "ToolResultStatus":{
      "type":"string",
      "enum":[
        "success",
        "error"
      ]
    },
    "ToolSpecification":{
      "type":"structure",
      "required":[
        "name",
        "inputSchema"
      ],
      "members":{
        "name":{
          "shape":"ToolName",
          "documentation":"<p>The name for the tool.</p>"
        },
        "description":{
          "shape":"NonEmptyString",
          "documentation":"<p>The description for the tool.</p>"
        },
        "inputSchema":{
          "shape":"ToolInputSchema",
          "documentation":"<p>The input schema for the tool in JSON format.</p>"
        }
      },
      "documentation":"<p>The specification for the tool.</p>"
    },
    "ToolUseBlock":{
      "type":"structure",
      "required":[
        "toolUseId",
        "name",
        "input"
      ],
      "members":{
        "toolUseId":{
          "shape":"ToolUseId",
          "documentation":"<p>The ID for the tool request.</p>"
        },
        "name":{
          "shape":"ToolName",
          "documentation":"<p>The name of the tool that the model wants to use.</p>"
        },
        "input":{
          "shape":"Document",
          "documentation":"<p>The input to pass to the tool. </p>"
        }
      },
      "documentation":"<p>A tool use content block. Contains information about a tool that the model is requesting be run., The model uses the result from the tool to generate a response. </p>"
    },
    "ToolUseBlockDelta":{
      "type":"structure",
      "required":["input"],
      "members":{
        "input":{
          "shape":"String",
          "documentation":"<p>The input for a requested tool.</p>"
        }
      },
      "documentation":"<p>The delta for a tool use block.</p>"
    },
    "ToolUseBlockStart":{
      "type":"structure",
      "required":[
        "toolUseId",
        "name"
      ],
      "members":{
        "toolUseId":{
          "shape":"ToolUseId",
          "documentation":"<p>The ID for the tool request.</p>"
        },
        "name":{
          "shape":"ToolName",
          "documentation":"<p>The name of the tool that the model is requesting to use.</p>"
        }
      },
      "documentation":"<p>The start of a tool use block.</p>"
    },
    "ToolUseId":{
      "type":"string",
      "max":64,
      "min":1,
      "pattern":"[a-zA-Z0-9_-]+"
    },
>>>>>>> 9be3d6f6
    "Trace":{
      "type":"string",
      "enum":[
        "ENABLED",
        "DISABLED"
      ]
    },
    "ValidationException":{
      "type":"structure",
      "members":{
        "message":{"shape":"NonBlankString"}
      },
      "documentation":"<p>Input validation failed. Check your request parameters and retry the request.</p>",
      "error":{
        "httpStatusCode":400,
        "senderFault":true
      },
      "exception":true
    }
  },
  "documentation":"<p>Describes the API operations for running inference using Amazon Bedrock models.</p>"
}<|MERGE_RESOLUTION|>--- conflicted
+++ resolved
@@ -131,8 +131,6 @@
       "min":0,
       "sensitive":true
     },
-<<<<<<< HEAD
-=======
     "ContentBlock":{
       "type":"structure",
       "members":{
@@ -495,7 +493,6 @@
       },
       "document":true
     },
->>>>>>> 9be3d6f6
     "GuardrailIdentifier":{
       "type":"string",
       "max":2048,
@@ -506,8 +503,6 @@
       "type":"string",
       "pattern":"(([1-9][0-9]{0,7})|(DRAFT))"
     },
-<<<<<<< HEAD
-=======
     "ImageBlock":{
       "type":"structure",
       "required":[
@@ -595,7 +590,6 @@
       "max":1,
       "min":0
     },
->>>>>>> 9be3d6f6
     "InternalServerException":{
       "type":"structure",
       "members":{
@@ -1012,8 +1006,6 @@
       },
       "exception":true
     },
-<<<<<<< HEAD
-=======
     "TokenUsage":{
       "type":"structure",
       "required":[
@@ -1251,7 +1243,6 @@
       "min":1,
       "pattern":"[a-zA-Z0-9_-]+"
     },
->>>>>>> 9be3d6f6
     "Trace":{
       "type":"string",
       "enum":[
