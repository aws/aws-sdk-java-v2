--- conflicted
+++ resolved
@@ -1,8 +1,5 @@
 {
-<<<<<<< HEAD
     "enableGenerateCompiledEndpointRules": true,
-    "enableFastUnmarshaller": true,
-    "useLegacyEventGenerationScheme": {},
     "disableUniqueEventStreamShapePreprocessing": {
         "ConverseStreamOutput": [
             "messageStart",
@@ -39,7 +36,4 @@
             "serviceUnavailableException"
         ]
     }
-=======
-    "enableGenerateCompiledEndpointRules": true
->>>>>>> 817193b8
 }