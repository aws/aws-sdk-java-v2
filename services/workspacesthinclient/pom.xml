<?xml version="1.0" encoding="UTF-8" standalone="no"?>
<!--
  ~ Copyright Amazon.com, Inc. or its affiliates. All Rights Reserved.
  ~
  ~ Licensed under the Apache License, Version 2.0 (the "License").
  ~ You may not use this file except in compliance with the License.
  ~ A copy of the License is located at
  ~
  ~  http://aws.amazon.com/apache2.0
  ~
  ~ or in the "license" file accompanying this file. This file is distributed
  ~ on an "AS IS" BASIS, WITHOUT WARRANTIES OR CONDITIONS OF ANY KIND, either
  ~ express or implied. See the License for the specific language governing
  ~ permissions and limitations under the License.
  --><project xmlns="http://maven.apache.org/POM/4.0.0" xmlns:xsi="http://www.w3.org/2001/XMLSchema-instance" xsi:schemaLocation="http://maven.apache.org/POM/4.0.0 http://maven.apache.org/xsd/maven-4.0.0.xsd">
    <modelVersion>4.0.0</modelVersion>
    <parent>
        <groupId>software.amazon.awssdk</groupId>
        <artifactId>services</artifactId>
<<<<<<< HEAD
        <version>2.23.20-SNAPSHOT</version>
=======
        <version>2.23.22-SNAPSHOT</version>
>>>>>>> 6411744f
    </parent>
    <artifactId>workspacesthinclient</artifactId>
    <name>AWS Java SDK :: Services :: Work Spaces Thin Client</name>
    <description>The AWS Java SDK for Work Spaces Thin Client module holds the client classes that are used for
        communicating with Work Spaces Thin Client.
    </description>
    <url>https://aws.amazon.com/sdkforjava</url>
    <build>
        <plugins>
            <plugin>
                <groupId>org.apache.maven.plugins</groupId>
                <artifactId>maven-jar-plugin</artifactId>
                <configuration>
                    <archive>
                        <manifestEntries>
                            <Automatic-Module-Name>software.amazon.awssdk.services.workspacesthinclient</Automatic-Module-Name>
                        </manifestEntries>
                    </archive>
                </configuration>
            </plugin>
        </plugins>
    </build>
    <dependencies>
        <dependency>
            <groupId>software.amazon.awssdk</groupId>
            <artifactId>protocol-core</artifactId>
            <version>${awsjavasdk.version}</version>
        </dependency>
        <dependency>
            <groupId>software.amazon.awssdk</groupId>
            <artifactId>aws-json-protocol</artifactId>
            <version>${awsjavasdk.version}</version>
        </dependency>
        <dependency>
            <groupId>software.amazon.awssdk</groupId>
            <artifactId>http-auth-aws</artifactId>
            <version>${awsjavasdk.version}</version>
        </dependency>
    </dependencies>
</project><|MERGE_RESOLUTION|>--- conflicted
+++ resolved
@@ -17,11 +17,7 @@
     <parent>
         <groupId>software.amazon.awssdk</groupId>
         <artifactId>services</artifactId>
-<<<<<<< HEAD
-        <version>2.23.20-SNAPSHOT</version>
-=======
         <version>2.23.22-SNAPSHOT</version>
->>>>>>> 6411744f
     </parent>
     <artifactId>workspacesthinclient</artifactId>
     <name>AWS Java SDK :: Services :: Work Spaces Thin Client</name>
