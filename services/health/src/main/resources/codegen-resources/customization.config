--- conflicted
+++ resolved
@@ -4,11 +4,7 @@
         "describeEntityAggregates",
         "describeEventTypes"
     ],
-<<<<<<< HEAD
-    "useSraAuth": true
-=======
     "useSraAuth": true,
     "enableGenerateCompiledEndpointRules": true
 
->>>>>>> 012a8ac6
 }