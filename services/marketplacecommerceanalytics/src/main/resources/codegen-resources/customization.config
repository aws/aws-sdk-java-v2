--- conflicted
+++ resolved
@@ -2,11 +2,7 @@
     "renameShapes": {
         "MarketplaceCommerceAnalyticsException": "MarketplaceCommerceAnalyticsServiceException"
     },
-<<<<<<< HEAD
-    "useSraAuth": true
-=======
     "useSraAuth": true,
     "enableGenerateCompiledEndpointRules": true
 
->>>>>>> 012a8ac6
 }