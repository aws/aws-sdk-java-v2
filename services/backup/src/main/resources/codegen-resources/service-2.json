--- conflicted
+++ resolved
@@ -2265,10 +2265,7 @@
         "BACKUP_PLAN_MODIFIED",
         "S3_BACKUP_OBJECT_FAILED",
         "S3_RESTORE_OBJECT_FAILED",
-<<<<<<< HEAD
-=======
         "CONTINUOUS_BACKUP_INTERRUPTED",
->>>>>>> 078cd751
         "RECOVERY_POINT_INDEX_COMPLETED",
         "RECOVERY_POINT_INDEX_DELETED",
         "RECOVERY_POINT_INDEXING_FAILED"
@@ -6430,11 +6427,7 @@
         },
         "BackupVaultEvents":{
           "shape":"BackupVaultEvents",
-<<<<<<< HEAD
-          "documentation":"<p>An array of events that indicate the status of jobs to back up resources to the backup vault.</p> <p>For common use cases and code samples, see <a href=\"https://docs.aws.amazon.com/aws-backup/latest/devguide/sns-notifications.html\">Using Amazon SNS to track Backup events</a>.</p> <p>The following events are supported:</p> <ul> <li> <p> <code>BACKUP_JOB_STARTED</code> | <code>BACKUP_JOB_COMPLETED</code> | <code>BACKUP_JOB_FAILED</code> </p> </li> <li> <p> <code>COPY_JOB_STARTED</code> | <code>COPY_JOB_SUCCESSFUL</code> | <code>COPY_JOB_FAILED</code> </p> </li> <li> <p> <code>RESTORE_JOB_STARTED</code> | <code>RESTORE_JOB_COMPLETED</code> | <code>RECOVERY_POINT_MODIFIED</code> </p> </li> <li> <p> <code>S3_BACKUP_OBJECT_FAILED</code> | <code>S3_RESTORE_OBJECT_FAILED</code> </p> </li> <li> <p> <code>RECOVERY_POINT_INDEX_COMPLETED</code> | <code>RECOVERY_POINT_INDEX_DELETED</code> | <code>RECOVERY_POINT_INDEXING_FAILED</code> </p> </li> </ul> <note> <p>The list below includes both supported events and deprecated events that are no longer in use (for reference). Deprecated events do not return statuses or notifications. Refer to the list above for the supported events.</p> </note>"
-=======
           "documentation":"<p>An array of events that indicate the status of jobs to back up resources to the backup vault. For the list of supported events, common use cases, and code samples, see <a href=\"https://docs.aws.amazon.com/aws-backup/latest/devguide/backup-notifications.html\">Notification options with Backup</a>.</p>"
->>>>>>> 078cd751
         }
       }
     },
