<?xml version="1.0"?>
<!--
  ~ Copyright Amazon.com, Inc. or its affiliates. All Rights Reserved.
  ~
  ~ Licensed under the Apache License, Version 2.0 (the "License").
  ~ You may not use this file except in compliance with the License.
  ~ A copy of the License is located at
  ~
  ~  http://aws.amazon.com/apache2.0
  ~
  ~ or in the "license" file accompanying this file. This file is distributed
  ~ on an "AS IS" BASIS, WITHOUT WARRANTIES OR CONDITIONS OF ANY KIND, either
  ~ express or implied. See the License for the specific language governing
  ~ permissions and limitations under the License.
  -->

<project xsi:schemaLocation="http://maven.apache.org/POM/4.0.0 http://maven.apache.org/xsd/maven-4.0.0.xsd"
         xmlns="http://maven.apache.org/POM/4.0.0"
         xmlns:xsi="http://www.w3.org/2001/XMLSchema-instance">
    <modelVersion>4.0.0</modelVersion>
    <parent>
        <groupId>software.amazon.awssdk</groupId>
        <artifactId>services</artifactId>
<<<<<<< HEAD
        <version>2.23.20-SNAPSHOT</version>
=======
        <version>2.23.22-SNAPSHOT</version>
>>>>>>> 6411744f
    </parent>
    <artifactId>transcribe</artifactId>
    <name>AWS Java SDK :: Services :: Transcribe</name>
    <description>The AWS Java SDK for Transcribe module holds the client classes that are used for
        communicating with Transcribe.
    </description>
    <url>https://aws.amazon.com/sdkforjava</url>
    <build>
        <plugins>
            <plugin>
                <groupId>org.apache.maven.plugins</groupId>
                <artifactId>maven-jar-plugin</artifactId>
                <configuration>
                    <archive>
                        <manifestEntries>
                            <Automatic-Module-Name>software.amazon.awssdk.services.transcribe</Automatic-Module-Name>
                        </manifestEntries>
                    </archive>
                </configuration>
            </plugin>
        </plugins>
    </build>

    <dependencies>
        <dependency>
            <groupId>software.amazon.awssdk</groupId>
            <artifactId>protocol-core</artifactId>
            <version>${awsjavasdk.version}</version>
        </dependency>
        <dependency>
            <groupId>software.amazon.awssdk</groupId>
            <artifactId>aws-json-protocol</artifactId>
            <version>${awsjavasdk.version}</version>
        </dependency>
        <dependency>
            <groupId>software.amazon.awssdk</groupId>
            <artifactId>http-auth-aws</artifactId>
            <version>${awsjavasdk.version}</version>
        </dependency>
    </dependencies>
</project><|MERGE_RESOLUTION|>--- conflicted
+++ resolved
@@ -21,11 +21,7 @@
     <parent>
         <groupId>software.amazon.awssdk</groupId>
         <artifactId>services</artifactId>
-<<<<<<< HEAD
-        <version>2.23.20-SNAPSHOT</version>
-=======
         <version>2.23.22-SNAPSHOT</version>
->>>>>>> 6411744f
     </parent>
     <artifactId>transcribe</artifactId>
     <name>AWS Java SDK :: Services :: Transcribe</name>
