--- conflicted
+++ resolved
@@ -841,8 +841,6 @@
       "contributions": [
         "code"
       ]
-<<<<<<< HEAD
-=======
     },
     {
       "login": "chadlwilson",
@@ -861,7 +859,6 @@
       "contributions": [
         "doc"
       ]
->>>>>>> 233668bc
     }
   ],
   "contributorsPerLine": 7,
