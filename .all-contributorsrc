--- conflicted
+++ resolved
@@ -1023,17 +1023,19 @@
       ]
     },
     {
-<<<<<<< HEAD
       "login": "S-Saranya1",
       "name": "Saranya Somepalli",
       "avatar_url": "https://avatars.githubusercontent.com/u/196712423?v=4",
       "profile": "https://github.com/S-Saranya1",
-=======
+      "contributions": [
+        "code"
+      ]
+    },
+    {
       "login": "RanVaknin",
       "name": "Ran Vaknin",
       "avatar_url": "https://avatars.githubusercontent.com/u/50976344?v=4",
       "profile": "https://github.com/RanVaknin",
->>>>>>> ae4432f2
       "contributions": [
         "code"
       ]
