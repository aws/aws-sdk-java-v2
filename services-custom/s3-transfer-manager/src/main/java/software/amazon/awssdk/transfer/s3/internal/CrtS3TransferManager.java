/*
 * Copyright Amazon.com, Inc. or its affiliates. All Rights Reserved.
 *
 * Licensed under the Apache License, Version 2.0 (the "License").
 * You may not use this file except in compliance with the License.
 * A copy of the License is located at
 *
 *  http://aws.amazon.com/apache2.0
 *
 * or in the "license" file accompanying this file. This file is distributed
 * on an "AS IS" BASIS, WITHOUT WARRANTIES OR CONDITIONS OF ANY KIND, either
 * express or implied. See the License for the specific language governing
 * permissions and limitations under the License.
 */

package software.amazon.awssdk.transfer.s3.internal;

import static software.amazon.awssdk.core.interceptor.SdkInternalExecutionAttribute.SDK_HTTP_EXECUTION_ATTRIBUTES;
import static software.amazon.awssdk.services.s3.crt.S3CrtSdkHttpExecutionAttribute.CRT_PROGRESS_LISTENER;
import static software.amazon.awssdk.services.s3.crt.S3CrtSdkHttpExecutionAttribute.METAREQUEST_PAUSE_OBSERVABLE;
import static software.amazon.awssdk.services.s3.internal.crt.S3InternalSdkHttpExecutionAttribute.CRT_PAUSE_RESUME_TOKEN;
<<<<<<< HEAD
import static software.amazon.awssdk.transfer.s3.internal.GenericS3TransferManager.assertNotUnsupportedArn;
=======
>>>>>>> 51221362

import java.util.concurrent.CompletableFuture;
import java.util.function.Consumer;
import software.amazon.awssdk.annotations.SdkInternalApi;
import software.amazon.awssdk.awscore.AwsRequestOverrideConfiguration;
import software.amazon.awssdk.core.async.AsyncRequestBody;
import software.amazon.awssdk.crt.s3.ResumeToken;
import software.amazon.awssdk.http.SdkHttpExecutionAttributes;
import software.amazon.awssdk.services.s3.S3AsyncClient;
import software.amazon.awssdk.services.s3.internal.crt.S3MetaRequestPauseObservable;
import software.amazon.awssdk.services.s3.model.PutObjectRequest;
import software.amazon.awssdk.services.s3.model.PutObjectResponse;
import software.amazon.awssdk.transfer.s3.S3TransferManager;
import software.amazon.awssdk.transfer.s3.internal.model.CrtFileUpload;
import software.amazon.awssdk.transfer.s3.internal.progress.TransferProgressUpdater;
import software.amazon.awssdk.transfer.s3.model.CompletedFileUpload;
import software.amazon.awssdk.transfer.s3.model.FileUpload;
import software.amazon.awssdk.transfer.s3.model.ResumableFileUpload;
import software.amazon.awssdk.transfer.s3.model.UploadFileRequest;
import software.amazon.awssdk.utils.CompletableFutureUtils;
import software.amazon.awssdk.utils.Validate;

/**
 * An implementation of {@link S3TransferManager} that uses CRT-based S3 client under the hood.
 */
@SdkInternalApi
<<<<<<< HEAD
class CrtS3TransferManager extends DelegatingS3TransferManager {
    private static final Logger log = Logger.loggerFor(S3TransferManager.class);
    private static final PauseResumeHelper PAUSE_RESUME_HELPER = new PauseResumeHelper();
=======
class CrtS3TransferManager extends GenericS3TransferManager {
>>>>>>> 51221362
    private final S3AsyncClient s3AsyncClient;

    CrtS3TransferManager(TransferManagerConfiguration transferConfiguration, S3AsyncClient s3AsyncClient,
                         boolean isDefaultS3AsyncClient) {
        super(transferConfiguration, s3AsyncClient, isDefaultS3AsyncClient);
        this.s3AsyncClient = s3AsyncClient;
    }

    @Override
    public FileUpload uploadFile(UploadFileRequest uploadFileRequest) {
        Validate.paramNotNull(uploadFileRequest, "uploadFileRequest");
        S3MetaRequestPauseObservable observable = new S3MetaRequestPauseObservable();

        Long fileContentLength = AsyncRequestBody.fromFile(uploadFileRequest.source()).contentLength().orElse(null);
        TransferProgressUpdater progressUpdater = new TransferProgressUpdater(uploadFileRequest, fileContentLength);

        Consumer<SdkHttpExecutionAttributes.Builder> attachObservable =
            b -> b.put(METAREQUEST_PAUSE_OBSERVABLE, observable)
                  .put(CRT_PROGRESS_LISTENER, progressUpdater.crtProgressListener());

        PutObjectRequest putObjectRequest = attachCrtSdkAttribute(uploadFileRequest.putObjectRequest(), attachObservable);

        CompletableFuture<CompletedFileUpload> returnFuture = new CompletableFuture<>();

        progressUpdater.transferInitiated();
        progressUpdater.registerCompletion(returnFuture);

        try {
            assertNotUnsupportedArn(putObjectRequest.bucket(), "upload");

            CompletableFuture<PutObjectResponse> crtFuture =
                s3AsyncClient.putObject(putObjectRequest, uploadFileRequest.source());

            // Forward upload cancellation to CRT future
            CompletableFutureUtils.forwardExceptionTo(returnFuture, crtFuture);

            CompletableFutureUtils.forwardTransformedResultTo(crtFuture, returnFuture,
                                                              r -> CompletedFileUpload.builder()
                                                                                      .response(r)
                                                                                      .build());
        } catch (Throwable throwable) {
            returnFuture.completeExceptionally(throwable);
        }


        return new CrtFileUpload(returnFuture, progressUpdater.progress(), observable, uploadFileRequest);
    }

    @Override
<<<<<<< HEAD
    public FileUpload resumeUploadFile(ResumableFileUpload resumableFileUpload) {
        Validate.paramNotNull(resumableFileUpload, "resumableFileUpload");

        boolean fileModified = PAUSE_RESUME_HELPER.fileModified(resumableFileUpload, s3AsyncClient);
        boolean noResumeToken = !PAUSE_RESUME_HELPER.hasResumeToken(resumableFileUpload);

        if (fileModified || noResumeToken) {
            return uploadFile(resumableFileUpload.uploadFileRequest());
        }

        return doResumeUpload(resumableFileUpload);
    }

    private FileUpload doResumeUpload(ResumableFileUpload resumableFileUpload) {
=======
    FileUpload doResumeUpload(ResumableFileUpload resumableFileUpload) {
>>>>>>> 51221362
        UploadFileRequest uploadFileRequest = resumableFileUpload.uploadFileRequest();
        PutObjectRequest putObjectRequest = uploadFileRequest.putObjectRequest();
        ResumeToken resumeToken = crtResumeToken(resumableFileUpload);

        Consumer<SdkHttpExecutionAttributes.Builder> attachResumeToken =
            b -> b.put(CRT_PAUSE_RESUME_TOKEN, resumeToken);

        PutObjectRequest modifiedPutObjectRequest = attachCrtSdkAttribute(putObjectRequest, attachResumeToken);

        return uploadFile(uploadFileRequest.toBuilder()
                                           .putObjectRequest(modifiedPutObjectRequest)
                                           .build());
    }

    private static ResumeToken crtResumeToken(ResumableFileUpload resumableFileUpload) {
        return new ResumeToken(new ResumeToken.PutResumeTokenBuilder()
                                   .withNumPartsCompleted(resumableFileUpload.transferredParts().orElse(0L))
                                   .withTotalNumParts(resumableFileUpload.totalParts().orElse(0L))
                                   .withPartSize(resumableFileUpload.partSizeInBytes().getAsLong())
                                   .withUploadId(resumableFileUpload.multipartUploadId().orElse(null)));
    }

<<<<<<< HEAD
    private PutObjectRequest attachSdkAttribute(PutObjectRequest putObjectRequest,
                                                Consumer<SdkHttpExecutionAttributes.Builder> builderMutation) {
=======
    private PutObjectRequest attachCrtSdkAttribute(PutObjectRequest putObjectRequest,
                                                   Consumer<SdkHttpExecutionAttributes.Builder> builderMutation) {
>>>>>>> 51221362
        SdkHttpExecutionAttributes modifiedAttributes =
            putObjectRequest.overrideConfiguration().map(o -> o.executionAttributes().getAttribute(SDK_HTTP_EXECUTION_ATTRIBUTES))
                            .map(b -> b.toBuilder().applyMutation(builderMutation).build())
                            .orElseGet(() -> SdkHttpExecutionAttributes.builder().applyMutation(builderMutation).build());

        Consumer<AwsRequestOverrideConfiguration.Builder> attachSdkHttpAttributes =
            b -> b.putExecutionAttribute(SDK_HTTP_EXECUTION_ATTRIBUTES, modifiedAttributes);

        AwsRequestOverrideConfiguration modifiedRequestOverrideConfig =
            putObjectRequest.overrideConfiguration()
                            .map(o -> o.toBuilder().applyMutation(attachSdkHttpAttributes).build())
                            .orElseGet(() -> AwsRequestOverrideConfiguration.builder()
                                                                            .applyMutation(attachSdkHttpAttributes)
                                                                            .build());

        return putObjectRequest.toBuilder()
                               .overrideConfiguration(modifiedRequestOverrideConfig)
                               .build();
    }
}<|MERGE_RESOLUTION|>--- conflicted
+++ resolved
@@ -19,10 +19,6 @@
 import static software.amazon.awssdk.services.s3.crt.S3CrtSdkHttpExecutionAttribute.CRT_PROGRESS_LISTENER;
 import static software.amazon.awssdk.services.s3.crt.S3CrtSdkHttpExecutionAttribute.METAREQUEST_PAUSE_OBSERVABLE;
 import static software.amazon.awssdk.services.s3.internal.crt.S3InternalSdkHttpExecutionAttribute.CRT_PAUSE_RESUME_TOKEN;
-<<<<<<< HEAD
-import static software.amazon.awssdk.transfer.s3.internal.GenericS3TransferManager.assertNotUnsupportedArn;
-=======
->>>>>>> 51221362
 
 import java.util.concurrent.CompletableFuture;
 import java.util.function.Consumer;
@@ -49,13 +45,7 @@
  * An implementation of {@link S3TransferManager} that uses CRT-based S3 client under the hood.
  */
 @SdkInternalApi
-<<<<<<< HEAD
-class CrtS3TransferManager extends DelegatingS3TransferManager {
-    private static final Logger log = Logger.loggerFor(S3TransferManager.class);
-    private static final PauseResumeHelper PAUSE_RESUME_HELPER = new PauseResumeHelper();
-=======
 class CrtS3TransferManager extends GenericS3TransferManager {
->>>>>>> 51221362
     private final S3AsyncClient s3AsyncClient;
 
     CrtS3TransferManager(TransferManagerConfiguration transferConfiguration, S3AsyncClient s3AsyncClient,
@@ -105,24 +95,7 @@
     }
 
     @Override
-<<<<<<< HEAD
-    public FileUpload resumeUploadFile(ResumableFileUpload resumableFileUpload) {
-        Validate.paramNotNull(resumableFileUpload, "resumableFileUpload");
-
-        boolean fileModified = PAUSE_RESUME_HELPER.fileModified(resumableFileUpload, s3AsyncClient);
-        boolean noResumeToken = !PAUSE_RESUME_HELPER.hasResumeToken(resumableFileUpload);
-
-        if (fileModified || noResumeToken) {
-            return uploadFile(resumableFileUpload.uploadFileRequest());
-        }
-
-        return doResumeUpload(resumableFileUpload);
-    }
-
-    private FileUpload doResumeUpload(ResumableFileUpload resumableFileUpload) {
-=======
     FileUpload doResumeUpload(ResumableFileUpload resumableFileUpload) {
->>>>>>> 51221362
         UploadFileRequest uploadFileRequest = resumableFileUpload.uploadFileRequest();
         PutObjectRequest putObjectRequest = uploadFileRequest.putObjectRequest();
         ResumeToken resumeToken = crtResumeToken(resumableFileUpload);
@@ -145,13 +118,8 @@
                                    .withUploadId(resumableFileUpload.multipartUploadId().orElse(null)));
     }
 
-<<<<<<< HEAD
-    private PutObjectRequest attachSdkAttribute(PutObjectRequest putObjectRequest,
-                                                Consumer<SdkHttpExecutionAttributes.Builder> builderMutation) {
-=======
     private PutObjectRequest attachCrtSdkAttribute(PutObjectRequest putObjectRequest,
                                                    Consumer<SdkHttpExecutionAttributes.Builder> builderMutation) {
->>>>>>> 51221362
         SdkHttpExecutionAttributes modifiedAttributes =
             putObjectRequest.overrideConfiguration().map(o -> o.executionAttributes().getAttribute(SDK_HTTP_EXECUTION_ATTRIBUTES))
                             .map(b -> b.toBuilder().applyMutation(builderMutation).build())
