/*
 * Copyright Amazon.com, Inc. or its affiliates. All Rights Reserved.
 *
 * Licensed under the Apache License, Version 2.0 (the "License").
 * You may not use this file except in compliance with the License.
 * A copy of the License is located at
 *
 *  http://aws.amazon.com/apache2.0
 *
 * or in the "license" file accompanying this file. This file is distributed
 * on an "AS IS" BASIS, WITHOUT WARRANTIES OR CONDITIONS OF ANY KIND, either
 * express or implied. See the License for the specific language governing
 * permissions and limitations under the License.
 */

package software.amazon.awssdk.enhanced.dynamodb;

import java.util.Collection;
import java.util.List;
import java.util.Map;
import software.amazon.awssdk.annotations.SdkPublicApi;
import software.amazon.awssdk.annotations.ThreadSafe;
import software.amazon.awssdk.enhanced.dynamodb.document.EnhancedDocument;
import software.amazon.awssdk.enhanced.dynamodb.mapper.BeanTableSchema;
import software.amazon.awssdk.enhanced.dynamodb.mapper.DocumentTableSchema;
import software.amazon.awssdk.enhanced.dynamodb.mapper.ImmutableTableSchema;
import software.amazon.awssdk.enhanced.dynamodb.mapper.StaticImmutableTableSchema;
import software.amazon.awssdk.enhanced.dynamodb.mapper.StaticTableSchema;
import software.amazon.awssdk.enhanced.dynamodb.mapper.annotations.DynamoDbBean;
import software.amazon.awssdk.enhanced.dynamodb.mapper.annotations.DynamoDbImmutable;
import software.amazon.awssdk.enhanced.dynamodb.mapper.annotations.DynamoDbPreserveEmptyObject;
import software.amazon.awssdk.services.dynamodb.model.AttributeValue;

/**
 * Interface for a mapper that is capable of mapping a modelled Java object into a map of {@link AttributeValue} that is
 * understood by the DynamoDb low-level SDK and back again. This object is also expected to know about the
 * structure of the table it is modelling, which is stored in a {@link TableMetadata} object.
 *
 * @param <T> The type of model object that is being mapped to records in the DynamoDb table.
 */
@SdkPublicApi
@ThreadSafe
public interface TableSchema<T> {
    /**
     * Returns a builder for the {@link StaticTableSchema} implementation of this interface which allows all attributes,
     * tags and table structure to be directly declared in the builder.
     *
     * @param itemClass The class of the item this {@link TableSchema} will map records to.
     * @param <T> The type of the item this {@link TableSchema} will map records to.
     * @return A newly initialized {@link StaticTableSchema.Builder}.
     */
    static <T> StaticTableSchema.Builder<T> builder(Class<T> itemClass) {
        return StaticTableSchema.builder(itemClass);
    }

    /**
     * Returns a builder for the {@link StaticImmutableTableSchema} implementation of this interface which allows all
     * attributes, tags and table structure to be directly declared in the builder.
     *
     * @param immutableItemClass The class of the immutable item this {@link TableSchema} will map records to.
     * @param immutableBuilderClass The class that can be used to construct immutable items this {@link TableSchema}
     *                              maps records to.
     * @param <T> The type of the immutable item this {@link TableSchema} will map records to.
     * @param <B> The type of the builder used by this {@link TableSchema} to construct immutable items with.
     * @return A newly initialized {@link StaticImmutableTableSchema.Builder}
     */
    static <T, B> StaticImmutableTableSchema.Builder<T, B> builder(Class<T> immutableItemClass,
                                                                   Class<B> immutableBuilderClass) {
        return StaticImmutableTableSchema.builder(immutableItemClass, immutableBuilderClass);
    }

    /**
     * Scans a bean class that has been annotated with DynamoDb bean annotations and then returns a
     * {@link BeanTableSchema} implementation of this interface that can map records to and from items of that bean
     * class.
     *
     * <p>
     * It's recommended to only create a {@link BeanTableSchema} once for a single bean class, usually at application start up,
     * because it's a moderately expensive operation.
     *
     * @param beanClass The bean class this {@link TableSchema} will map records to.
     * @param <T> The type of the item this {@link TableSchema} will map records to.
     * @return An initialized {@link BeanTableSchema}.
     */
    static <T> BeanTableSchema<T> fromBean(Class<T> beanClass) {
        return BeanTableSchema.create(beanClass);
    }


    /**
     * Provides interfaces to interact with DynamoDB tables as {@link EnhancedDocument} where the complete Schema of the table
     * is not required.
     * @return A {@link DocumentTableSchema.Builder} for instantiating DocumentTableSchema.
     *
     */
<<<<<<< HEAD
    static DocumentTableSchema.Builder fromDocumentSchemaBuilder(){
=======
    static DocumentTableSchema.Builder documentSchemaBuilder(){
>>>>>>> 255f6fd5
        return DocumentTableSchema.builder();
    }

    /**
     * Scans an immutable class that has been annotated with DynamoDb immutable annotations and then returns a
     * {@link ImmutableTableSchema} implementation of this interface that can map records to and from items of that
     * immutable class.
     *
     * <p>
     * It's recommended to only create an {@link ImmutableTableSchema} once for a single immutable class, usually at application
     * start up, because it's a moderately expensive operation.
     *
     * @param immutableClass The immutable class this {@link TableSchema} will map records to.
     * @param <T> The type of the item this {@link TableSchema} will map records to.
     * @return An initialized {@link ImmutableTableSchema}.
     */
    static <T> ImmutableTableSchema<T> fromImmutableClass(Class<T> immutableClass) {
        return ImmutableTableSchema.create(immutableClass);
    }

    /**
     * Scans a class that has been annotated with DynamoDb enhanced client annotations and then returns an appropriate
     * {@link TableSchema} implementation that can map records to and from items of that class. Currently supported
     * top level annotations (see documentation on those classes for more information on how to use them):
     * {@link DynamoDbBean}, {@link DynamoDbImmutable}.
     *
     * <p>
     * It's recommended to only invoke this operation once for a single class, usually at application start up,
     * because it's a moderately expensive operation.
     *
     * <p>
     * If this table schema is not behaving as you expect, enable debug logging for
     * {@code software.amazon.awssdk.enhanced.dynamodb.beans}.
     *
     * @param annotatedClass A class that has been annotated with DynamoDb enhanced client annotations.
     * @param <T> The type of the item this {@link TableSchema} will map records to.
     * @return An initialized {@link TableSchema}
     */
    static <T> TableSchema<T> fromClass(Class<T> annotatedClass) {
        if (annotatedClass.getAnnotation(DynamoDbImmutable.class) != null) {
            return fromImmutableClass(annotatedClass);
        }

        if (annotatedClass.getAnnotation(DynamoDbBean.class) != null) {
            return fromBean(annotatedClass);
        }

        throw new IllegalArgumentException("Class does not appear to be a valid DynamoDb annotated class. [class = " +
                                               "\"" + annotatedClass + "\"]");
    }

    /**
     * Takes a raw DynamoDb SDK representation of a record in a table and maps it to a Java object. A new object is
     * created to fulfil this operation.
     * <p>
     * If attributes are missing from the map, that will not cause an error, however if attributes are found in the
     * map which the mapper does not know how to map, an exception will be thrown.
     *
     * <p>
     * If all attribute values in the attributeMap are null, null will be returned. Use {@link #mapToItem(Map, boolean)}
     * instead if you need to preserve empty object.
     *
     * <p>
     * API Implementors Note:
     * <p>
     * {@link #mapToItem(Map, boolean)} must be implemented if {@code preserveEmptyObject} behavior is desired.
     *
     * @param attributeMap A map of String to {@link AttributeValue} that contains all the raw attributes to map.
     * @return A new instance of a Java object with all the attributes mapped onto it.
     * @throws IllegalArgumentException if any attributes in the map could not be mapped onto the new model object.
     * @see #mapToItem(Map, boolean)
     */
    T mapToItem(Map<String, AttributeValue> attributeMap);

    /**
     * Takes a raw DynamoDb SDK representation of a record in a table and maps it to a Java object. A new object is
     * created to fulfil this operation.
     * <p>
     * If attributes are missing from the map, that will not cause an error, however if attributes are found in the
     * map which the mapper does not know how to map, an exception will be thrown.
     *
     * <p>
     * In the scenario where all attribute values in the map are null, it will return null if {@code preserveEmptyObject}
     * is true. If it's false, an empty object will be returned.
     *
     * <p>
     * Note that {@code preserveEmptyObject} only applies to the top level Java object, if it has nested "empty" objects, they
     * will be mapped as null. You can use {@link DynamoDbPreserveEmptyObject} to configure this behavior for nested objects.
     *
     * <p>
     * API Implementors Note:
     * <p>
     * This method must be implemented if {@code preserveEmptyObject} behavior is to be supported
     *
     * @param attributeMap A map of String to {@link AttributeValue} that contains all the raw attributes to map.
     * @param preserveEmptyObject whether to initialize this Java object as empty class if all fields are null
     * @return A new instance of a Java object with all the attributes mapped onto it.
     * @throws IllegalArgumentException if any attributes in the map could not be mapped onto the new model object.
     * @throws UnsupportedOperationException if {@code preserveEmptyObject} is not supported in the implementation
     * @see #mapToItem(Map)
     */
    default T mapToItem(Map<String, AttributeValue> attributeMap, boolean preserveEmptyObject) {
        if (preserveEmptyObject) {
            throw new UnsupportedOperationException("preserveEmptyObject is not supported. You can set preserveEmptyObject to "
                                                    + "false to continue to call this operation. If you wish to enable "
                                                    + "preserveEmptyObject, please reach out to the maintainers of the "
                                                    + "implementation class for assistance.");
        }
        return mapToItem(attributeMap);
    }

    /**
     * Takes a modelled object and converts it into a raw map of {@link AttributeValue} that the DynamoDb low-level
     * SDK can work with.
     *
     * @param item The modelled Java object to convert into a map of attributes.
     * @param ignoreNulls If set to true; any null values in the Java object will not be added to the output map.
     *                    If set to false; null values in the Java object will be added as {@link AttributeValue} of
     *                    type 'nul' to the output map.
     * @return A map of String to {@link AttributeValue} representing all the modelled attributes in the model object.
     */
    Map<String, AttributeValue> itemToMap(T item, boolean ignoreNulls);

    /**
     * Takes a modelled object and extracts a specific set of attributes which are then returned as a map of
     * {@link AttributeValue} that the DynamoDb low-level SDK can work with. This method is typically used to extract
     * just the key attributes of a modelled item and will not ignore nulls on the modelled object.
     *
     * @param item The modelled Java object to extract the map of attributes from.
     * @param attributes A collection of attribute names to extract into the output map.
     * @return A map of String to {@link AttributeValue} representing the requested modelled attributes in the model
     * object.
     */
    Map<String, AttributeValue> itemToMap(T item, Collection<String> attributes);

    /**
     * Returns a single attribute value from the modelled object.
     *
     * @param item The modelled Java object to extract the attribute from.
     * @param attributeName The attribute name describing which attribute to extract.
     * @return A single {@link AttributeValue} representing the requested modelled attribute in the model object or
     * null if the attribute has not been set with a value in the modelled object.
     */
    AttributeValue attributeValue(T item, String attributeName);

    /**
     * Returns the object that describes the structure of the table being modelled by the mapper. This includes
     * information such as the table name, index keys and attribute tags.
     * @return A {@link TableMetadata} object that contains structural information about the table being modelled.
     */
    TableMetadata tableMetadata();

    /**
     * Returns the {@link EnhancedType} that represents the 'Type' of the Java object this table schema object maps to
     * and from.
     * @return The {@link EnhancedType} of the modelled item this TableSchema maps to.
     */
    EnhancedType<T> itemType();

    /**
     * Returns a complete list of attribute names that are mapped by this {@link TableSchema}
     */
    List<String> attributeNames();

    /**
     * A boolean value that represents whether this {@link TableSchema} is abstract which means that it cannot be used
     * to directly create records as it is lacking required structural elements to map to a table, such as a primary
     * key, but can be referred to and embedded by other schemata.
     *
     * @return true if it is abstract, and therefore cannot be used directly to create records but can be referred to
     * by other schemata, and false if it is concrete and may be used to map records directly.
     */
    boolean isAbstract();

    /**
     * {@link AttributeConverter} that is applied to the given key.
     *
     * @param key Attribute of the modelled item.
     * @return AttributeConverter defined for the given attribute key.
     */
    default AttributeConverter<T> converterForAttribute(Object key) {
        throw new UnsupportedOperationException();
    }
}<|MERGE_RESOLUTION|>--- conflicted
+++ resolved
@@ -93,11 +93,7 @@
      * @return A {@link DocumentTableSchema.Builder} for instantiating DocumentTableSchema.
      *
      */
-<<<<<<< HEAD
-    static DocumentTableSchema.Builder fromDocumentSchemaBuilder(){
-=======
     static DocumentTableSchema.Builder documentSchemaBuilder(){
->>>>>>> 255f6fd5
         return DocumentTableSchema.builder();
     }
 
