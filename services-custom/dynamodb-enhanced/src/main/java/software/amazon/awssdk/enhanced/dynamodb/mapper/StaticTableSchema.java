--- conflicted
+++ resolved
@@ -72,14 +72,8 @@
  */
 @SdkPublicApi
 public final class StaticTableSchema<T> implements TableSchema<T> {
-<<<<<<< HEAD
-    private static final AttributeConverterProvider DEFAULT_ATTRIBUTE_CONVERTER =
-        AttributeConverterProvider.defaultProvider();
 
     private final List<ResolvedStaticAttribute<T, ?>> attributeMappers;
-=======
-    private final List<ResolvedStaticAttribute<T>> attributeMappers;
->>>>>>> d4ea84ff
     private final Supplier<T> newItemSupplier;
     private final Map<String, ResolvedStaticAttribute<T, ?>> indexedMappers;
     private final StaticTableMetadata tableMetadata;
