--- conflicted
+++ resolved
@@ -1,6 +1,7 @@
 package software.amazon.awssdk.services.query;
 
 import java.util.ArrayList;
+import java.util.Collections;
 import java.util.HashMap;
 import java.util.List;
 import java.util.Map;
@@ -153,15 +154,9 @@
         if (internalPlugins.isEmpty() && externalPlugins.isEmpty()) {
             return config;
         }
-<<<<<<< HEAD
+        List<SdkPlugin> plugins = CollectionUtils.mergeLists(internalPlugins, externalPlugins);
         SdkClientConfiguration.Builder configuration = config.toBuilder();
         QueryServiceClientConfigurationBuilder serviceConfigBuilder = new QueryServiceClientConfigurationBuilder(configuration);
-=======
-        List<SdkPlugin> plugins = CollectionUtils.mergeLists(internalPlugins, externalPlugins);
-        QueryServiceClientConfigurationBuilder.BuilderInternal serviceConfigBuilder = QueryServiceClientConfigurationBuilder
-            .builder(config.toBuilder());
-        serviceConfigBuilder.overrideConfiguration(overrideConfiguration());
->>>>>>> 4750e4b3
         for (SdkPlugin plugin : plugins) {
             plugin.configureClient(serviceConfigBuilder);
         }
@@ -169,8 +164,7 @@
     }
 
     private List<SdkPlugin> internalPlugins() {
-        List<SdkPlugin> internalPlugins = new ArrayList<>();
-        return internalPlugins;
+        return Collections.emptyList();
     }
 
     protected static void validateClientOptions(SdkClientConfiguration c) {
