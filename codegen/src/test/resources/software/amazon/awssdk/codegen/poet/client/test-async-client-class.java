--- conflicted
+++ resolved
@@ -15,13 +15,9 @@
 import software.amazon.awssdk.awscore.AwsRequestOverrideConfiguration;
 import software.amazon.awssdk.awscore.client.handler.AwsAsyncClientHandler;
 import software.amazon.awssdk.awscore.eventstream.EventStreamAsyncResponseTransformer;
-<<<<<<< HEAD
+import software.amazon.awssdk.awscore.eventstream.EventStreamTaggedUnionJsonMarshaller;
 import software.amazon.awssdk.awscore.eventstream.EventStreamTaggedUnionPojoSupplier;
-=======
-import software.amazon.awssdk.awscore.eventstream.EventStreamTaggedUnionJsonMarshaller;
-import software.amazon.awssdk.awscore.eventstream.EventStreamTaggedUnionJsonUnmarshaller;
 import software.amazon.awssdk.awscore.eventstream.RestEventStreamAsyncResponseTransformer;
->>>>>>> 39d1eeba
 import software.amazon.awssdk.awscore.exception.AwsServiceException;
 import software.amazon.awssdk.awscore.internal.client.handler.AwsClientHandlerUtils;
 import software.amazon.awssdk.awscore.protocol.json.AwsJsonProtocol;
@@ -38,11 +34,11 @@
 import software.amazon.awssdk.core.client.handler.AttachHttpMetadataResponseHandler;
 import software.amazon.awssdk.core.client.handler.ClientExecutionParams;
 import software.amazon.awssdk.core.http.HttpResponseHandler;
+import software.amazon.awssdk.core.protocol.VoidSdkResponse;
 import software.amazon.awssdk.core.protocol.json.JsonClientMetadata;
 import software.amazon.awssdk.core.protocol.json.JsonErrorResponseMetadata;
 import software.amazon.awssdk.core.protocol.json.JsonErrorShapeMetadata;
 import software.amazon.awssdk.core.protocol.json.JsonOperationMetadata;
-import software.amazon.awssdk.core.protocol.json.VoidJsonUnmarshaller;
 import software.amazon.awssdk.core.signer.Signer;
 import software.amazon.awssdk.core.util.VersionInfo;
 import software.amazon.awssdk.services.json.model.APostOperationRequest;
@@ -54,15 +50,13 @@
 import software.amazon.awssdk.services.json.model.EventStreamOperationRequest;
 import software.amazon.awssdk.services.json.model.EventStreamOperationResponse;
 import software.amazon.awssdk.services.json.model.EventStreamOperationResponseHandler;
-<<<<<<< HEAD
-import software.amazon.awssdk.services.json.model.EventTwo;
-=======
 import software.amazon.awssdk.services.json.model.EventStreamOperationWithOnlyInputRequest;
 import software.amazon.awssdk.services.json.model.EventStreamOperationWithOnlyInputResponse;
->>>>>>> 39d1eeba
+import software.amazon.awssdk.services.json.model.EventTwo;
 import software.amazon.awssdk.services.json.model.GetWithoutRequiredMembersRequest;
 import software.amazon.awssdk.services.json.model.GetWithoutRequiredMembersResponse;
 import software.amazon.awssdk.services.json.model.InputEvent;
+import software.amazon.awssdk.services.json.model.InputEventOne;
 import software.amazon.awssdk.services.json.model.InputEventStream;
 import software.amazon.awssdk.services.json.model.InputEventStreamTwo;
 import software.amazon.awssdk.services.json.model.InputEventTwo;
@@ -83,27 +77,15 @@
 import software.amazon.awssdk.services.json.transform.APostOperationRequestMarshaller;
 import software.amazon.awssdk.services.json.transform.APostOperationWithOutputRequestMarshaller;
 import software.amazon.awssdk.services.json.transform.EventStreamOperationRequestMarshaller;
-<<<<<<< HEAD
+import software.amazon.awssdk.services.json.transform.EventStreamOperationWithOnlyInputRequestMarshaller;
 import software.amazon.awssdk.services.json.transform.GetWithoutRequiredMembersRequestMarshaller;
-=======
-import software.amazon.awssdk.services.json.transform.EventStreamOperationResponseUnmarshaller;
-import software.amazon.awssdk.services.json.transform.EventStreamOperationWithOnlyInputRequestMarshaller;
-import software.amazon.awssdk.services.json.transform.EventStreamOperationWithOnlyInputResponseUnmarshaller;
-import software.amazon.awssdk.services.json.transform.EventTwoUnmarshaller;
-import software.amazon.awssdk.services.json.transform.GetWithoutRequiredMembersRequestMarshaller;
-import software.amazon.awssdk.services.json.transform.GetWithoutRequiredMembersResponseUnmarshaller;
 import software.amazon.awssdk.services.json.transform.InputEventMarshaller;
+import software.amazon.awssdk.services.json.transform.InputEventOneMarshaller;
 import software.amazon.awssdk.services.json.transform.InputEventTwoMarshaller;
->>>>>>> 39d1eeba
 import software.amazon.awssdk.services.json.transform.PaginatedOperationWithResultKeyRequestMarshaller;
 import software.amazon.awssdk.services.json.transform.PaginatedOperationWithoutResultKeyRequestMarshaller;
 import software.amazon.awssdk.services.json.transform.StreamingInputOperationRequestMarshaller;
-<<<<<<< HEAD
-=======
-import software.amazon.awssdk.services.json.transform.StreamingInputOperationResponseUnmarshaller;
 import software.amazon.awssdk.services.json.transform.StreamingInputOutputOperationRequestMarshaller;
-import software.amazon.awssdk.services.json.transform.StreamingInputOutputOperationResponseUnmarshaller;
->>>>>>> 39d1eeba
 import software.amazon.awssdk.services.json.transform.StreamingOutputOperationRequestMarshaller;
 import software.amazon.awssdk.utils.CompletableFutureUtils;
 
@@ -162,19 +144,14 @@
         try {
 
             HttpResponseHandler<APostOperationResponse> responseHandler = protocolFactory.createResponseHandler(
-<<<<<<< HEAD
                 new JsonOperationMetadata().withPayloadJson(true).withHasStreamingSuccessResponse(false),
                 APostOperationResponse::builder);
-=======
-                    new JsonOperationMetadata().withPayloadJson(true).withHasStreamingSuccessResponse(false),
-                    new APostOperationResponseUnmarshaller());
->>>>>>> 39d1eeba
 
             HttpResponseHandler<AwsServiceException> errorResponseHandler = createErrorResponseHandler(protocolFactory);
 
             return clientHandler.execute(new ClientExecutionParams<APostOperationRequest, APostOperationResponse>()
-                    .withMarshaller(new APostOperationRequestMarshaller(protocolFactory)).withResponseHandler(responseHandler)
-                    .withErrorResponseHandler(errorResponseHandler).withInput(aPostOperationRequest));
+                                             .withMarshaller(new APostOperationRequestMarshaller(protocolFactory)).withResponseHandler(responseHandler)
+                                             .withErrorResponseHandler(errorResponseHandler).withInput(aPostOperationRequest));
         } catch (Throwable t) {
             return CompletableFutureUtils.failedFuture(t);
         }
@@ -205,25 +182,20 @@
      */
     @Override
     public CompletableFuture<APostOperationWithOutputResponse> aPostOperationWithOutput(
-            APostOperationWithOutputRequest aPostOperationWithOutputRequest) {
+        APostOperationWithOutputRequest aPostOperationWithOutputRequest) {
         try {
 
             HttpResponseHandler<APostOperationWithOutputResponse> responseHandler = protocolFactory.createResponseHandler(
-<<<<<<< HEAD
                 new JsonOperationMetadata().withPayloadJson(true).withHasStreamingSuccessResponse(false),
                 APostOperationWithOutputResponse::builder);
-=======
-                    new JsonOperationMetadata().withPayloadJson(true).withHasStreamingSuccessResponse(false),
-                    new APostOperationWithOutputResponseUnmarshaller());
->>>>>>> 39d1eeba
 
             HttpResponseHandler<AwsServiceException> errorResponseHandler = createErrorResponseHandler(protocolFactory);
 
             return clientHandler
-                    .execute(new ClientExecutionParams<APostOperationWithOutputRequest, APostOperationWithOutputResponse>()
-                            .withMarshaller(new APostOperationWithOutputRequestMarshaller(protocolFactory))
-                            .withResponseHandler(responseHandler).withErrorResponseHandler(errorResponseHandler)
-                            .withInput(aPostOperationWithOutputRequest));
+                .execute(new ClientExecutionParams<APostOperationWithOutputRequest, APostOperationWithOutputResponse>()
+                             .withMarshaller(new APostOperationWithOutputRequestMarshaller(protocolFactory))
+                             .withResponseHandler(responseHandler).withErrorResponseHandler(errorResponseHandler)
+                             .withInput(aPostOperationWithOutputRequest));
         } catch (Throwable t) {
             return CompletableFutureUtils.failedFuture(t);
         }
@@ -250,62 +222,47 @@
      */
     @Override
     public CompletableFuture<Void> eventStreamOperation(EventStreamOperationRequest eventStreamOperationRequest,
-            Publisher<InputEventStream> requestStream, EventStreamOperationResponseHandler asyncResponseHandler) {
-        try {
-
-<<<<<<< HEAD
-            HttpResponseHandler<EventStreamOperationResponse> responseHandler = jsonProtocolFactory.createResponseHandler(
+                                                        Publisher<InputEventStream> requestStream, EventStreamOperationResponseHandler asyncResponseHandler) {
+        try {
+
+            HttpResponseHandler<EventStreamOperationResponse> responseHandler = new AttachHttpMetadataResponseHandler(
+                protocolFactory.createResponseHandler(new JsonOperationMetadata().withPayloadJson(true)
+                                                                                 .withHasStreamingSuccessResponse(false), EventStreamOperationResponse::builder));
+
+            HttpResponseHandler<SdkResponse> voidResponseHandler = protocolFactory.createResponseHandler(
+                new JsonOperationMetadata().withPayloadJson(false).withHasStreamingSuccessResponse(true),
+                VoidSdkResponse::builder);
+
+            HttpResponseHandler<? extends EventStream> eventResponseHandler = protocolFactory.createResponseHandler(
                 new JsonOperationMetadata().withPayloadJson(true).withHasStreamingSuccessResponse(false),
-                EventStreamOperationResponse::builder);
-=======
-            HttpResponseHandler<EventStreamOperationResponse> responseHandler = new AttachHttpMetadataResponseHandler(
-                    protocolFactory.createResponseHandler(new JsonOperationMetadata().withPayloadJson(true)
-                            .withHasStreamingSuccessResponse(false), new EventStreamOperationResponseUnmarshaller()));
->>>>>>> 39d1eeba
-
-            HttpResponseHandler<SdkResponse> voidResponseHandler = protocolFactory.createResponseHandler(
-                    new JsonOperationMetadata().withPayloadJson(false).withHasStreamingSuccessResponse(true),
-                    new VoidJsonUnmarshaller());
-
-<<<<<<< HEAD
-            HttpResponseHandler<? extends EventStream> eventResponseHandler = jsonProtocolFactory.createResponseHandler(
-                new JsonOperationMetadata().withPayloadJson(true).withHasStreamingSuccessResponse(false),
-                EventStreamTaggedUnionPojoSupplier.builder().addSdkPojoSupplier("EventOne", EventOne::builder)
-                                                  .addSdkPojoSupplier("EventTwo", EventTwo::builder).defaultSdkPojoSupplier(() -> EventStream.UNKNOWN)
+                EventStreamTaggedUnionPojoSupplier.builder().putSdkPojoSupplier("EventOne", EventOne::builder)
+                                                  .putSdkPojoSupplier("EventTwo", EventTwo::builder).defaultSdkPojoSupplier(() -> EventStream.UNKNOWN)
                                                   .build());
-=======
-            HttpResponseHandler<? extends EventStream> eventResponseHandler = protocolFactory.createResponseHandler(
-                    new JsonOperationMetadata().withPayloadJson(true).withHasStreamingSuccessResponse(false),
-                    EventStreamTaggedUnionJsonUnmarshaller.builder()
-                            .putUnmarshaller("EventOne", EventOneUnmarshaller.getInstance())
-                            .putUnmarshaller("EventTwo", EventTwoUnmarshaller.getInstance())
-                            .defaultUnmarshaller((in) -> EventStream.UNKNOWN).build());
->>>>>>> 39d1eeba
 
             HttpResponseHandler<AwsServiceException> errorResponseHandler = createErrorResponseHandler(protocolFactory);
             EventStreamTaggedUnionJsonMarshaller eventMarshaller = EventStreamTaggedUnionJsonMarshaller.builder()
-                    .putMarshaller(InputEvent.class, new InputEventMarshaller(protocolFactory)).build();
+                                                                                                       .putMarshaller(InputEvent.class, new InputEventMarshaller(protocolFactory)).build();
             SdkPublisher<InputEventStream> eventPublisher = SdkPublisher.adapt(requestStream);
             Publisher<ByteBuffer> adapted = eventPublisher.map(event -> eventMarshaller.marshall(event)).map(
-                    AwsClientHandlerUtils::encodeEventStreamRequestToByteBuffer);
+                AwsClientHandlerUtils::encodeEventStreamRequestToByteBuffer);
             CompletableFuture<Void> future = new CompletableFuture<>();
             EventStreamAsyncResponseTransformer<EventStreamOperationResponse, EventStream> asyncResponseTransformer = EventStreamAsyncResponseTransformer
-                    .<EventStreamOperationResponse, EventStream> builder().eventStreamResponseHandler(asyncResponseHandler)
-                    .eventResponseHandler(eventResponseHandler).initialResponseHandler(responseHandler)
-                    .exceptionResponseHandler(errorResponseHandler).future(future).executor(executor).serviceName(serviceName())
-                    .build();
+                .<EventStreamOperationResponse, EventStream> builder().eventStreamResponseHandler(asyncResponseHandler)
+                                                                      .eventResponseHandler(eventResponseHandler).initialResponseHandler(responseHandler)
+                                                                      .exceptionResponseHandler(errorResponseHandler).future(future).executor(executor).serviceName(serviceName())
+                                                                      .build();
             RestEventStreamAsyncResponseTransformer<EventStreamOperationResponse, EventStream> restAsyncResponseTransformer = RestEventStreamAsyncResponseTransformer
-                    .<EventStreamOperationResponse, EventStream> builder()
-                    .eventStreamAsyncResponseTransformer(asyncResponseTransformer)
-                    .eventStreamResponseHandler(asyncResponseHandler).build();
+                .<EventStreamOperationResponse, EventStream> builder()
+                .eventStreamAsyncResponseTransformer(asyncResponseTransformer)
+                .eventStreamResponseHandler(asyncResponseHandler).build();
 
             clientHandler.execute(
-                    new ClientExecutionParams<EventStreamOperationRequest, EventStreamOperationResponse>()
-                            .withMarshaller(new EventStreamOperationRequestMarshaller(protocolFactory))
-                            .withAsyncRequestBody(software.amazon.awssdk.core.async.AsyncRequestBody.fromPublisher(adapted))
-                            .withFullDuplex(true).withResponseHandler(responseHandler)
-                            .withErrorResponseHandler(errorResponseHandler).withInput(eventStreamOperationRequest),
-                    restAsyncResponseTransformer).whenComplete((r, e) -> {
+                new ClientExecutionParams<EventStreamOperationRequest, EventStreamOperationResponse>()
+                    .withMarshaller(new EventStreamOperationRequestMarshaller(protocolFactory))
+                    .withAsyncRequestBody(software.amazon.awssdk.core.async.AsyncRequestBody.fromPublisher(adapted))
+                    .withFullDuplex(true).withResponseHandler(responseHandler)
+                    .withErrorResponseHandler(errorResponseHandler).withInput(eventStreamOperationRequest),
+                restAsyncResponseTransformer).whenComplete((r, e) -> {
                 if (e != null) {
                     try {
                         asyncResponseHandler.exceptionOccurred(e);
@@ -317,7 +274,7 @@
             return future;
         } catch (Throwable t) {
             runAndLogError(log, "Exception thrown in exceptionOccurred callback, ignoring",
-                    () -> asyncResponseHandler.exceptionOccurred(t));
+                           () -> asyncResponseHandler.exceptionOccurred(t));
             return CompletableFutureUtils.failedFuture(t);
         }
     }
@@ -344,29 +301,29 @@
      */
     @Override
     public CompletableFuture<EventStreamOperationWithOnlyInputResponse> eventStreamOperationWithOnlyInput(
-            EventStreamOperationWithOnlyInputRequest eventStreamOperationWithOnlyInputRequest,
-            Publisher<InputEventStreamTwo> requestStream) {
+        EventStreamOperationWithOnlyInputRequest eventStreamOperationWithOnlyInputRequest,
+        Publisher<InputEventStreamTwo> requestStream) {
         try {
 
             HttpResponseHandler<EventStreamOperationWithOnlyInputResponse> responseHandler = protocolFactory
-                    .createResponseHandler(
-                            new JsonOperationMetadata().withPayloadJson(true).withHasStreamingSuccessResponse(false),
-                            new EventStreamOperationWithOnlyInputResponseUnmarshaller());
+                .createResponseHandler(
+                    new JsonOperationMetadata().withPayloadJson(true).withHasStreamingSuccessResponse(false),
+                    EventStreamOperationWithOnlyInputResponse::builder);
 
             HttpResponseHandler<AwsServiceException> errorResponseHandler = createErrorResponseHandler(protocolFactory);
             EventStreamTaggedUnionJsonMarshaller eventMarshaller = EventStreamTaggedUnionJsonMarshaller.builder()
-                    .putMarshaller(InputEvent.class, new InputEventMarshaller(protocolFactory))
-                    .putMarshaller(InputEventTwo.class, new InputEventTwoMarshaller(protocolFactory)).build();
+                                                                                                       .putMarshaller(InputEventOne.class, new InputEventOneMarshaller(protocolFactory))
+                                                                                                       .putMarshaller(InputEventTwo.class, new InputEventTwoMarshaller(protocolFactory)).build();
             SdkPublisher<InputEventStreamTwo> eventPublisher = SdkPublisher.adapt(requestStream);
             Publisher<ByteBuffer> adapted = eventPublisher.map(event -> eventMarshaller.marshall(event)).map(
-                    AwsClientHandlerUtils::encodeEventStreamRequestToByteBuffer);
+                AwsClientHandlerUtils::encodeEventStreamRequestToByteBuffer);
 
             return clientHandler
-                    .execute(new ClientExecutionParams<EventStreamOperationWithOnlyInputRequest, EventStreamOperationWithOnlyInputResponse>()
-                            .withMarshaller(new EventStreamOperationWithOnlyInputRequestMarshaller(protocolFactory))
-                            .withAsyncRequestBody(software.amazon.awssdk.core.async.AsyncRequestBody.fromPublisher(adapted))
-                            .withResponseHandler(responseHandler).withErrorResponseHandler(errorResponseHandler)
-                            .withInput(eventStreamOperationWithOnlyInputRequest));
+                .execute(new ClientExecutionParams<EventStreamOperationWithOnlyInputRequest, EventStreamOperationWithOnlyInputResponse>()
+                             .withMarshaller(new EventStreamOperationWithOnlyInputRequestMarshaller(protocolFactory))
+                             .withAsyncRequestBody(software.amazon.awssdk.core.async.AsyncRequestBody.fromPublisher(adapted))
+                             .withResponseHandler(responseHandler).withErrorResponseHandler(errorResponseHandler)
+                             .withInput(eventStreamOperationWithOnlyInputRequest));
         } catch (Throwable t) {
             return CompletableFutureUtils.failedFuture(t);
         }
@@ -397,25 +354,20 @@
      */
     @Override
     public CompletableFuture<GetWithoutRequiredMembersResponse> getWithoutRequiredMembers(
-            GetWithoutRequiredMembersRequest getWithoutRequiredMembersRequest) {
+        GetWithoutRequiredMembersRequest getWithoutRequiredMembersRequest) {
         try {
 
             HttpResponseHandler<GetWithoutRequiredMembersResponse> responseHandler = protocolFactory.createResponseHandler(
-<<<<<<< HEAD
                 new JsonOperationMetadata().withPayloadJson(true).withHasStreamingSuccessResponse(false),
                 GetWithoutRequiredMembersResponse::builder);
-=======
-                    new JsonOperationMetadata().withPayloadJson(true).withHasStreamingSuccessResponse(false),
-                    new GetWithoutRequiredMembersResponseUnmarshaller());
->>>>>>> 39d1eeba
 
             HttpResponseHandler<AwsServiceException> errorResponseHandler = createErrorResponseHandler(protocolFactory);
 
             return clientHandler
-                    .execute(new ClientExecutionParams<GetWithoutRequiredMembersRequest, GetWithoutRequiredMembersResponse>()
-                            .withMarshaller(new GetWithoutRequiredMembersRequestMarshaller(protocolFactory))
-                            .withResponseHandler(responseHandler).withErrorResponseHandler(errorResponseHandler)
-                            .withInput(getWithoutRequiredMembersRequest));
+                .execute(new ClientExecutionParams<GetWithoutRequiredMembersRequest, GetWithoutRequiredMembersResponse>()
+                             .withMarshaller(new GetWithoutRequiredMembersRequestMarshaller(protocolFactory))
+                             .withResponseHandler(responseHandler).withErrorResponseHandler(errorResponseHandler)
+                             .withInput(getWithoutRequiredMembersRequest));
         } catch (Throwable t) {
             return CompletableFutureUtils.failedFuture(t);
         }
@@ -443,25 +395,20 @@
      */
     @Override
     public CompletableFuture<PaginatedOperationWithResultKeyResponse> paginatedOperationWithResultKey(
-            PaginatedOperationWithResultKeyRequest paginatedOperationWithResultKeyRequest) {
+        PaginatedOperationWithResultKeyRequest paginatedOperationWithResultKeyRequest) {
         try {
 
             HttpResponseHandler<PaginatedOperationWithResultKeyResponse> responseHandler = protocolFactory.createResponseHandler(
-<<<<<<< HEAD
                 new JsonOperationMetadata().withPayloadJson(true).withHasStreamingSuccessResponse(false),
                 PaginatedOperationWithResultKeyResponse::builder);
-=======
-                    new JsonOperationMetadata().withPayloadJson(true).withHasStreamingSuccessResponse(false),
-                    new PaginatedOperationWithResultKeyResponseUnmarshaller());
->>>>>>> 39d1eeba
 
             HttpResponseHandler<AwsServiceException> errorResponseHandler = createErrorResponseHandler(protocolFactory);
 
             return clientHandler
-                    .execute(new ClientExecutionParams<PaginatedOperationWithResultKeyRequest, PaginatedOperationWithResultKeyResponse>()
-                            .withMarshaller(new PaginatedOperationWithResultKeyRequestMarshaller(protocolFactory))
-                            .withResponseHandler(responseHandler).withErrorResponseHandler(errorResponseHandler)
-                            .withInput(paginatedOperationWithResultKeyRequest));
+                .execute(new ClientExecutionParams<PaginatedOperationWithResultKeyRequest, PaginatedOperationWithResultKeyResponse>()
+                             .withMarshaller(new PaginatedOperationWithResultKeyRequestMarshaller(protocolFactory))
+                             .withResponseHandler(responseHandler).withErrorResponseHandler(errorResponseHandler)
+                             .withInput(paginatedOperationWithResultKeyRequest));
         } catch (Throwable t) {
             return CompletableFutureUtils.failedFuture(t);
         }
@@ -536,7 +483,7 @@
      *      target="_top">AWS API Documentation</a>
      */
     public PaginatedOperationWithResultKeyPublisher paginatedOperationWithResultKeyPaginator(
-            PaginatedOperationWithResultKeyRequest paginatedOperationWithResultKeyRequest) {
+        PaginatedOperationWithResultKeyRequest paginatedOperationWithResultKeyRequest) {
         return new PaginatedOperationWithResultKeyPublisher(this, applyPaginatorUserAgent(paginatedOperationWithResultKeyRequest));
     }
 
@@ -562,27 +509,21 @@
      */
     @Override
     public CompletableFuture<PaginatedOperationWithoutResultKeyResponse> paginatedOperationWithoutResultKey(
-            PaginatedOperationWithoutResultKeyRequest paginatedOperationWithoutResultKeyRequest) {
+        PaginatedOperationWithoutResultKeyRequest paginatedOperationWithoutResultKeyRequest) {
         try {
 
             HttpResponseHandler<PaginatedOperationWithoutResultKeyResponse> responseHandler = protocolFactory
-<<<<<<< HEAD
                 .createResponseHandler(
                     new JsonOperationMetadata().withPayloadJson(true).withHasStreamingSuccessResponse(false),
                     PaginatedOperationWithoutResultKeyResponse::builder);
-=======
-                    .createResponseHandler(
-                            new JsonOperationMetadata().withPayloadJson(true).withHasStreamingSuccessResponse(false),
-                            new PaginatedOperationWithoutResultKeyResponseUnmarshaller());
->>>>>>> 39d1eeba
 
             HttpResponseHandler<AwsServiceException> errorResponseHandler = createErrorResponseHandler(protocolFactory);
 
             return clientHandler
-                    .execute(new ClientExecutionParams<PaginatedOperationWithoutResultKeyRequest, PaginatedOperationWithoutResultKeyResponse>()
-                            .withMarshaller(new PaginatedOperationWithoutResultKeyRequestMarshaller(protocolFactory))
-                            .withResponseHandler(responseHandler).withErrorResponseHandler(errorResponseHandler)
-                            .withInput(paginatedOperationWithoutResultKeyRequest));
+                .execute(new ClientExecutionParams<PaginatedOperationWithoutResultKeyRequest, PaginatedOperationWithoutResultKeyResponse>()
+                             .withMarshaller(new PaginatedOperationWithoutResultKeyRequestMarshaller(protocolFactory))
+                             .withResponseHandler(responseHandler).withErrorResponseHandler(errorResponseHandler)
+                             .withInput(paginatedOperationWithoutResultKeyRequest));
         } catch (Throwable t) {
             return CompletableFutureUtils.failedFuture(t);
         }
@@ -657,9 +598,9 @@
      *      target="_top">AWS API Documentation</a>
      */
     public PaginatedOperationWithoutResultKeyPublisher paginatedOperationWithoutResultKeyPaginator(
-            PaginatedOperationWithoutResultKeyRequest paginatedOperationWithoutResultKeyRequest) {
+        PaginatedOperationWithoutResultKeyRequest paginatedOperationWithoutResultKeyRequest) {
         return new PaginatedOperationWithoutResultKeyPublisher(this,
-                applyPaginatorUserAgent(paginatedOperationWithoutResultKeyRequest));
+                                                               applyPaginatorUserAgent(paginatedOperationWithoutResultKeyRequest));
     }
 
     /**
@@ -688,25 +629,20 @@
      */
     @Override
     public CompletableFuture<StreamingInputOperationResponse> streamingInputOperation(
-            StreamingInputOperationRequest streamingInputOperationRequest, AsyncRequestBody requestBody) {
+        StreamingInputOperationRequest streamingInputOperationRequest, AsyncRequestBody requestBody) {
         try {
 
             HttpResponseHandler<StreamingInputOperationResponse> responseHandler = protocolFactory.createResponseHandler(
-<<<<<<< HEAD
                 new JsonOperationMetadata().withPayloadJson(true).withHasStreamingSuccessResponse(false),
                 StreamingInputOperationResponse::builder);
-=======
-                    new JsonOperationMetadata().withPayloadJson(true).withHasStreamingSuccessResponse(false),
-                    new StreamingInputOperationResponseUnmarshaller());
->>>>>>> 39d1eeba
 
             HttpResponseHandler<AwsServiceException> errorResponseHandler = createErrorResponseHandler(protocolFactory);
 
             return clientHandler
-                    .execute(new ClientExecutionParams<StreamingInputOperationRequest, StreamingInputOperationResponse>()
-                            .withMarshaller(new StreamingInputOperationRequestMarshaller(protocolFactory))
-                            .withResponseHandler(responseHandler).withErrorResponseHandler(errorResponseHandler)
-                            .withAsyncRequestBody(requestBody).withInput(streamingInputOperationRequest));
+                .execute(new ClientExecutionParams<StreamingInputOperationRequest, StreamingInputOperationResponse>()
+                             .withMarshaller(new StreamingInputOperationRequestMarshaller(protocolFactory))
+                             .withResponseHandler(responseHandler).withErrorResponseHandler(errorResponseHandler)
+                             .withAsyncRequestBody(requestBody).withInput(streamingInputOperationRequest));
         } catch (Throwable t) {
             return CompletableFutureUtils.failedFuture(t);
         }
@@ -743,31 +679,31 @@
      */
     @Override
     public <ReturnT> CompletableFuture<ReturnT> streamingInputOutputOperation(
-            StreamingInputOutputOperationRequest streamingInputOutputOperationRequest, AsyncRequestBody requestBody,
-            AsyncResponseTransformer<StreamingInputOutputOperationResponse, ReturnT> asyncResponseTransformer) {
+        StreamingInputOutputOperationRequest streamingInputOutputOperationRequest, AsyncRequestBody requestBody,
+        AsyncResponseTransformer<StreamingInputOutputOperationResponse, ReturnT> asyncResponseTransformer) {
         try {
             streamingInputOutputOperationRequest = applySignerOverride(streamingInputOutputOperationRequest,
-                    Aws4UnsignedPayloadSigner.create());
+                                                                       Aws4UnsignedPayloadSigner.create());
 
             HttpResponseHandler<StreamingInputOutputOperationResponse> responseHandler = protocolFactory.createResponseHandler(
-                    new JsonOperationMetadata().withPayloadJson(false).withHasStreamingSuccessResponse(true),
-                    new StreamingInputOutputOperationResponseUnmarshaller());
+                new JsonOperationMetadata().withPayloadJson(false).withHasStreamingSuccessResponse(true),
+                StreamingInputOutputOperationResponse::builder);
 
             HttpResponseHandler<AwsServiceException> errorResponseHandler = createErrorResponseHandler(protocolFactory);
 
             return clientHandler.execute(
-                    new ClientExecutionParams<StreamingInputOutputOperationRequest, StreamingInputOutputOperationResponse>()
-                            .withMarshaller(new StreamingInputOutputOperationRequestMarshaller(protocolFactory))
-                            .withResponseHandler(responseHandler).withErrorResponseHandler(errorResponseHandler)
-                            .withAsyncRequestBody(requestBody).withInput(streamingInputOutputOperationRequest),
-                    asyncResponseTransformer).whenComplete((r, e) -> {
+                new ClientExecutionParams<StreamingInputOutputOperationRequest, StreamingInputOutputOperationResponse>()
+                    .withMarshaller(new StreamingInputOutputOperationRequestMarshaller(protocolFactory))
+                    .withResponseHandler(responseHandler).withErrorResponseHandler(errorResponseHandler)
+                    .withAsyncRequestBody(requestBody).withInput(streamingInputOutputOperationRequest),
+                asyncResponseTransformer).whenComplete((r, e) -> {
                 if (e != null) {
                     asyncResponseTransformer.exceptionOccurred(e);
                 }
             });
         } catch (Throwable t) {
             runAndLogError(log, "Exception thrown in exceptionOccurred callback, ignoring",
-                    () -> asyncResponseTransformer.exceptionOccurred(t));
+                           () -> asyncResponseTransformer.exceptionOccurred(t));
             return CompletableFutureUtils.failedFuture(t);
         }
     }
@@ -798,33 +734,28 @@
      */
     @Override
     public <ReturnT> CompletableFuture<ReturnT> streamingOutputOperation(
-            StreamingOutputOperationRequest streamingOutputOperationRequest,
-            AsyncResponseTransformer<StreamingOutputOperationResponse, ReturnT> asyncResponseTransformer) {
+        StreamingOutputOperationRequest streamingOutputOperationRequest,
+        AsyncResponseTransformer<StreamingOutputOperationResponse, ReturnT> asyncResponseTransformer) {
         try {
 
             HttpResponseHandler<StreamingOutputOperationResponse> responseHandler = protocolFactory.createResponseHandler(
-<<<<<<< HEAD
                 new JsonOperationMetadata().withPayloadJson(false).withHasStreamingSuccessResponse(true),
                 StreamingOutputOperationResponse::builder);
-=======
-                    new JsonOperationMetadata().withPayloadJson(false).withHasStreamingSuccessResponse(true),
-                    new StreamingOutputOperationResponseUnmarshaller());
->>>>>>> 39d1eeba
 
             HttpResponseHandler<AwsServiceException> errorResponseHandler = createErrorResponseHandler(protocolFactory);
 
             return clientHandler.execute(
-                    new ClientExecutionParams<StreamingOutputOperationRequest, StreamingOutputOperationResponse>()
-                            .withMarshaller(new StreamingOutputOperationRequestMarshaller(protocolFactory))
-                            .withResponseHandler(responseHandler).withErrorResponseHandler(errorResponseHandler)
-                            .withInput(streamingOutputOperationRequest), asyncResponseTransformer).whenComplete((r, e) -> {
+                new ClientExecutionParams<StreamingOutputOperationRequest, StreamingOutputOperationResponse>()
+                    .withMarshaller(new StreamingOutputOperationRequestMarshaller(protocolFactory))
+                    .withResponseHandler(responseHandler).withErrorResponseHandler(errorResponseHandler)
+                    .withInput(streamingOutputOperationRequest), asyncResponseTransformer).whenComplete((r, e) -> {
                 if (e != null) {
                     asyncResponseTransformer.exceptionOccurred(e);
                 }
             });
         } catch (Throwable t) {
             runAndLogError(log, "Exception thrown in exceptionOccurred callback, ignoring",
-                    () -> asyncResponseTransformer.exceptionOccurred(t));
+                           () -> asyncResponseTransformer.exceptionOccurred(t));
             return CompletableFutureUtils.failedFuture(t);
         }
     }
@@ -836,22 +767,22 @@
 
     private software.amazon.awssdk.awscore.protocol.json.AwsJsonProtocolFactory init(boolean supportsCbor) {
         return new AwsJsonProtocolFactory(
-                new JsonClientMetadata()
-                        .withSupportsCbor(supportsCbor)
-                        .withSupportsIon(false)
-                        .withBaseServiceExceptionClass(software.amazon.awssdk.services.json.model.JsonException.class)
-                        .addErrorMetadata(
-                                new JsonErrorShapeMetadata().withErrorCode("InvalidInput").withModeledClass(
-                                        InvalidInputException.class)), AwsJsonProtocolMetadata.builder().protocolVersion("1.1")
-                        .protocol(AwsJsonProtocol.REST_JSON).build());
+            new JsonClientMetadata()
+                .withSupportsCbor(supportsCbor)
+                .withSupportsIon(false)
+                .withBaseServiceExceptionClass(software.amazon.awssdk.services.json.model.JsonException.class)
+                .addErrorMetadata(
+                    new JsonErrorShapeMetadata().withErrorCode("InvalidInput").withModeledClass(
+                        InvalidInputException.class)), AwsJsonProtocolMetadata.builder().protocolVersion("1.1")
+                                                                              .protocol(AwsJsonProtocol.REST_JSON).build());
     }
 
     private <T extends JsonRequest> T applyPaginatorUserAgent(T request) {
         Consumer<AwsRequestOverrideConfiguration.Builder> userAgentApplier = b -> b.addApiName(ApiName.builder()
-                .version(VersionInfo.SDK_VERSION).name("PAGINATED").build());
+                                                                                                      .version(VersionInfo.SDK_VERSION).name("PAGINATED").build());
         AwsRequestOverrideConfiguration overrideConfiguration = request.overrideConfiguration()
-                .map(c -> c.toBuilder().applyMutation(userAgentApplier).build())
-                .orElse((AwsRequestOverrideConfiguration.builder().applyMutation(userAgentApplier).build()));
+                                                                       .map(c -> c.toBuilder().applyMutation(userAgentApplier).build())
+                                                                       .orElse((AwsRequestOverrideConfiguration.builder().applyMutation(userAgentApplier).build()));
         return (T) request.toBuilder().overrideConfiguration(overrideConfiguration).build();
     }
 
@@ -861,12 +792,12 @@
         }
         Consumer<AwsRequestOverrideConfiguration.Builder> signerOverride = b -> b.signer(signer).build();
         AwsRequestOverrideConfiguration overrideConfiguration = request.overrideConfiguration()
-                .map(c -> c.toBuilder().applyMutation(signerOverride).build())
-                .orElse((AwsRequestOverrideConfiguration.builder().applyMutation(signerOverride).build()));
+                                                                       .map(c -> c.toBuilder().applyMutation(signerOverride).build())
+                                                                       .orElse((AwsRequestOverrideConfiguration.builder().applyMutation(signerOverride).build()));
         return (T) request.toBuilder().overrideConfiguration(overrideConfiguration).build();
     }
 
     private HttpResponseHandler<AwsServiceException> createErrorResponseHandler(AwsJsonProtocolFactory protocolFactory) {
         return protocolFactory.createErrorResponseHandler(new JsonErrorResponseMetadata());
     }
-}+}
