--- conflicted
+++ resolved
@@ -160,12 +160,8 @@
 
             CompletableFuture<APostOperationResponse> executeFuture = clientHandler
                 .execute(new ClientExecutionParams<APostOperationRequest, APostOperationResponse>()
-<<<<<<< HEAD
-                             .withOperationName("APostOperation").withServiceProtocol("rest-xml")
-=======
                              .withOperationName("APostOperation").withRequestConfiguration(clientConfiguration)
->>>>>>> c971882a
-                             .withMarshaller(new APostOperationRequestMarshaller(protocolFactory))
+                             .withServiceProtocol("rest-xml").withMarshaller(new APostOperationRequestMarshaller(protocolFactory))
                              .withCombinedResponseHandler(responseHandler).hostPrefixExpression(resolvedHostExpression)
                              .withMetricCollector(apiCallMetricCollector).withInput(aPostOperationRequest));
             CompletableFuture<APostOperationResponse> whenCompleteFuture = null;
@@ -222,11 +218,8 @@
 
             CompletableFuture<APostOperationWithOutputResponse> executeFuture = clientHandler
                 .execute(new ClientExecutionParams<APostOperationWithOutputRequest, APostOperationWithOutputResponse>()
-<<<<<<< HEAD
-                             .withOperationName("APostOperationWithOutput").withServiceProtocol("rest-xml")
-=======
                              .withOperationName("APostOperationWithOutput").withRequestConfiguration(clientConfiguration)
->>>>>>> c971882a
+                             .withServiceProtocol("rest-xml")
                              .withMarshaller(new APostOperationWithOutputRequestMarshaller(protocolFactory))
                              .withCombinedResponseHandler(responseHandler).withMetricCollector(apiCallMetricCollector)
                              .withInput(aPostOperationWithOutputRequest));
@@ -281,11 +274,8 @@
 
             CompletableFuture<BearerAuthOperationResponse> executeFuture = clientHandler
                 .execute(new ClientExecutionParams<BearerAuthOperationRequest, BearerAuthOperationResponse>()
-<<<<<<< HEAD
-                             .withOperationName("BearerAuthOperation").withServiceProtocol("rest-xml")
-=======
                              .withOperationName("BearerAuthOperation").withRequestConfiguration(clientConfiguration)
->>>>>>> c971882a
+                             .withServiceProtocol("rest-xml")
                              .withMarshaller(new BearerAuthOperationRequestMarshaller(protocolFactory))
                              .withCombinedResponseHandler(responseHandler).credentialType(CredentialType.TOKEN)
                              .withMetricCollector(apiCallMetricCollector).withInput(bearerAuthOperationRequest));
@@ -356,11 +346,8 @@
 
             CompletableFuture<Void> executeFuture = clientHandler.execute(
                 new ClientExecutionParams<EventStreamOperationRequest, EventStreamOperationResponse>()
-<<<<<<< HEAD
-                    .withOperationName("EventStreamOperation").withServiceProtocol("rest-xml")
-=======
                     .withOperationName("EventStreamOperation").withRequestConfiguration(clientConfiguration)
->>>>>>> c971882a
+                    .withServiceProtocol("rest-xml")
                     .withMarshaller(new EventStreamOperationRequestMarshaller(protocolFactory))
                     .withResponseHandler(responseHandler).withErrorResponseHandler(errorResponseHandler)
                     .withMetricCollector(apiCallMetricCollector).withInput(eventStreamOperationRequest),
@@ -423,11 +410,8 @@
             CompletableFuture<GetOperationWithChecksumResponse> executeFuture = clientHandler
                 .execute(new ClientExecutionParams<GetOperationWithChecksumRequest, GetOperationWithChecksumResponse>()
                              .withOperationName("GetOperationWithChecksum")
-<<<<<<< HEAD
+                             .withRequestConfiguration(clientConfiguration)
                              .withServiceProtocol("rest-xml")
-=======
-                             .withRequestConfiguration(clientConfiguration)
->>>>>>> c971882a
                              .withMarshaller(new GetOperationWithChecksumRequestMarshaller(protocolFactory))
                              .withCombinedResponseHandler(responseHandler)
                              .withMetricCollector(apiCallMetricCollector)
@@ -488,11 +472,8 @@
             CompletableFuture<OperationWithChecksumRequiredResponse> executeFuture = clientHandler
                 .execute(new ClientExecutionParams<OperationWithChecksumRequiredRequest, OperationWithChecksumRequiredResponse>()
                              .withOperationName("OperationWithChecksumRequired")
-<<<<<<< HEAD
+                             .withRequestConfiguration(clientConfiguration)
                              .withServiceProtocol("rest-xml")
-=======
-                             .withRequestConfiguration(clientConfiguration)
->>>>>>> c971882a
                              .withMarshaller(new OperationWithChecksumRequiredRequestMarshaller(protocolFactory))
                              .withCombinedResponseHandler(responseHandler)
                              .withMetricCollector(apiCallMetricCollector)
@@ -548,11 +529,8 @@
 
             CompletableFuture<OperationWithNoneAuthTypeResponse> executeFuture = clientHandler
                 .execute(new ClientExecutionParams<OperationWithNoneAuthTypeRequest, OperationWithNoneAuthTypeResponse>()
-<<<<<<< HEAD
-                             .withOperationName("OperationWithNoneAuthType").withServiceProtocol("rest-xml")
-=======
                              .withOperationName("OperationWithNoneAuthType").withRequestConfiguration(clientConfiguration)
->>>>>>> c971882a
+                             .withServiceProtocol("rest-xml")
                              .withMarshaller(new OperationWithNoneAuthTypeRequestMarshaller(protocolFactory))
                              .withCombinedResponseHandler(responseHandler).withMetricCollector(apiCallMetricCollector)
                              .putExecutionAttribute(SdkInternalExecutionAttribute.IS_NONE_AUTH_TYPE_REQUEST, false)
@@ -609,11 +587,8 @@
             CompletableFuture<OperationWithRequestCompressionResponse> executeFuture = clientHandler
                 .execute(new ClientExecutionParams<OperationWithRequestCompressionRequest, OperationWithRequestCompressionResponse>()
                              .withOperationName("OperationWithRequestCompression")
-<<<<<<< HEAD
+                             .withRequestConfiguration(clientConfiguration)
                              .withServiceProtocol("rest-xml")
-=======
-                             .withRequestConfiguration(clientConfiguration)
->>>>>>> c971882a
                              .withMarshaller(new OperationWithRequestCompressionRequestMarshaller(protocolFactory))
                              .withCombinedResponseHandler(responseHandler)
                              .withMetricCollector(apiCallMetricCollector)
@@ -782,11 +757,8 @@
             CompletableFuture<StreamingInputOperationResponse> executeFuture = clientHandler
                 .execute(new ClientExecutionParams<StreamingInputOperationRequest, StreamingInputOperationResponse>()
                              .withOperationName("StreamingInputOperation")
-<<<<<<< HEAD
+                             .withRequestConfiguration(clientConfiguration)
                              .withServiceProtocol("rest-xml")
-=======
-                             .withRequestConfiguration(clientConfiguration)
->>>>>>> c971882a
                              .withMarshaller(
                                  AsyncStreamingRequestMarshaller.builder()
                                                                 .delegateMarshaller(new StreamingInputOperationRequestMarshaller(protocolFactory))
