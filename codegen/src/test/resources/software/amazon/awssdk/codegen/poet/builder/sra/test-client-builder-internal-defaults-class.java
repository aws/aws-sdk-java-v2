--- conflicted
+++ resolved
@@ -57,9 +57,9 @@
     @Override
     protected final SdkClientConfiguration mergeServiceDefaults(SdkClientConfiguration config) {
         return config.merge(c -> c.option(SdkClientOption.ENDPOINT_PROVIDER, defaultEndpointProvider())
-                .option(SdkClientOption.AUTH_SCHEME_PROVIDER, defaultAuthSchemeProvider())
-                .option(SdkClientOption.AUTH_SCHEMES, authSchemes())
-                .option(SdkClientOption.CRC32_FROM_COMPRESSED_DATA_ENABLED, false));
+                                  .option(SdkClientOption.AUTH_SCHEME_PROVIDER, defaultAuthSchemeProvider(config))
+                                  .option(SdkClientOption.AUTH_SCHEMES, authSchemes())
+                                  .option(SdkClientOption.CRC32_FROM_COMPRESSED_DATA_ENABLED, false));
     }
 
     @Override
@@ -78,7 +78,7 @@
         endpointInterceptors.add(new JsonRequestSetEndpointInterceptor());
         ClasspathInterceptorChainFactory interceptorFactory = new ClasspathInterceptorChainFactory();
         List<ExecutionInterceptor> interceptors = interceptorFactory
-                .getInterceptors("software/amazon/awssdk/services/json/execution.interceptors");
+            .getInterceptors("software/amazon/awssdk/services/json/execution.interceptors");
         List<ExecutionInterceptor> additionalInterceptors = new ArrayList<>();
         interceptors = CollectionUtils.mergeLists(endpointInterceptors, interceptors);
         interceptors = CollectionUtils.mergeLists(interceptors, additionalInterceptors);
@@ -94,25 +94,22 @@
         });
         builder.option(SdkClientOption.EXECUTION_INTERCEPTORS, interceptors);
         builder.lazyOptionIfAbsent(
-                SdkClientOption.CLIENT_ENDPOINT_PROVIDER,
-                c -> AwsClientEndpointProvider
-                        .builder()
-                        .serviceEndpointOverrideEnvironmentVariable("AWS_ENDPOINT_URL_JSON_SERVICE")
-                        .serviceEndpointOverrideSystemProperty("aws.endpointUrlJson")
-                        .serviceProfileProperty("json_service")
-                        .serviceEndpointPrefix(serviceEndpointPrefix())
-                        .defaultProtocol("https")
-                        .region(c.get(AwsClientOption.AWS_REGION))
-                        .profileFile(c.get(SdkClientOption.PROFILE_FILE_SUPPLIER))
-                        .profileName(c.get(SdkClientOption.PROFILE_NAME))
-                        .putAdvancedOption(ServiceMetadataAdvancedOption.DEFAULT_S3_US_EAST_1_REGIONAL_ENDPOINT,
-                                c.get(ServiceMetadataAdvancedOption.DEFAULT_S3_US_EAST_1_REGIONAL_ENDPOINT))
-                        .dualstackEnabled(c.get(AwsClientOption.DUALSTACK_ENDPOINT_ENABLED))
-                        .fipsEnabled(c.get(AwsClientOption.FIPS_ENDPOINT_ENABLED)).build());
-<<<<<<< HEAD
-=======
+            SdkClientOption.CLIENT_ENDPOINT_PROVIDER,
+            c -> AwsClientEndpointProvider
+                .builder()
+                .serviceEndpointOverrideEnvironmentVariable("AWS_ENDPOINT_URL_JSON_SERVICE")
+                .serviceEndpointOverrideSystemProperty("aws.endpointUrlJson")
+                .serviceProfileProperty("json_service")
+                .serviceEndpointPrefix(serviceEndpointPrefix())
+                .defaultProtocol("https")
+                .region(c.get(AwsClientOption.AWS_REGION))
+                .profileFile(c.get(SdkClientOption.PROFILE_FILE_SUPPLIER))
+                .profileName(c.get(SdkClientOption.PROFILE_NAME))
+                .putAdvancedOption(ServiceMetadataAdvancedOption.DEFAULT_S3_US_EAST_1_REGIONAL_ENDPOINT,
+                                   c.get(ServiceMetadataAdvancedOption.DEFAULT_S3_US_EAST_1_REGIONAL_ENDPOINT))
+                .dualstackEnabled(c.get(AwsClientOption.DUALSTACK_ENDPOINT_ENABLED))
+                .fipsEnabled(c.get(AwsClientOption.FIPS_ENDPOINT_ENABLED)).build());
         builder.option(SdkClientJsonProtocolAdvancedOption.ENABLE_FAST_UNMARSHALLER, true);
->>>>>>> 817193b8
         return builder.build();
     }
 
@@ -130,9 +127,11 @@
         return thisBuilder();
     }
 
-    private JsonAuthSchemeProvider defaultAuthSchemeProvider() {
-        AuthSchemePreferenceProvider authSchemePreferenceProvider = AuthSchemePreferenceProvider.builder().build();
-        List<String> preferences = authSchemePreferenceProvider.resolveAuthSchemePreference();
+    private JsonAuthSchemeProvider defaultAuthSchemeProvider(SdkClientConfiguration config) {
+        AuthSchemePreferenceProvider.Builder builder = AuthSchemePreferenceProvider.builder();
+        config.asOverrideConfiguration().defaultProfileFile().ifPresent(profileFile -> builder.profileFile(() -> profileFile));
+        config.asOverrideConfiguration().defaultProfileName().ifPresent(profileName -> builder.profileName(profileName));
+        List<String> preferences = builder.build().resolveAuthSchemePreference();
         if (preferences != null && !preferences.isEmpty()) {
             return JsonAuthSchemeProvider.builder().withPreferredAuthSchemes(preferences).build();
         }
