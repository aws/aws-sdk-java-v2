--- conflicted
+++ resolved
@@ -208,14 +208,10 @@
 
             return clientHandler
                 .execute(new ClientExecutionParams<APostOperationWithOutputRequest, APostOperationWithOutputResponse>()
-<<<<<<< HEAD
                              .withOperationName("APostOperationWithOutput").withServiceProtocol("rest-json")
                              .withResponseHandler(responseHandler).withErrorResponseHandler(errorResponseHandler)
-=======
-                             .withOperationName("APostOperationWithOutput").withResponseHandler(responseHandler)
-                             .withErrorResponseHandler(errorResponseHandler).withRequestConfiguration(clientConfiguration)
->>>>>>> c971882a
-                             .withInput(aPostOperationWithOutputRequest).withMetricCollector(apiCallMetricCollector)
+                             .withRequestConfiguration(clientConfiguration).withInput(aPostOperationWithOutputRequest)
+                             .withMetricCollector(apiCallMetricCollector)
                              .withMarshaller(new APostOperationWithOutputRequestMarshaller(protocolFactory)));
         } finally {
             metricPublishers.forEach(p -> p.publish(apiCallMetricCollector.collect()));
@@ -261,16 +257,10 @@
             apiCallMetricCollector.reportMetric(CoreMetric.OPERATION_NAME, "BearerAuthOperation");
 
             return clientHandler.execute(new ClientExecutionParams<BearerAuthOperationRequest, BearerAuthOperationResponse>()
-<<<<<<< HEAD
                                              .withOperationName("BearerAuthOperation").withServiceProtocol("rest-json")
                                              .withResponseHandler(responseHandler).withErrorResponseHandler(errorResponseHandler)
-                                             .credentialType(CredentialType.TOKEN).withInput(bearerAuthOperationRequest)
-=======
-                                             .withOperationName("BearerAuthOperation").withResponseHandler(responseHandler)
-                                             .withErrorResponseHandler(errorResponseHandler).credentialType(CredentialType.TOKEN)
-                                             .withRequestConfiguration(clientConfiguration).withInput(bearerAuthOperationRequest)
->>>>>>> c971882a
-                                             .withMetricCollector(apiCallMetricCollector)
+                                             .credentialType(CredentialType.TOKEN).withRequestConfiguration(clientConfiguration)
+                                             .withInput(bearerAuthOperationRequest).withMetricCollector(apiCallMetricCollector)
                                              .withMarshaller(new BearerAuthOperationRequestMarshaller(protocolFactory)));
         } finally {
             metricPublishers.forEach(p -> p.publish(apiCallMetricCollector.collect()));
@@ -379,14 +369,10 @@
 
             return clientHandler
                 .execute(new ClientExecutionParams<GetWithoutRequiredMembersRequest, GetWithoutRequiredMembersResponse>()
-<<<<<<< HEAD
                              .withOperationName("GetWithoutRequiredMembers").withServiceProtocol("rest-json")
                              .withResponseHandler(responseHandler).withErrorResponseHandler(errorResponseHandler)
-=======
-                             .withOperationName("GetWithoutRequiredMembers").withResponseHandler(responseHandler)
-                             .withErrorResponseHandler(errorResponseHandler).withRequestConfiguration(clientConfiguration)
->>>>>>> c971882a
-                             .withInput(getWithoutRequiredMembersRequest).withMetricCollector(apiCallMetricCollector)
+                             .withRequestConfiguration(clientConfiguration).withInput(getWithoutRequiredMembersRequest)
+                             .withMetricCollector(apiCallMetricCollector)
                              .withMarshaller(new GetWithoutRequiredMembersRequestMarshaller(protocolFactory)));
         } finally {
             metricPublishers.forEach(p -> p.publish(apiCallMetricCollector.collect()));
@@ -543,14 +529,10 @@
 
             return clientHandler
                 .execute(new ClientExecutionParams<PaginatedOperationWithResultKeyRequest, PaginatedOperationWithResultKeyResponse>()
-<<<<<<< HEAD
                              .withOperationName("PaginatedOperationWithResultKey").withServiceProtocol("rest-json")
                              .withResponseHandler(responseHandler).withErrorResponseHandler(errorResponseHandler)
-=======
-                             .withOperationName("PaginatedOperationWithResultKey").withResponseHandler(responseHandler)
-                             .withErrorResponseHandler(errorResponseHandler).withRequestConfiguration(clientConfiguration)
->>>>>>> c971882a
-                             .withInput(paginatedOperationWithResultKeyRequest).withMetricCollector(apiCallMetricCollector)
+                             .withRequestConfiguration(clientConfiguration).withInput(paginatedOperationWithResultKeyRequest)
+                             .withMetricCollector(apiCallMetricCollector)
                              .withMarshaller(new PaginatedOperationWithResultKeyRequestMarshaller(protocolFactory)));
         } finally {
             metricPublishers.forEach(p -> p.publish(apiCallMetricCollector.collect()));
@@ -597,14 +579,10 @@
 
             return clientHandler
                 .execute(new ClientExecutionParams<PaginatedOperationWithoutResultKeyRequest, PaginatedOperationWithoutResultKeyResponse>()
-<<<<<<< HEAD
                              .withOperationName("PaginatedOperationWithoutResultKey").withServiceProtocol("rest-json")
                              .withResponseHandler(responseHandler).withErrorResponseHandler(errorResponseHandler)
-=======
-                             .withOperationName("PaginatedOperationWithoutResultKey").withResponseHandler(responseHandler)
-                             .withErrorResponseHandler(errorResponseHandler).withRequestConfiguration(clientConfiguration)
->>>>>>> c971882a
-                             .withInput(paginatedOperationWithoutResultKeyRequest).withMetricCollector(apiCallMetricCollector)
+                             .withRequestConfiguration(clientConfiguration).withInput(paginatedOperationWithoutResultKeyRequest)
+                             .withMetricCollector(apiCallMetricCollector)
                              .withMarshaller(new PaginatedOperationWithoutResultKeyRequestMarshaller(protocolFactory)));
         } finally {
             metricPublishers.forEach(p -> p.publish(apiCallMetricCollector.collect()));
@@ -894,14 +872,10 @@
 
             return clientHandler.execute(
                 new ClientExecutionParams<StreamingOutputOperationRequest, StreamingOutputOperationResponse>()
-<<<<<<< HEAD
                     .withOperationName("StreamingOutputOperation").withServiceProtocol("rest-json")
                     .withResponseHandler(responseHandler).withErrorResponseHandler(errorResponseHandler)
-=======
-                    .withOperationName("StreamingOutputOperation").withResponseHandler(responseHandler)
-                    .withErrorResponseHandler(errorResponseHandler).withRequestConfiguration(clientConfiguration)
->>>>>>> c971882a
-                    .withInput(streamingOutputOperationRequest).withMetricCollector(apiCallMetricCollector)
+                    .withRequestConfiguration(clientConfiguration).withInput(streamingOutputOperationRequest)
+                    .withMetricCollector(apiCallMetricCollector)
                     .withMarshaller(new StreamingOutputOperationRequestMarshaller(protocolFactory)), responseTransformer);
         } finally {
             metricPublishers.forEach(p -> p.publish(apiCallMetricCollector.collect()));
