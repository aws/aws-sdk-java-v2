--- conflicted
+++ resolved
@@ -193,14 +193,10 @@
 
             return clientHandler
                 .execute(new ClientExecutionParams<APostOperationWithOutputRequest, APostOperationWithOutputResponse>()
-<<<<<<< HEAD
                              .withOperationName("APostOperationWithOutput").withServiceProtocol("query")
                              .withResponseHandler(responseHandler).withErrorResponseHandler(errorResponseHandler)
-=======
-                             .withOperationName("APostOperationWithOutput").withResponseHandler(responseHandler)
-                             .withErrorResponseHandler(errorResponseHandler).withRequestConfiguration(clientConfiguration)
->>>>>>> c971882a
-                             .withInput(aPostOperationWithOutputRequest).withMetricCollector(apiCallMetricCollector)
+                             .withRequestConfiguration(clientConfiguration).withInput(aPostOperationWithOutputRequest)
+                             .withMetricCollector(apiCallMetricCollector)
                              .withMarshaller(new APostOperationWithOutputRequestMarshaller(protocolFactory)));
         } finally {
             metricPublishers.forEach(p -> p.publish(apiCallMetricCollector.collect()));
@@ -397,14 +393,10 @@
 
             return clientHandler
                 .execute(new ClientExecutionParams<OperationWithContextParamRequest, OperationWithContextParamResponse>()
-<<<<<<< HEAD
                              .withOperationName("OperationWithContextParam").withServiceProtocol("query")
                              .withResponseHandler(responseHandler).withErrorResponseHandler(errorResponseHandler)
-=======
-                             .withOperationName("OperationWithContextParam").withResponseHandler(responseHandler)
-                             .withErrorResponseHandler(errorResponseHandler).withRequestConfiguration(clientConfiguration)
->>>>>>> c971882a
-                             .withInput(operationWithContextParamRequest).withMetricCollector(apiCallMetricCollector)
+                             .withRequestConfiguration(clientConfiguration).withInput(operationWithContextParamRequest)
+                             .withMetricCollector(apiCallMetricCollector)
                              .withMarshaller(new OperationWithContextParamRequestMarshaller(protocolFactory)));
         } finally {
             metricPublishers.forEach(p -> p.publish(apiCallMetricCollector.collect()));
@@ -448,14 +440,10 @@
 
             return clientHandler
                 .execute(new ClientExecutionParams<OperationWithNoneAuthTypeRequest, OperationWithNoneAuthTypeResponse>()
-<<<<<<< HEAD
                              .withOperationName("OperationWithNoneAuthType").withServiceProtocol("query")
                              .withResponseHandler(responseHandler).withErrorResponseHandler(errorResponseHandler)
-=======
-                             .withOperationName("OperationWithNoneAuthType").withResponseHandler(responseHandler)
-                             .withErrorResponseHandler(errorResponseHandler).withRequestConfiguration(clientConfiguration)
->>>>>>> c971882a
-                             .withInput(operationWithNoneAuthTypeRequest).withMetricCollector(apiCallMetricCollector)
+                             .withRequestConfiguration(clientConfiguration).withInput(operationWithNoneAuthTypeRequest)
+                             .withMetricCollector(apiCallMetricCollector)
                              .putExecutionAttribute(SdkInternalExecutionAttribute.IS_NONE_AUTH_TYPE_REQUEST, false)
                              .withMarshaller(new OperationWithNoneAuthTypeRequestMarshaller(protocolFactory)));
         } finally {
@@ -552,14 +540,10 @@
 
             return clientHandler
                 .execute(new ClientExecutionParams<OperationWithStaticContextParamsRequest, OperationWithStaticContextParamsResponse>()
-<<<<<<< HEAD
                              .withOperationName("OperationWithStaticContextParams").withServiceProtocol("query")
                              .withResponseHandler(responseHandler).withErrorResponseHandler(errorResponseHandler)
-=======
-                             .withOperationName("OperationWithStaticContextParams").withResponseHandler(responseHandler)
-                             .withErrorResponseHandler(errorResponseHandler).withRequestConfiguration(clientConfiguration)
->>>>>>> c971882a
-                             .withInput(operationWithStaticContextParamsRequest).withMetricCollector(apiCallMetricCollector)
+                             .withRequestConfiguration(clientConfiguration).withInput(operationWithStaticContextParamsRequest)
+                             .withMetricCollector(apiCallMetricCollector)
                              .withMarshaller(new OperationWithStaticContextParamsRequestMarshaller(protocolFactory)));
         } finally {
             metricPublishers.forEach(p -> p.publish(apiCallMetricCollector.collect()));
@@ -760,14 +744,10 @@
 
             return clientHandler.execute(
                 new ClientExecutionParams<StreamingOutputOperationRequest, StreamingOutputOperationResponse>()
-<<<<<<< HEAD
                     .withOperationName("StreamingOutputOperation").withServiceProtocol("query")
                     .withResponseHandler(responseHandler).withErrorResponseHandler(errorResponseHandler)
-=======
-                    .withOperationName("StreamingOutputOperation").withResponseHandler(responseHandler)
-                    .withErrorResponseHandler(errorResponseHandler).withRequestConfiguration(clientConfiguration)
->>>>>>> c971882a
-                    .withInput(streamingOutputOperationRequest).withMetricCollector(apiCallMetricCollector)
+                    .withRequestConfiguration(clientConfiguration).withInput(streamingOutputOperationRequest)
+                    .withMetricCollector(apiCallMetricCollector)
                     .withMarshaller(new StreamingOutputOperationRequestMarshaller(protocolFactory)), responseTransformer);
         } finally {
             metricPublishers.forEach(p -> p.publish(apiCallMetricCollector.collect()));
