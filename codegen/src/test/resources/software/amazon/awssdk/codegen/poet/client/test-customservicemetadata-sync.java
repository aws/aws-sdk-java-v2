--- conflicted
+++ resolved
@@ -94,15 +94,9 @@
             apiCallMetricCollector.reportMetric(CoreMetric.OPERATION_NAME, "OneOperation");
 
             return clientHandler.execute(new ClientExecutionParams<OneOperationRequest, OneOperationResponse>()
-<<<<<<< HEAD
                                              .withOperationName("OneOperation").withServiceProtocol("rest-json").withResponseHandler(responseHandler)
-                                             .withErrorResponseHandler(errorResponseHandler).withInput(oneOperationRequest)
-                                             .withMetricCollector(apiCallMetricCollector)
-=======
-                                             .withOperationName("OneOperation").withResponseHandler(responseHandler)
                                              .withErrorResponseHandler(errorResponseHandler).withRequestConfiguration(clientConfiguration)
                                              .withInput(oneOperationRequest).withMetricCollector(apiCallMetricCollector)
->>>>>>> c971882a
                                              .withMarshaller(new OneOperationRequestMarshaller(protocolFactory)));
         } finally {
             metricPublishers.forEach(p -> p.publish(apiCallMetricCollector.collect()));
