--- conflicted
+++ resolved
@@ -43,7 +43,7 @@
 @Generated("software.amazon.awssdk:codegen")
 @SdkInternalApi
 abstract class DefaultDatabaseBaseClientBuilder<B extends DatabaseBaseClientBuilder<B, C>, C> extends
-        AwsDefaultClientBuilder<B, C> {
+                                                                                              AwsDefaultClientBuilder<B, C> {
     private final Map<String, AuthScheme<?>> additionalAuthSchemes = new HashMap<>();
 
     @Override
@@ -59,9 +59,9 @@
     @Override
     protected final SdkClientConfiguration mergeServiceDefaults(SdkClientConfiguration config) {
         return config.merge(c -> c.option(SdkClientOption.ENDPOINT_PROVIDER, defaultEndpointProvider())
-                .option(SdkClientOption.AUTH_SCHEME_PROVIDER, defaultAuthSchemeProvider())
-                .option(SdkClientOption.AUTH_SCHEMES, authSchemes())
-                .option(SdkClientOption.CRC32_FROM_COMPRESSED_DATA_ENABLED, false));
+                                  .option(SdkClientOption.AUTH_SCHEME_PROVIDER, defaultAuthSchemeProvider(config))
+                                  .option(SdkClientOption.AUTH_SCHEMES, authSchemes())
+                                  .option(SdkClientOption.CRC32_FROM_COMPRESSED_DATA_ENABLED, false));
     }
 
     @Override
@@ -72,7 +72,7 @@
         endpointInterceptors.add(new DatabaseRequestSetEndpointInterceptor());
         ClasspathInterceptorChainFactory interceptorFactory = new ClasspathInterceptorChainFactory();
         List<ExecutionInterceptor> interceptors = interceptorFactory
-                .getInterceptors("software/amazon/awssdk/services/database/execution.interceptors");
+            .getInterceptors("software/amazon/awssdk/services/database/execution.interceptors");
         List<ExecutionInterceptor> additionalInterceptors = new ArrayList<>();
         interceptors = CollectionUtils.mergeLists(endpointInterceptors, interceptors);
         interceptors = CollectionUtils.mergeLists(interceptors, additionalInterceptors);
@@ -88,25 +88,22 @@
         });
         builder.option(SdkClientOption.EXECUTION_INTERCEPTORS, interceptors);
         builder.lazyOptionIfAbsent(
-                SdkClientOption.CLIENT_ENDPOINT_PROVIDER,
-                c -> AwsClientEndpointProvider
-                        .builder()
-                        .serviceEndpointOverrideEnvironmentVariable("AWS_ENDPOINT_URL_DATABASE_SERVICE")
-                        .serviceEndpointOverrideSystemProperty("aws.endpointUrlDatabase")
-                        .serviceProfileProperty("database_service")
-                        .serviceEndpointPrefix(serviceEndpointPrefix())
-                        .defaultProtocol("https")
-                        .region(c.get(AwsClientOption.AWS_REGION))
-                        .profileFile(c.get(SdkClientOption.PROFILE_FILE_SUPPLIER))
-                        .profileName(c.get(SdkClientOption.PROFILE_NAME))
-                        .putAdvancedOption(ServiceMetadataAdvancedOption.DEFAULT_S3_US_EAST_1_REGIONAL_ENDPOINT,
-                                c.get(ServiceMetadataAdvancedOption.DEFAULT_S3_US_EAST_1_REGIONAL_ENDPOINT))
-                        .dualstackEnabled(c.get(AwsClientOption.DUALSTACK_ENDPOINT_ENABLED))
-                        .fipsEnabled(c.get(AwsClientOption.FIPS_ENDPOINT_ENABLED)).build());
-<<<<<<< HEAD
-=======
+            SdkClientOption.CLIENT_ENDPOINT_PROVIDER,
+            c -> AwsClientEndpointProvider
+                .builder()
+                .serviceEndpointOverrideEnvironmentVariable("AWS_ENDPOINT_URL_DATABASE_SERVICE")
+                .serviceEndpointOverrideSystemProperty("aws.endpointUrlDatabase")
+                .serviceProfileProperty("database_service")
+                .serviceEndpointPrefix(serviceEndpointPrefix())
+                .defaultProtocol("https")
+                .region(c.get(AwsClientOption.AWS_REGION))
+                .profileFile(c.get(SdkClientOption.PROFILE_FILE_SUPPLIER))
+                .profileName(c.get(SdkClientOption.PROFILE_NAME))
+                .putAdvancedOption(ServiceMetadataAdvancedOption.DEFAULT_S3_US_EAST_1_REGIONAL_ENDPOINT,
+                                   c.get(ServiceMetadataAdvancedOption.DEFAULT_S3_US_EAST_1_REGIONAL_ENDPOINT))
+                .dualstackEnabled(c.get(AwsClientOption.DUALSTACK_ENDPOINT_ENABLED))
+                .fipsEnabled(c.get(AwsClientOption.FIPS_ENDPOINT_ENABLED)).build());
         builder.option(SdkClientJsonProtocolAdvancedOption.ENABLE_FAST_UNMARSHALLER, true);
->>>>>>> 817193b8
         return builder.build();
     }
 
@@ -124,9 +121,11 @@
         return thisBuilder();
     }
 
-    private DatabaseAuthSchemeProvider defaultAuthSchemeProvider() {
-        AuthSchemePreferenceProvider authSchemePreferenceProvider = AuthSchemePreferenceProvider.builder().build();
-        List<String> preferences = authSchemePreferenceProvider.resolveAuthSchemePreference();
+    private DatabaseAuthSchemeProvider defaultAuthSchemeProvider(SdkClientConfiguration config) {
+        AuthSchemePreferenceProvider.Builder builder = AuthSchemePreferenceProvider.builder();
+        config.asOverrideConfiguration().defaultProfileFile().ifPresent(profileFile -> builder.profileFile(() -> profileFile));
+        config.asOverrideConfiguration().defaultProfileName().ifPresent(profileName -> builder.profileName(profileName));
+        List<String> preferences = builder.build().resolveAuthSchemePreference();
         if (preferences != null && !preferences.isEmpty()) {
             return DatabaseAuthSchemeProvider.builder().withPreferredAuthSchemes(preferences).build();
         }
@@ -161,7 +160,7 @@
         List<SdkPlugin> plugins = CollectionUtils.mergeLists(internalPlugins, externalPlugins);
         SdkClientConfiguration.Builder configuration = config.toBuilder();
         DatabaseServiceClientConfigurationBuilder serviceConfigBuilder = new DatabaseServiceClientConfigurationBuilder(
-                configuration);
+            configuration);
         for (SdkPlugin plugin : plugins) {
             plugin.configureClient(serviceConfigBuilder);
         }
