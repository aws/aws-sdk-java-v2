--- conflicted
+++ resolved
@@ -351,9 +351,6 @@
         }
         return publishers;
     }
-<<<<<<< HEAD
-}
-=======
 
     private <T extends QueryRequest> T applySignerOverride(T request, Signer signer) {
         if (request.overrideConfiguration().flatMap(c -> c.signer()).isPresent()) {
@@ -369,5 +366,4 @@
     private static boolean isSignerOverridden(SdkClientConfiguration clientConfiguration) {
         return Boolean.TRUE.equals(clientConfiguration.option(SdkClientOption.SIGNER_OVERRIDDEN));
     }
-}
->>>>>>> 8c43876e
+}