--- conflicted
+++ resolved
@@ -95,15 +95,15 @@
     }
 
     @Test
-<<<<<<< HEAD
     public void asyncClientClassRpcv2() {
         AsyncClientClass asyncClientClass = createAsyncClientClass(rpcv2ServiceModels(), true);
         assertThat(asyncClientClass, generatesTo("test-rpcv2-async-client-class.java"));
-=======
+    }
+
+    @Test
     public void asyncClientBatchManager() {
         ClassSpec aSyncClientBatchManager = createAsyncClientClass(batchManagerModels());
         assertThat(aSyncClientBatchManager, generatesTo("test-batchmanager-async.java"));
->>>>>>> c5ffece5
     }
 
     private AsyncClientClass createAsyncClientClass(IntermediateModel model) {
