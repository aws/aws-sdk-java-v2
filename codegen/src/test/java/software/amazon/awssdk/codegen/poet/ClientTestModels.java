/*
 * Copyright Amazon.com, Inc. or its affiliates. All Rights Reserved.
 *
 * Licensed under the Apache License, Version 2.0 (the "License").
 * You may not use this file except in compliance with the License.
 * A copy of the License is located at
 *
 *  http://aws.amazon.com/apache2.0
 *
 * or in the "license" file accompanying this file. This file is distributed
 * on an "AS IS" BASIS, WITHOUT WARRANTIES OR CONDITIONS OF ANY KIND, either
 * express or implied. See the License for the specific language governing
 * permissions and limitations under the License.
 */

package software.amazon.awssdk.codegen.poet;

import java.io.File;

import software.amazon.awssdk.codegen.C2jModels;
import software.amazon.awssdk.codegen.IntermediateModelBuilder;
import software.amazon.awssdk.codegen.model.config.customization.CustomizationConfig;
import software.amazon.awssdk.codegen.model.intermediate.IntermediateModel;
import software.amazon.awssdk.codegen.model.rules.endpoints.EndpointTestSuiteModel;
import software.amazon.awssdk.codegen.model.service.EndpointRuleSetModel;
import software.amazon.awssdk.codegen.model.service.Paginators;
import software.amazon.awssdk.codegen.model.service.ServiceModel;
import software.amazon.awssdk.codegen.model.service.Waiters;
import software.amazon.awssdk.codegen.utils.ModelLoaderUtils;

/**
 * A static set of service models that can be used for testing purposes.
 */
public class ClientTestModels {
    private ClientTestModels() {}

    public static IntermediateModel awsJsonServiceModels() {
        File serviceModel = new File(ClientTestModels.class.getResource("client/c2j/json/service-2.json").getFile());
        File customizationModel = new File(ClientTestModels.class.getResource("client/c2j/json/customization.config").getFile());
        File paginatorsModel = new File(ClientTestModels.class.getResource("client/c2j/json/paginators.json").getFile());
        C2jModels models = C2jModels.builder()
            .serviceModel(getServiceModel(serviceModel))
            .customizationConfig(getCustomizationConfig(customizationModel))
            .paginatorsModel(getPaginatorsModel(paginatorsModel))
            .build();

        return new IntermediateModelBuilder(models).build();
    }

    public static IntermediateModel awsQueryCompatibleJsonServiceModels() {
        File serviceModel = new File(ClientTestModels.class.getResource("client/c2j/query-to-json-errorcode/service-2.json").getFile());
        File customizationModel = new File(ClientTestModels.class.getResource("client/c2j/query-to-json-errorcode/customization.config").getFile());
        File paginatorsModel = new File(ClientTestModels.class.getResource("client/c2j/query-to-json-errorcode/paginators.json").getFile());
        C2jModels models = C2jModels.builder()
                                    .serviceModel(getServiceModel(serviceModel))
                                    .customizationConfig(getCustomizationConfig(customizationModel))
                                    .paginatorsModel(getPaginatorsModel(paginatorsModel))
                                    .build();

        return new IntermediateModelBuilder(models).build();
    }

    public static IntermediateModel bearerAuthServiceModels() {
        File serviceModel = new File(ClientTestModels.class.getResource("client/c2j/json-bearer-auth/service-2.json").getFile());
        File customizationModel = new File(ClientTestModels.class.getResource("client/c2j/json-bearer-auth/customization.config").getFile());
        File paginatorsModel = new File(ClientTestModels.class.getResource("client/c2j/json-bearer-auth/paginators.json").getFile());
        C2jModels models = C2jModels.builder()
                                    .serviceModel(getServiceModel(serviceModel))
                                    .customizationConfig(getCustomizationConfig(customizationModel))
                                    .paginatorsModel(getPaginatorsModel(paginatorsModel))
                                    .build();

        return new IntermediateModelBuilder(models).build();
    }

    public static IntermediateModel restJsonServiceModels() {
        File serviceModel = new File(ClientTestModels.class.getResource("client/c2j/rest-json/service-2.json").getFile());
        File customizationModel = new File(ClientTestModels.class.getResource("client/c2j/rest-json/customization.config").getFile());
        File paginatorsModel = new File(ClientTestModels.class.getResource("client/c2j/rest-json/paginators.json").getFile());
        C2jModels models = C2jModels.builder()
                                    .serviceModel(getServiceModel(serviceModel))
                                    .customizationConfig(getCustomizationConfig(customizationModel))
                                    .paginatorsModel(getPaginatorsModel(paginatorsModel))
                                    .build();

        return new IntermediateModelBuilder(models).build();
    }

    public static IntermediateModel queryServiceModels() {
        File serviceModel = new File(ClientTestModels.class.getResource("client/c2j/query/service-2.json").getFile());
        File customizationModel = new File(ClientTestModels.class.getResource("client/c2j/query/customization.config").getFile());
        File waitersModel = new File(ClientTestModels.class.getResource("client/c2j/query/waiters-2.json").getFile());
        File endpointRuleSetModel =
            new File(ClientTestModels.class.getResource("client/c2j/query/endpoint-rule-set.json").getFile());
        File endpointTestsModel =
            new File(ClientTestModels.class.getResource("client/c2j/query/endpoint-tests.json").getFile());

        C2jModels models = C2jModels
                .builder()
                .serviceModel(getServiceModel(serviceModel))
                .customizationConfig(getCustomizationConfig(customizationModel))
                .waitersModel(getWaiters(waitersModel))
            .endpointRuleSetModel(getEndpointRuleSet(endpointRuleSetModel))
            .endpointTestSuiteModel(getEndpointTestSuite(endpointTestsModel))
                .build();

        return new IntermediateModelBuilder(models).build();
    }

    public static IntermediateModel stringArrayServiceModels() {
        File serviceModel = new File(ClientTestModels.class.getResource("client/c2j/stringarray/service-2.json").getFile());
        File endpointRuleSetModel =
            new File(ClientTestModels.class.getResource("client/c2j/stringarray/endpoint-rule-set.json").getFile());
        File endpointTestsModel =
            new File(ClientTestModels.class.getResource("client/c2j/stringarray/endpoint-tests.json").getFile());

        C2jModels models = C2jModels
            .builder()
            .serviceModel(getServiceModel(serviceModel))
            .customizationConfig(CustomizationConfig.create())
            .endpointRuleSetModel(getEndpointRuleSet(endpointRuleSetModel))
            .endpointTestSuiteModel(getEndpointTestSuite(endpointTestsModel))
            .build();

        return new IntermediateModelBuilder(models).build();
    }

    public static IntermediateModel queryServiceModelsWithOverrideKnowProperties() {
        File serviceModel = new File(ClientTestModels.class.getResource("client/c2j/query/service-2.json").getFile());
        File customizationModel = new File(ClientTestModels.class.getResource("client/c2j/query/customization-endpoint-know-prop.config").getFile());
        File waitersModel = new File(ClientTestModels.class.getResource("client/c2j/query/waiters-2.json").getFile());
        File endpointRuleSetModel =
            new File(ClientTestModels.class.getResource("client/c2j/query/endpoint-rule-set.json").getFile());
        File endpointTestsModel =
            new File(ClientTestModels.class.getResource("client/c2j/query/endpoint-tests.json").getFile());

        C2jModels models = C2jModels
            .builder()
            .serviceModel(getServiceModel(serviceModel))
            .customizationConfig(getCustomizationConfig(customizationModel))
            .waitersModel(getWaiters(waitersModel))
            .endpointRuleSetModel(getEndpointRuleSet(endpointRuleSetModel))
            .endpointTestSuiteModel(getEndpointTestSuite(endpointTestsModel))
            .build();

        return new IntermediateModelBuilder(models).build();
    }

    public static IntermediateModel queryServiceModelsEndpointAuthParamsWithAllowList() {
        File serviceModel = new File(ClientTestModels.class.getResource("client/c2j/query/service-2.json").getFile());
        File customizationModel =
            new File(ClientTestModels.class.getResource("client/c2j/query/customization-endpoint-auth-params-with-allowed.config")
                                           .getFile());
        File waitersModel = new File(ClientTestModels.class.getResource("client/c2j/query/waiters-2.json").getFile());
        File endpointRuleSetModel =
            new File(ClientTestModels.class.getResource("client/c2j/query/endpoint-rule-set.json").getFile());
        File endpointTestsModel =
            new File(ClientTestModels.class.getResource("client/c2j/query/endpoint-tests.json").getFile());

        C2jModels models = C2jModels
            .builder()
            .serviceModel(getServiceModel(serviceModel))
            .customizationConfig(getCustomizationConfig(customizationModel))
            .waitersModel(getWaiters(waitersModel))
            .endpointRuleSetModel(getEndpointRuleSet(endpointRuleSetModel))
            .endpointTestSuiteModel(getEndpointTestSuite(endpointTestsModel))
            .build();

        return new IntermediateModelBuilder(models).build();
    }

    public static IntermediateModel queryServiceModelsEndpointAuthParamsWithoutAllowList() {
        File serviceModel = new File(ClientTestModels.class.getResource("client/c2j/query/service-2.json").getFile());
        File customizationModel =
            new File(ClientTestModels.class.getResource("client/c2j/query/customization-endpoint-auth-params-without-allowed"
                                                        + ".config")
                                           .getFile());
        File waitersModel = new File(ClientTestModels.class.getResource("client/c2j/query/waiters-2.json").getFile());
        File endpointRuleSetModel =
            new File(ClientTestModels.class.getResource("client/c2j/query/endpoint-rule-set.json").getFile());
        File endpointTestsModel =
            new File(ClientTestModels.class.getResource("client/c2j/query/endpoint-tests.json").getFile());

        C2jModels models = C2jModels
            .builder()
            .serviceModel(getServiceModel(serviceModel))
            .customizationConfig(getCustomizationConfig(customizationModel))
            .waitersModel(getWaiters(waitersModel))
            .endpointRuleSetModel(getEndpointRuleSet(endpointRuleSetModel))
            .endpointTestSuiteModel(getEndpointTestSuite(endpointTestsModel))
            .build();

        return new IntermediateModelBuilder(models).build();
    }

    public static IntermediateModel queryServiceModelWithSpecialCustomization(String specialCustomization) {
        File serviceModel = new File(ClientTestModels.class.getResource("client/c2j/query/service-2.json").getFile());
        File customizationModel =
            new File(ClientTestModels.class.getResource("client/c2j/query/"+  specialCustomization).getFile());


        File waitersModel = new File(ClientTestModels.class.getResource("client/c2j/query/waiters-2.json").getFile());
        File endpointRuleSetModel =
            new File(ClientTestModels.class.getResource("client/c2j/query/endpoint-rule-set.json").getFile());
        File endpointTestsModel =
            new File(ClientTestModels.class.getResource("client/c2j/query/endpoint-tests.json").getFile());

        C2jModels models = C2jModels
            .builder()
            .serviceModel(getServiceModel(serviceModel))
            .customizationConfig(getCustomizationConfig(customizationModel))
            .waitersModel(getWaiters(waitersModel))
            .endpointRuleSetModel(getEndpointRuleSet(endpointRuleSetModel))
            .endpointTestSuiteModel(getEndpointTestSuite(endpointTestsModel))
            .build();

        return new IntermediateModelBuilder(models).build();
    }

    public static IntermediateModel granularAuthProvidersServiceModels() {
        File serviceModel = new File(ClientTestModels.class.getResource("client/c2j/fine-grained-auth/service-2.json").getFile());
        File customizationModel =
            new File(ClientTestModels.class.getResource("client/c2j/fine-grained-auth/customization.config")
                                           .getFile());

        C2jModels models = C2jModels
            .builder()
            .serviceModel(getServiceModel(serviceModel))
            .customizationConfig(getCustomizationConfig(customizationModel))
            .build();

        return new IntermediateModelBuilder(models).build();
    }

    public static IntermediateModel granularAuthWithLegacyTraitServiceModels() {
        File serviceModel =
            new File(ClientTestModels.class.getResource("client/c2j/fine-grained-auth-legacy-trait/service-2.json").getFile());
        File customizationModel =
            new File(ClientTestModels.class.getResource("client/c2j/fine-grained-auth-legacy-trait/customization.config")
                                           .getFile());
        C2jModels models = C2jModels
            .builder()
            .serviceModel(getServiceModel(serviceModel))
            .customizationConfig(getCustomizationConfig(customizationModel))
            .build();

        return new IntermediateModelBuilder(models).build();
    }

    public static IntermediateModel allOperationsWithAuthSameValueServiceModels() {
        File serviceModel =
            new File(ClientTestModels.class.getResource("client/c2j/all-ops-with-auth-same-value/service-2.json").getFile());
        File customizationModel =
            new File(ClientTestModels.class.getResource("client/c2j/all-ops-with-auth-same-value/customization.config")
                                           .getFile());
        C2jModels models = C2jModels
            .builder()
            .serviceModel(getServiceModel(serviceModel))
            .customizationConfig(getCustomizationConfig(customizationModel))
            .build();

        return new IntermediateModelBuilder(models).build();
    }

    public static IntermediateModel allOperationsWithAuthDifferentValueServiceModels() {
        File serviceModel =
            new File(ClientTestModels.class.getResource("client/c2j/all-ops-with-auth-different-value/service-2.json").getFile());
        File customizationModel =
            new File(ClientTestModels.class.getResource("client/c2j/all-ops-with-auth-different-value/customization.config")
                                           .getFile());
        C2jModels models = C2jModels
            .builder()
            .serviceModel(getServiceModel(serviceModel))
            .customizationConfig(getCustomizationConfig(customizationModel))
            .build();

        return new IntermediateModelBuilder(models).build();
    }

    public static IntermediateModel operationWithNoAuth() {
        File serviceModel =
            new File(ClientTestModels.class.getResource("client/c2j/ops-with-no-auth/service-2.json").getFile());
        File customizationModel =
            new File(ClientTestModels.class.getResource("client/c2j/ops-with-no-auth/customization.config")
                                           .getFile());
        C2jModels models = C2jModels
            .builder()
            .serviceModel(getServiceModel(serviceModel))
            .customizationConfig(getCustomizationConfig(customizationModel))
            .build();

        return new IntermediateModelBuilder(models).build();
    }

    public static IntermediateModel serviceWithNoAuth() {
        File serviceModel =
            new File(ClientTestModels.class.getResource("client/c2j/service-with-no-auth/service-2.json").getFile());
        File customizationModel =
            new File(ClientTestModels.class.getResource("client/c2j/service-with-no-auth/customization.config")
                                           .getFile());
        C2jModels models = C2jModels
            .builder()
            .serviceModel(getServiceModel(serviceModel))
            .customizationConfig(getCustomizationConfig(customizationModel))
            .build();

        return new IntermediateModelBuilder(models).build();
    }

    public static IntermediateModel serviceMiniS3() {
        File serviceModel =
            new File(ClientTestModels.class.getResource("client/c2j/mini-s3/service-2.json").getFile());
        File customizationModel =
            new File(ClientTestModels.class.getResource("client/c2j/mini-s3/customization.config")
                                           .getFile());
        C2jModels models = C2jModels
            .builder()
            .serviceModel(getServiceModel(serviceModel))
            .customizationConfig(getCustomizationConfig(customizationModel))
            .build();

        return new IntermediateModelBuilder(models).build();
    }

    public static IntermediateModel xmlServiceModels() {
        File serviceModel = new File(ClientTestModels.class.getResource("client/c2j/xml/service-2.json").getFile());
        File customizationModel = new File(ClientTestModels.class.getResource("client/c2j/xml/customization.config").getFile());


        C2jModels models = C2jModels
            .builder()
            .serviceModel(getServiceModel(serviceModel))
            .customizationConfig(getCustomizationConfig(customizationModel))
            .build();

        return new IntermediateModelBuilder(models).build();
    }

    public static IntermediateModel endpointDiscoveryModels() {
        File serviceModel = new File(ClientTestModels.class.getResource("client/c2j/endpointdiscovery/service-2.json").getFile());
        File customizationModel = new File(ClientTestModels.class.getResource("client/c2j/endpointdiscovery/customization.config").getFile());

        C2jModels models = C2jModels.builder()
                                    .serviceModel(getServiceModel(serviceModel))
                                    .customizationConfig(getCustomizationConfig(customizationModel))
                                    .build();

        return new IntermediateModelBuilder(models).build();
    }

    public static IntermediateModel customContentTypeModels() {
        File serviceModel = new File(ClientTestModels.class.getResource("client/c2j/customservicemetadata/service-2.json").getFile());
        File customizationModel = new File(ClientTestModels.class.getResource("client/c2j/customservicemetadata/customization.config").getFile());

        C2jModels models = C2jModels.builder()
                .serviceModel(getServiceModel(serviceModel))
                .customizationConfig(getCustomizationConfig(customizationModel))
                .build();

        return new IntermediateModelBuilder(models).build();
    }

    public static IntermediateModel customPackageModels() {
        File serviceModel =
            new File(ClientTestModels.class.getResource("client/c2j/custompackage/service-2.json").getFile());
        File customizationModel = new File(ClientTestModels.class.getResource("client/c2j/custompackage/customization.config").getFile());

        C2jModels models = C2jModels.builder()
                                    .serviceModel(getServiceModel(serviceModel))
                                    .customizationConfig(getCustomizationConfig(customizationModel))
                                    .build();

        return new IntermediateModelBuilder(models).build();
    }

    public static IntermediateModel composedClientJsonServiceModels() {
        File serviceModel = new File(ClientTestModels.class.getResource("client/c2j/rest-json/service-2.json").getFile());
        File customizationModel =
            new File(ClientTestModels.class.getResource("client/c2j/composedclient/customization.config").getFile());
        CustomizationConfig customizationConfig = getCustomizationConfig(customizationModel);
        C2jModels models = C2jModels.builder()
                                    .serviceModel(getServiceModel(serviceModel))
                                    .customizationConfig(customizationConfig)
                                    .build();

        return new IntermediateModelBuilder(models).build();
    }

    public static IntermediateModel internalConfigModels() {
        File serviceModel = new File(ClientTestModels.class.getResource("client/c2j/internalconfig/service-2.json").getFile());
        File customizationModel = new File(ClientTestModels.class.getResource("client/c2j/internalconfig/customization.config").getFile());

        C2jModels models = C2jModels.builder()
                                    .serviceModel(getServiceModel(serviceModel))
                                    .customizationConfig(getCustomizationConfig(customizationModel))
                                    .build();

        return new IntermediateModelBuilder(models).build();
    }

<<<<<<< HEAD
    public static IntermediateModel rpcv2ServiceModels() {
        File serviceModel = new File(ClientTestModels.class.getResource("client/c2j/rpcv2/service-2.json").getFile());
        File customizationModel = new File(ClientTestModels.class.getResource("client/c2j/rpcv2/customization.config").getFile());
=======
    public static IntermediateModel batchManagerModels() {
        File serviceModel = new File(ClientTestModels.class.getResource("client/c2j/batchmanager/service-2.json").getFile());
        File customizationModel = new File(ClientTestModels.class.getResource("client/c2j/batchmanager/customization.config").getFile());

>>>>>>> c5ffece5
        C2jModels models = C2jModels.builder()
                                    .serviceModel(getServiceModel(serviceModel))
                                    .customizationConfig(getCustomizationConfig(customizationModel))
                                    .build();

        return new IntermediateModelBuilder(models).build();
    }

    private static ServiceModel getServiceModel(File file) {
        return ModelLoaderUtils.loadModel(ServiceModel.class, file);
    }

    private static CustomizationConfig getCustomizationConfig(File file) {
        return ModelLoaderUtils.loadModel(CustomizationConfig.class, file);
    }

    private static Waiters getWaiters(File file) {
        return ModelLoaderUtils.loadModel(Waiters.class, file);
    }

    private static EndpointRuleSetModel getEndpointRuleSet(File file) {
        return ModelLoaderUtils.loadModel(EndpointRuleSetModel.class, file);
    }

    private static EndpointTestSuiteModel getEndpointTestSuite(File file) {
        return ModelLoaderUtils.loadModel(EndpointTestSuiteModel.class, file);
    }

    private static Paginators getPaginatorsModel(File file) {
        return ModelLoaderUtils.loadModel(Paginators.class, file);
    }
}<|MERGE_RESOLUTION|>--- conflicted
+++ resolved
@@ -398,16 +398,21 @@
         return new IntermediateModelBuilder(models).build();
     }
 
-<<<<<<< HEAD
     public static IntermediateModel rpcv2ServiceModels() {
         File serviceModel = new File(ClientTestModels.class.getResource("client/c2j/rpcv2/service-2.json").getFile());
         File customizationModel = new File(ClientTestModels.class.getResource("client/c2j/rpcv2/customization.config").getFile());
-=======
+        C2jModels models = C2jModels.builder()
+                                    .serviceModel(getServiceModel(serviceModel))
+                                    .customizationConfig(getCustomizationConfig(customizationModel))
+                                    .build();
+
+        return new IntermediateModelBuilder(models).build();
+    }
+
     public static IntermediateModel batchManagerModels() {
         File serviceModel = new File(ClientTestModels.class.getResource("client/c2j/batchmanager/service-2.json").getFile());
         File customizationModel = new File(ClientTestModels.class.getResource("client/c2j/batchmanager/customization.config").getFile());
 
->>>>>>> c5ffece5
         C2jModels models = C2jModels.builder()
                                     .serviceModel(getServiceModel(serviceModel))
                                     .customizationConfig(getCustomizationConfig(customizationModel))
