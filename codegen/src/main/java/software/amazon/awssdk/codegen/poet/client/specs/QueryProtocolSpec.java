--- conflicted
+++ resolved
@@ -30,11 +30,7 @@
 import software.amazon.awssdk.codegen.poet.PoetExtension;
 import software.amazon.awssdk.codegen.poet.client.traits.HttpChecksumRequiredTrait;
 import software.amazon.awssdk.codegen.poet.client.traits.HttpChecksumTrait;
-<<<<<<< HEAD
-=======
-import software.amazon.awssdk.codegen.poet.client.traits.NoneAuthTypeRequestTrait;
 import software.amazon.awssdk.codegen.poet.client.traits.RequestCompressionTrait;
->>>>>>> 074d7a4f
 import software.amazon.awssdk.core.async.AsyncResponseTransformer;
 import software.amazon.awssdk.core.client.handler.ClientExecutionParams;
 import software.amazon.awssdk.core.http.HttpResponseHandler;
@@ -119,14 +115,8 @@
                      .add(".withInput($L)", opModel.getInput().getVariableName())
                      .add(".withMetricCollector(apiCallMetricCollector)")
                      .add(HttpChecksumRequiredTrait.putHttpChecksumAttribute(opModel))
-<<<<<<< HEAD
-                     .add(HttpChecksumTrait.create(opModel));
-=======
                      .add(HttpChecksumTrait.create(opModel))
-                     .add(NoneAuthTypeRequestTrait.create(opModel))
                      .add(RequestCompressionTrait.create(opModel, intermediateModel));
->>>>>>> 074d7a4f
-
 
         if (opModel.hasStreamingInput()) {
             return codeBlock.add(".withRequestBody(requestBody)")
@@ -159,14 +149,8 @@
                      .add(credentialType(opModel, intermediateModel))
                      .add(".withMetricCollector(apiCallMetricCollector)\n")
                      .add(HttpChecksumRequiredTrait.putHttpChecksumAttribute(opModel))
-<<<<<<< HEAD
-                     .add(HttpChecksumTrait.create(opModel));
-=======
                      .add(HttpChecksumTrait.create(opModel))
-                     .add(NoneAuthTypeRequestTrait.create(opModel))
                      .add(RequestCompressionTrait.create(opModel, intermediateModel));
->>>>>>> 074d7a4f
-
 
         builder.add(hostPrefixExpression(opModel) + asyncRequestBody + ".withInput($L)$L);",
                     opModel.getInput().getVariableName(),
