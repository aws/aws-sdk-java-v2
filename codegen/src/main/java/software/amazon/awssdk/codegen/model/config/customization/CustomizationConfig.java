/*
 * Copyright Amazon.com, Inc. or its affiliates. All Rights Reserved.
 *
 * Licensed under the Apache License, Version 2.0 (the "License").
 * You may not use this file except in compliance with the License.
 * A copy of the License is located at
 *
 *  http://aws.amazon.com/apache2.0
 *
 * or in the "license" file accompanying this file. This file is distributed
 * on an "AS IS" BASIS, WITHOUT WARRANTIES OR CONDITIONS OF ANY KIND, either
 * express or implied. See the License for the specific language governing
 * permissions and limitations under the License.
 */

package software.amazon.awssdk.codegen.model.config.customization;

import java.util.ArrayList;
import java.util.Collections;
import java.util.HashMap;
import java.util.List;
import java.util.Map;
import software.amazon.awssdk.codegen.model.service.ClientContextParam;
import software.amazon.awssdk.core.retry.RetryMode;
import software.amazon.awssdk.core.traits.PayloadTrait;
import software.amazon.awssdk.utils.AttributeMap;

/**
 * {@code service-2.json} models can be manually modified via defining properties in an associated {@code customization.config}
 * file. This class defines the Java bean representation that will be used to parse the JSON customization file. The bean can
 * then be later queried in the misc. codegen steps.
 */
public class CustomizationConfig {

    /**
     * List of 'convenience' overloads to generate for model classes. Convenience overloads expose a
     * different type that is adapted to the real type
     */
    private final List<ConvenienceTypeOverload> convenienceTypeOverloads = new ArrayList<>();

    /**
     * Configuration object for service-specific configuration options.
     */
    private ServiceConfig serviceConfig = new ServiceConfig();

    /**
     * Specify shapes to be renamed.
     */
    private Map<String, String> renameShapes;

    /**
     * Custom service and intermediate model metadata properties.
     */
    private MetadataConfig customServiceMetadata;
    /**
     * Codegen customization mechanism shared by the .NET SDK
     */
    private Map<String, OperationModifier> operationModifiers;
    private Map<String, ShapeSubstitution> shapeSubstitutions;
    private CustomSdkShapes customSdkShapes;
    private Map<String, ShapeModifier> shapeModifiers;
    /**
     * Sets the custom field name that identifies the type of modeled exception for JSON protocols.
     * Normally this is '__type' but Glacier has a custom error code field named simply 'code'.
     */
    private String customErrorCodeFieldName;
    /**
     * Service specific base class for all modeled exceptions. By default this is syncInterface +
     * Exception (i.e. AmazonSQSException). Currently only DynamoDB Streams utilizes this
     * customization since it shares exception types with the DynamoDB client.
     *
     * <p>This customization should only provide the simple class name. The typical model package
     * will be used when fully qualifying references to this exception</p>
     *
     * <p><b>Note:</b> that if a custom base class is provided the generator will not generate one.
     * We assume it already exists.</p>
     */
    private String sdkModeledExceptionBaseClassName;
    /**
     * Service calculates CRC32 checksum from compressed file when Accept-Encoding: gzip header is provided.
     */
    private boolean calculateCrc32FromCompressedData;

    /**
     * Exclude the create() method on a client. This is useful for global services that will need a global region configured to
     * work.
     */
    private boolean excludeClientCreateMethod = false;

    /**
     * Configurations for the service that share model with other services. The models and non-request marshallers will be
     * generated into the same directory as the provided service's models.
     */
    private ShareModelConfig shareModelConfig;

    /**
     * Fully qualified name of the class that contains the custom http config. The class should expose a public static method
     * with name "defaultHttpConfig" that returns an {@link AttributeMap} containing the desired http config defaults.
     *
     * See SWF customization.config for an example.
     */
    private String serviceSpecificHttpConfig;

    /**
     * APIs that have no required arguments in their model but can't be called via a simple method
     */
    private List<String> blacklistedSimpleMethods = new ArrayList<>();

    /**
     * APIs that are not Get/List/Describe APIs that have been verified that they are able
     * to be used through simple methods
     */
    private List<String> verifiedSimpleMethods = new ArrayList<>();

    /**
     * If a service isn't in the endpoints.json, the region that should be used for simple method integration tests.
     */
    private String defaultSimpleMethodTestRegion;

    private List<String> deprecatedOperations = new ArrayList<>();

    private List<String> deprecatedShapes = new ArrayList<>();

    private String sdkRequestBaseClassName;

    private String sdkResponseBaseClassName;

    private Map<String, String> modelMarshallerDefaultValueSupplier = new HashMap<>();

    /**
     * Custom Retry Policy
     */
    private String customRetryPolicy;

    private boolean skipSyncClientGeneration;

    /**
     * Customization to attach the {@link PayloadTrait} to a member. Currently this is only used for
     * S3 which doesn't model a member as a payload trait even though it is.
     */
    private Map<String, String> attachPayloadTraitToMember = new HashMap<>();

    /**
     * Custom Response metadata
     */
    private Map<String, String> customResponseMetadata;

    /**
     * Custom protocol factory implementation. Currently this is only respected by the REST-XML protocol as only S3
     * needs a custom factory.
     */
    private String customProtocolFactoryFqcn;

    /**
     * Map of paginated operations that use custom class generation.
     * Key - c2j operation name
     * Value - indicates the type of pagination strategy to use
     */
    private Map<String, String> paginationCustomization;

    /**
     * Config to generate a utilities() in the low-level client
     */
    private UtilitiesMethod utilitiesMethod;

    /**
     * Config to generate a additional Builder methods in the client interface.
     */
    private List<AdditionalBuilderMethod> additionalBuilderMethods;

    /**
     * Force generation of deprecated client builder method 'enableEndpointDiscovery'. Only services that already had
     * this method when it was deprecated require this flag to be set.
     */
    private boolean enableEndpointDiscoveryMethodRequired = false;

    /**
     * Arnable fields used in s3 control
     */
    private Map<String, S3ArnableFieldConfig> s3ArnableFields;

    /**
     * Allow a customer to set an endpoint override AND bypass endpoint discovery on their client even when endpoint discovery
     * enabled is true and endpoint discovery is required for an operation. This customization should almost never be "true"
     * because it creates a confusing customer experience.
     */
    private boolean allowEndpointOverrideForEndpointDiscoveryRequiredOperations = false;

    /**
     * Customization to instruct the code generator to use the legacy model generation scheme for the given events.
     * <p>
     * <b>NOTE</b>This customization is primarily here to preserve backwards compatibility with existing code before the
     * generation scheme for the visitor methods was changed. There should be no good reason to use this customization
     * for any other purpose.
     */
    private Map<String, List<String>> useLegacyEventGenerationScheme = new HashMap<>();

    /**
     * How the code generator should behave when it encounters shapes with underscores in the name.
     */
    private UnderscoresInNameBehavior underscoresInNameBehavior;

    private String userAgent;
    
    private RetryMode defaultRetryMode;

    /**
     * Whether to generate an abstract decorator class that delegates to the async service client
     */
    private boolean delegateAsyncClientClass;

    /**
     * Whether to generate an abstract decorator class that delegates to the sync service client
     */
    private boolean delegateSyncClientClass;

    /**
     * Fully qualified name of a class that given the default sync client instance can return the final client instance,
     * for instance by decorating the client with specific-purpose implementations of the client interface.
     * See S3 customization.config for an example.
     */
    private String syncClientDecorator;

    /**
     * Fully qualified name of a class that given the default async client instance can return the final client instance,
     * for instance by decorating the client with specific-purpose implementations of the client interface.
     * See S3 customization.config for an example.
     */
    private String asyncClientDecorator;

    /**
     * Only for s3. A set of customization to related to multipart operations.
     */
    private MultipartCustomization multipartCustomization;

    /**
     * Whether to skip generating endpoint tests from endpoint-tests.json
     */
    private boolean skipEndpointTestGeneration;

    /**
     * Whether to generate client-level endpoint tests; overrides test case criteria such as operation inputs.
     */
    private boolean generateEndpointClientTests;

    /**
     * A mapping from the skipped test's description to the reason why it's being skipped.
     */
    private Map<String, String> skipEndpointTests;

    private boolean useGlobalEndpoint;

    private List<String> interceptors = new ArrayList<>();

    /**
     * Whether marshallers perform validations against members marked with RequiredTrait.
     */
    private boolean requiredTraitValidationEnabled = false;

    /**
<<<<<<< HEAD
     * Whether to generate auth scheme params based on endpoint params.
     */
    private boolean enableEndpointAuthSchemeParams = false;

    /**
     * List of endpoint params to be used for the auth scheme params
     */
    private List<String> allowedEndpointAuthSchemeParams = Collections.emptyList();

    /**
     * Whether the list of allowed endpoint auth scheme params was explicitly configured.
     */
    private boolean allowedEndpointAuthSchemeParamsConfigured = false;
=======
     * Customization to attach map of Custom client param configs that can be set on a client builder.
     */
    private Map<String, ClientContextParam> customClientContextParams;
>>>>>>> 4ea3cc28

    private CustomizationConfig() {
    }

    public static CustomizationConfig create() {
        return new CustomizationConfig();
    }

    public Map<String, OperationModifier> getOperationModifiers() {
        return operationModifiers;
    }

    public void setOperationModifiers(Map<String, OperationModifier> operationModifiers) {
        this.operationModifiers = operationModifiers;
    }

    public Map<String, String> getRenameShapes() {
        return renameShapes;
    }

    public void setRenameShapes(Map<String, String> renameShapes) {
        this.renameShapes = renameShapes;
    }

    public CustomSdkShapes getCustomSdkShapes() {
        return customSdkShapes;
    }

    public void setCustomSdkShapes(CustomSdkShapes customSdkShapes) {
        this.customSdkShapes = customSdkShapes;
    }

    public Map<String, ShapeSubstitution> getShapeSubstitutions() {
        return shapeSubstitutions;
    }

    public void setShapeSubstitutions(Map<String, ShapeSubstitution> shapeSubstitutions) {
        this.shapeSubstitutions = shapeSubstitutions;
    }

    public Map<String, ShapeModifier> getShapeModifiers() {
        return shapeModifiers;
    }

    public void setShapeModifiers(Map<String, ShapeModifier> shapeModifiers) {
        this.shapeModifiers = shapeModifiers;
    }

    public List<ConvenienceTypeOverload> getConvenienceTypeOverloads() {
        return this.convenienceTypeOverloads;
    }

    public void setConvenienceTypeOverloads(List<ConvenienceTypeOverload> convenienceTypeOverloads) {
        this.convenienceTypeOverloads.addAll(convenienceTypeOverloads);
    }

    public MetadataConfig getCustomServiceMetadata() {
        return customServiceMetadata;
    }

    public void setCustomServiceMetadata(MetadataConfig metadataConfig) {
        this.customServiceMetadata = metadataConfig;
    }

    public String getCustomErrorCodeFieldName() {
        return customErrorCodeFieldName;
    }

    public void setCustomErrorCodeFieldName(String customErrorCodeFieldName) {
        this.customErrorCodeFieldName = customErrorCodeFieldName;
    }

    public String getSdkModeledExceptionBaseClassName() {
        return sdkModeledExceptionBaseClassName;
    }

    public void setSdkModeledExceptionBaseClassName(String sdkModeledExceptionBaseClassName) {
        this.sdkModeledExceptionBaseClassName = sdkModeledExceptionBaseClassName;
    }

    public boolean isCalculateCrc32FromCompressedData() {
        return calculateCrc32FromCompressedData;
    }

    public void setCalculateCrc32FromCompressedData(
        boolean calculateCrc32FromCompressedData) {
        this.calculateCrc32FromCompressedData = calculateCrc32FromCompressedData;
    }

    public boolean isExcludeClientCreateMethod() {
        return excludeClientCreateMethod;
    }

    public void setExcludeClientCreateMethod(boolean excludeClientCreateMethod) {
        this.excludeClientCreateMethod = excludeClientCreateMethod;
    }

    public ShareModelConfig getShareModelConfig() {
        return shareModelConfig;
    }

    public void setShareModelConfig(ShareModelConfig shareModelConfig) {
        this.shareModelConfig = shareModelConfig;
    }

    public String getServiceSpecificHttpConfig() {
        return serviceSpecificHttpConfig;
    }

    public void setServiceSpecificHttpConfig(String serviceSpecificHttpConfig) {
        this.serviceSpecificHttpConfig = serviceSpecificHttpConfig;
    }

    public List<String> getBlacklistedSimpleMethods() {
        return blacklistedSimpleMethods;
    }

    public void setBlacklistedSimpleMethods(List<String> blackListedSimpleMethods) {
        this.blacklistedSimpleMethods = blackListedSimpleMethods;
    }

    public List<String> getVerifiedSimpleMethods() {
        return verifiedSimpleMethods;
    }

    public void setVerifiedSimpleMethods(List<String> verifiedSimpleMethods) {
        this.verifiedSimpleMethods = verifiedSimpleMethods;
    }

    public String getDefaultSimpleMethodTestRegion() {
        return defaultSimpleMethodTestRegion;
    }

    public void setDefaultSimpleMethodTestRegion(String defaultSimpleMethodTestRegion) {
        this.defaultSimpleMethodTestRegion = defaultSimpleMethodTestRegion;
    }

    public List<String> getDeprecatedOperations() {
        return deprecatedOperations;
    }

    public void setDeprecatedOperations(List<String> deprecatedOperations) {
        this.deprecatedOperations = deprecatedOperations;
    }

    public List<String> getDeprecatedShapes() {
        return deprecatedShapes;
    }

    public void setDeprecatedShapes(List<String> deprecatedShapes) {
        this.deprecatedShapes = deprecatedShapes;
    }

    public String getSdkRequestBaseClassName() {
        return sdkRequestBaseClassName;
    }

    public void setSdkRequestBaseClassName(String sdkRequestBaseClassName) {
        this.sdkRequestBaseClassName = sdkRequestBaseClassName;
    }

    public String getSdkResponseBaseClassName() {
        return sdkResponseBaseClassName;
    }

    public void setSdkResponseBaseClassName(String sdkResponseBaseClassName) {
        this.sdkResponseBaseClassName = sdkResponseBaseClassName;
    }

    public Map<String, String> getModelMarshallerDefaultValueSupplier() {
        return modelMarshallerDefaultValueSupplier;
    }

    public void setModelMarshallerDefaultValueSupplier(Map<String, String> modelMarshallerDefaultValueSupplier) {
        this.modelMarshallerDefaultValueSupplier = modelMarshallerDefaultValueSupplier;
    }

    public String getCustomRetryPolicy() {
        return customRetryPolicy;
    }

    public void setCustomRetryPolicy(String customRetryPolicy) {
        this.customRetryPolicy = customRetryPolicy;
    }

    public boolean isSkipSyncClientGeneration() {
        return skipSyncClientGeneration;
    }

    public void setSkipSyncClientGeneration(boolean skipSyncClientGeneration) {
        this.skipSyncClientGeneration = skipSyncClientGeneration;
    }

    public Map<String, String> getAttachPayloadTraitToMember() {
        return attachPayloadTraitToMember;
    }

    public void setAttachPayloadTraitToMember(Map<String, String> attachPayloadTraitToMember) {
        this.attachPayloadTraitToMember = attachPayloadTraitToMember;
    }

    public Map<String, String> getCustomResponseMetadata() {
        return customResponseMetadata;
    }

    public void setCustomResponseMetadata(Map<String, String> customResponseMetadata) {
        this.customResponseMetadata = customResponseMetadata;
    }

    public String getCustomProtocolFactoryFqcn() {
        return customProtocolFactoryFqcn;
    }

    public void setCustomProtocolFactoryFqcn(String customProtocolFactoryFqcn) {
        this.customProtocolFactoryFqcn = customProtocolFactoryFqcn;
    }

    public Map<String, String> getPaginationCustomization() {
        return paginationCustomization;
    }

    public void setPaginationCustomization(Map<String, String> paginationCustomization) {
        this.paginationCustomization = paginationCustomization;
    }

    public UtilitiesMethod getUtilitiesMethod() {
        return utilitiesMethod;
    }

    public void setUtilitiesMethod(UtilitiesMethod utilitiesMethod) {
        this.utilitiesMethod = utilitiesMethod;
    }


    public List<AdditionalBuilderMethod> getAdditionalBuilderMethods() {
        return additionalBuilderMethods;
    }

    public void setAdditionalBuilderMethods(List<AdditionalBuilderMethod> additionalBuilderMethods) {
        this.additionalBuilderMethods = additionalBuilderMethods;
    }

    public boolean isEnableEndpointDiscoveryMethodRequired() {
        return enableEndpointDiscoveryMethodRequired;
    }

    public void setEnableEndpointDiscoveryMethodRequired(boolean enableEndpointDiscoveryMethodRequired) {
        this.enableEndpointDiscoveryMethodRequired = enableEndpointDiscoveryMethodRequired;
    }

    public Map<String, S3ArnableFieldConfig> getS3ArnableFields() {
        return s3ArnableFields;
    }

    public CustomizationConfig withS3ArnableFields(Map<String, S3ArnableFieldConfig> s3ArnableFields) {
        this.s3ArnableFields = s3ArnableFields;
        return this;
    }

    public void setS3ArnableFields(Map<String, S3ArnableFieldConfig> s3ArnableFields) {
        this.s3ArnableFields = s3ArnableFields;
    }

    public boolean allowEndpointOverrideForEndpointDiscoveryRequiredOperations() {
        return allowEndpointOverrideForEndpointDiscoveryRequiredOperations;
    }

    public void setAllowEndpointOverrideForEndpointDiscoveryRequiredOperations(
        boolean allowEndpointOverrideForEndpointDiscoveryRequiredOperations) {
        this.allowEndpointOverrideForEndpointDiscoveryRequiredOperations =
            allowEndpointOverrideForEndpointDiscoveryRequiredOperations;
    }

    public Map<String, List<String>> getUseLegacyEventGenerationScheme() {
        return useLegacyEventGenerationScheme;
    }

    public void setUseLegacyEventGenerationScheme(Map<String, List<String>> useLegacyEventGenerationScheme) {
        this.useLegacyEventGenerationScheme = useLegacyEventGenerationScheme;
    }

    public UnderscoresInNameBehavior getUnderscoresInNameBehavior() {
        return underscoresInNameBehavior;
    }

    public void setUnderscoresInNameBehavior(UnderscoresInNameBehavior behavior) {
        this.underscoresInNameBehavior = behavior;
    }

    public CustomizationConfig withUnderscoresInShapeNameBehavior(UnderscoresInNameBehavior behavior) {
        this.underscoresInNameBehavior = behavior;
        return this;
    }

    public String getUserAgent() {
        return userAgent;
    }

    public void setUserAgent(String userAgent) {
        this.userAgent = userAgent;
    }

    public CustomizationConfig withUserAgent(String userAgent) {
        this.userAgent = userAgent;
        return this;
    }

    public RetryMode getDefaultRetryMode() {
        return defaultRetryMode;
    }

    public void setDefaultRetryMode(RetryMode defaultRetryMode) {
        this.defaultRetryMode = defaultRetryMode;
    }

    public ServiceConfig getServiceConfig() {
        return serviceConfig;
    }

    public void setServiceConfig(ServiceConfig serviceConfig) {
        this.serviceConfig = serviceConfig;
    }

    public boolean isDelegateAsyncClientClass() {
        return delegateAsyncClientClass;
    }

    public void setDelegateAsyncClientClass(boolean delegateAsyncClientClass) {
        this.delegateAsyncClientClass = delegateAsyncClientClass;
    }

    public String getSyncClientDecorator() {
        return syncClientDecorator;
    }

    public void setSyncClientDecorator(String syncClientDecorator) {
        this.syncClientDecorator = syncClientDecorator;
    }

    public String getAsyncClientDecorator() {
        return asyncClientDecorator;
    }

    public void setAsyncClientDecorator(String asyncClientDecorator) {
        this.asyncClientDecorator = asyncClientDecorator;
    }

    public boolean isDelegateSyncClientClass() {
        return delegateSyncClientClass;
    }

    public void setDelegateSyncClientClass(boolean delegateSyncClientClass) {
        this.delegateSyncClientClass = delegateSyncClientClass;
    }

    public boolean isSkipEndpointTestGeneration() {
        return skipEndpointTestGeneration;
    }

    public void setSkipEndpointTestGeneration(boolean skipEndpointTestGeneration) {
        this.skipEndpointTestGeneration = skipEndpointTestGeneration;
    }

    public boolean isGenerateEndpointClientTests() {
        return generateEndpointClientTests;
    }

    public void setGenerateEndpointClientTests(boolean generateEndpointClientTests) {
        this.generateEndpointClientTests = generateEndpointClientTests;
    }

    public boolean useGlobalEndpoint() {
        return useGlobalEndpoint;
    }

    public void setUseGlobalEndpoint(boolean useGlobalEndpoint) {
        this.useGlobalEndpoint = useGlobalEndpoint;
    }

    public Map<String, String> getSkipEndpointTests() {
        return skipEndpointTests;
    }

    public void setSkipEndpointTests(Map<String, String> skipEndpointTests) {
        this.skipEndpointTests = skipEndpointTests;
    }

    public List<String> getInterceptors() {
        return interceptors;
    }

    public void setInterceptors(List<String> interceptors) {
        this.interceptors = interceptors;
    }
    
    public boolean isRequiredTraitValidationEnabled() {
        return requiredTraitValidationEnabled;
    }

    public void setRequiredTraitValidationEnabled(boolean requiredTraitValidationEnabled) {
        this.requiredTraitValidationEnabled = requiredTraitValidationEnabled;
    }

<<<<<<< HEAD
    public void setEnableEndpointAuthSchemeParams(boolean enableEndpointAuthSchemeParams) {
        this.enableEndpointAuthSchemeParams = enableEndpointAuthSchemeParams;
    }

    public boolean isEnableEndpointAuthSchemeParams() {
        return enableEndpointAuthSchemeParams;
    }

    public void setAllowedEndpointAuthSchemeParams(List<String> allowedEndpointAuthSchemeParams) {
        this.allowedEndpointAuthSchemeParamsConfigured = true;
        this.allowedEndpointAuthSchemeParams = allowedEndpointAuthSchemeParams;
    }

    public List<String> getAllowedEndpointAuthSchemeParams() {
        return this.allowedEndpointAuthSchemeParams;
    }

    public boolean getAllowedEndpointAuthSchemeParamsConfigured() {
        return allowedEndpointAuthSchemeParamsConfigured;
=======
    public Map<String, ClientContextParam> getCustomClientContextParams() {
        return customClientContextParams;
    }

    public void setCustomClientContextParams(Map<String, ClientContextParam> customClientContextParams) {
        this.customClientContextParams = customClientContextParams;
    }

    public MultipartCustomization getMultipartCustomization() {
        return this.multipartCustomization;
    }

    public void setMultipartCustomization(MultipartCustomization multipartCustomization) {
        this.multipartCustomization = multipartCustomization;
>>>>>>> 4ea3cc28
    }
}<|MERGE_RESOLUTION|>--- conflicted
+++ resolved
@@ -258,7 +258,6 @@
     private boolean requiredTraitValidationEnabled = false;
 
     /**
-<<<<<<< HEAD
      * Whether to generate auth scheme params based on endpoint params.
      */
     private boolean enableEndpointAuthSchemeParams = false;
@@ -272,11 +271,11 @@
      * Whether the list of allowed endpoint auth scheme params was explicitly configured.
      */
     private boolean allowedEndpointAuthSchemeParamsConfigured = false;
-=======
+
+    /**
      * Customization to attach map of Custom client param configs that can be set on a client builder.
      */
     private Map<String, ClientContextParam> customClientContextParams;
->>>>>>> 4ea3cc28
 
     private CustomizationConfig() {
     }
@@ -680,7 +679,6 @@
         this.requiredTraitValidationEnabled = requiredTraitValidationEnabled;
     }
 
-<<<<<<< HEAD
     public void setEnableEndpointAuthSchemeParams(boolean enableEndpointAuthSchemeParams) {
         this.enableEndpointAuthSchemeParams = enableEndpointAuthSchemeParams;
     }
@@ -700,7 +698,8 @@
 
     public boolean getAllowedEndpointAuthSchemeParamsConfigured() {
         return allowedEndpointAuthSchemeParamsConfigured;
-=======
+    }
+
     public Map<String, ClientContextParam> getCustomClientContextParams() {
         return customClientContextParams;
     }
@@ -715,6 +714,5 @@
 
     public void setMultipartCustomization(MultipartCustomization multipartCustomization) {
         this.multipartCustomization = multipartCustomization;
->>>>>>> 4ea3cc28
     }
 }