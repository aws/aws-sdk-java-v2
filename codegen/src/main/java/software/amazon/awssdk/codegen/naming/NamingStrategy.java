/*
 * Copyright Amazon.com, Inc. or its affiliates. All Rights Reserved.
 *
 * Licensed under the Apache License, Version 2.0 (the "License").
 * You may not use this file except in compliance with the License.
 * A copy of the License is located at
 *
 *  http://aws.amazon.com/apache2.0
 *
 * or in the "license" file accompanying this file. This file is distributed
 * on an "AS IS" BASIS, WITHOUT WARRANTIES OR CONDITIONS OF ANY KIND, either
 * express or implied. See the License for the specific language governing
 * permissions and limitations under the License.
 */

package software.amazon.awssdk.codegen.naming;

import software.amazon.awssdk.codegen.model.intermediate.IntermediateModel;
import software.amazon.awssdk.codegen.model.intermediate.MemberModel;
import software.amazon.awssdk.codegen.model.service.Member;
import software.amazon.awssdk.codegen.model.service.Shape;
import software.amazon.awssdk.core.SdkField;

/**
 * Strategy to name various Java constructs based on the naming in the model and potentially customizations.
 */
public interface NamingStrategy {
    /**
     * Retrieve the service name that should be used based on the model.
     */
    String getServiceName();

    /**
     * Retrieve the service name that should be used for environment variables.
     */
    String getServiceNameForEnvironmentVariables();

    /**
     * Retrieve the service name that should be used for system properties.
     */
    String getServiceNameForSystemProperties();

    /**
     * Retrieve the service name that should be used for profile properties.
     */
    String getServiceNameForProfileFile();

    /**
     * Retrieve the client package name that should be used based on the service name.
     */
    String getClientPackageName(String serviceName);

    /**
     * Retrieve the model package name that should be used based on the service name.
     */
    String getModelPackageName(String serviceName);

    /**
     * Retrieve the transform package name that should be used based on the service name.
     */
    String getTransformPackageName(String serviceName);

    /**
     * Retrieve the request transform package name that should be used based on the service name.
     */
    String getRequestTransformPackageName(String serviceName);

    /**
     * Retrieve the paginators package name that should be used based on the service name.
     */
    String getPaginatorsPackageName(String serviceName);

    /**
     * Retrieve the waiters package name that should be used based on the service name.
     */
    String getWaitersPackageName(String serviceName);

    /**
     * Retrieve the endpoint rules package name that should be used based on the service name.
     */
    String getEndpointRulesPackageName(String serviceName);

    /**
     * Retrieve the auth scheme package name that should be used based on the service name.
     */
    String getAuthSchemePackageName(String serviceName);

    /**
     * Retrieve the path runtime package name that should be used based on the service name.
     */
    String getJmesPathPackageName(String serviceName);

    /**
     * Retrieve the batchManager package name that should be used based on the service name.
     */
    String getBatchManagerPackageName(String serviceName);

    /**
     * Retrieve the smote test package name that should be used based on the service name.
     */
    String getSmokeTestPackageName(String serviceName);

    /**
     * @param errorShapeName Name of error shape to derive exception class name from.
     * @return Appropriate name to use for a Java exception class name
     */
    String getExceptionName(String errorShapeName);


    /**
     * @param operationName Name of operation used to derive request class name.
     * @return Appropriate name to use for the Java class representing the request shape.
     */
    String getRequestClassName(String operationName);

    /**
     * @param operationName Name of operation used to derive response class name.
     * @return Appropriate name to use for the Java class representing the response shape.
     */
    String getResponseClassName(String operationName);

    /**
     * @param name Some contextual name to derive variable name from (i.e. member name, java class name, etc).
     * @return Appropriate name to use for a Java variable or field.
     */
    String getVariableName(String name);

    /**
     * @param enumValue Enum value as defined in the service model used to derive the java name.
     * @return Appropriate name to use for a Java enum value
     */
    String getEnumValueName(String enumValue);

    /**
     * @param shapeName Name of structure used to derive Java class name.
     * @return Appropriate name to use for a Java class for an arbitrary (not a request, response, error) structure.
     */
    String getShapeClassName(String shapeName);

    /**
     * @param memberName Member name to name getter for.
     * @param shape The shape associated with the member.
     * @return Name of the getter method for a model class member.
     */
    String getFluentGetterMethodName(String memberName, Shape parentShape, Shape shape);

    /**
     * @param memberName The full member to get the name for.
     * @param shape The shape associated with the member.
     * @return Name of the getter method for an enum model class member.
     */
    String getFluentEnumGetterMethodName(String memberName, Shape parentShape, Shape shape);

    /**
     * @param memberName Member name to name getter for.
     * @return Name of the JavaBean getter method for model class member.
     */
    String getBeanStyleGetterMethodName(String memberName, Shape parentShape, Shape c2jShape);

    /**
     * @param memberName Member name to name setter for.
     * @return Name of the JavaBean setter method for model class member.
     */
    String getBeanStyleSetterMethodName(String memberName, Shape parentShape, Shape c2jShape);

    /**
     * @param memberName Member name to name fluent setter for.
     * @return Appropriate name to use for fluent setter method (i.e. withFoo) for a model class member.
     */
    String getFluentSetterMethodName(String memberName, Shape parentShape, Shape shape);

    /**
     * @param memberName The full member to get the name for.
     * @param shape The shape associated with the member.
     * @return Name of the getter method for an enum model class member.
     */
    String getFluentEnumSetterMethodName(String memberName, Shape parentShape, Shape shape);

    /**
     * Stuttering is intentional, returns the name of the {@link SdkField} field.
     *
     * @param memberModel Member to generate field name for.
     * @return Name of field for {@link SdkField} pojo.
     */
    String getSdkFieldFieldName(MemberModel memberModel);

    /**
     * Returns the name of the provided member as if it will be included in an enum (as in, when the parent shape is a union
     * and we need to create an enum with each member name in it).
     *
     * @param memberModel Member to generate the union enum type name for.
     */
    String getUnionEnumTypeName(MemberModel memberModel);

    /**
     * Names a method that would check for existence of the member in the response.
     *
     * @param memberName The member name to get the method name for.
     * @param parentShape The shape containing the member.
     * @return Name of an existence check method.
     */
    String getExistenceCheckMethodName(String memberName, Shape parentShape);

    /**
<<<<<<< HEAD
     * Returns a unique shape name to use for an event member of an eventStream.
     *
     * @param eventMember The event member to get the shape name for.
     * @param eventStreamName The name of the eventStream containing the member.
     * @return Unique name for the event shape / eventStream combo.
     */
    String getUniqueEventStreamEventShapeName(Member eventMember, String eventStreamName);
=======
     * Retrieve the service's signing name that should be used based on the model.
     */
    String getSigningName();

    /**
     * Retrieve the service's signing name that should be used for environment variables.
     */
    String getSigningNameForEnvironmentVariables();

    /**
     * Retrieve the service's signing name that should be used for system properties.
     */
    String getSigningNameForSystemProperties();
>>>>>>> 6d791e05

    /**
     * Verify the customer-visible naming in the provided intermediate model will compile and is idiomatic to Java.
     */
    void validateCustomerVisibleNaming(IntermediateModel trimmedModel);
}<|MERGE_RESOLUTION|>--- conflicted
+++ resolved
@@ -202,7 +202,6 @@
     String getExistenceCheckMethodName(String memberName, Shape parentShape);
 
     /**
-<<<<<<< HEAD
      * Returns a unique shape name to use for an event member of an eventStream.
      *
      * @param eventMember The event member to get the shape name for.
@@ -210,7 +209,8 @@
      * @return Unique name for the event shape / eventStream combo.
      */
     String getUniqueEventStreamEventShapeName(Member eventMember, String eventStreamName);
-=======
+
+    /**
      * Retrieve the service's signing name that should be used based on the model.
      */
     String getSigningName();
@@ -224,7 +224,7 @@
      * Retrieve the service's signing name that should be used for system properties.
      */
     String getSigningNameForSystemProperties();
->>>>>>> 6d791e05
+
 
     /**
      * Verify the customer-visible naming in the provided intermediate model will compile and is idiomatic to Java.
