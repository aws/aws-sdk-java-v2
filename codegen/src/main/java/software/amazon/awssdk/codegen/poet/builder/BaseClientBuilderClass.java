/*
 * Copyright Amazon.com, Inc. or its affiliates. All Rights Reserved.
 *
 * Licensed under the Apache License, Version 2.0 (the "License").
 * You may not use this file except in compliance with the License.
 * A copy of the License is located at
 *
 *  http://aws.amazon.com/apache2.0
 *
 * or in the "license" file accompanying this file. This file is distributed
 * on an "AS IS" BASIS, WITHOUT WARRANTIES OR CONDITIONS OF ANY KIND, either
 * express or implied. See the License for the specific language governing
 * permissions and limitations under the License.
 */

package software.amazon.awssdk.codegen.poet.builder;

import static javax.lang.model.element.Modifier.FINAL;
import static javax.lang.model.element.Modifier.PRIVATE;
import static javax.lang.model.element.Modifier.PROTECTED;

import com.squareup.javapoet.ClassName;
import com.squareup.javapoet.CodeBlock;
import com.squareup.javapoet.FieldSpec;
import com.squareup.javapoet.MethodSpec;
import com.squareup.javapoet.ParameterizedTypeName;
import com.squareup.javapoet.TypeName;
import com.squareup.javapoet.TypeSpec;
import com.squareup.javapoet.TypeVariableName;
import com.squareup.javapoet.WildcardTypeName;
import java.util.ArrayList;
import java.util.Collections;
import java.util.HashMap;
import java.util.List;
import java.util.Map;
import java.util.Optional;
import java.util.Set;
import javax.lang.model.element.Modifier;
import software.amazon.awssdk.annotations.SdkInternalApi;
import software.amazon.awssdk.auth.credentials.TokenUtils;
import software.amazon.awssdk.auth.signer.Aws4Signer;
import software.amazon.awssdk.auth.token.credentials.aws.DefaultAwsTokenProvider;
import software.amazon.awssdk.auth.token.signer.aws.BearerTokenSigner;
import software.amazon.awssdk.awscore.client.builder.AwsDefaultClientBuilder;
import software.amazon.awssdk.awscore.client.config.AwsClientOption;
import software.amazon.awssdk.codegen.internal.Utils;
import software.amazon.awssdk.codegen.model.intermediate.IntermediateModel;
import software.amazon.awssdk.codegen.model.intermediate.OperationModel;
import software.amazon.awssdk.codegen.model.service.AuthType;
import software.amazon.awssdk.codegen.model.service.ClientContextParam;
import software.amazon.awssdk.codegen.poet.ClassSpec;
import software.amazon.awssdk.codegen.poet.PoetUtils;
import software.amazon.awssdk.codegen.poet.auth.scheme.AuthSchemeSpecUtils;
import software.amazon.awssdk.codegen.poet.model.ServiceClientConfigurationUtils;
import software.amazon.awssdk.codegen.poet.rules.EndpointRulesSpecUtils;
import software.amazon.awssdk.codegen.utils.AuthUtils;
import software.amazon.awssdk.core.SdkPlugin;
import software.amazon.awssdk.core.client.config.SdkAdvancedClientOption;
import software.amazon.awssdk.core.client.config.SdkClientConfiguration;
import software.amazon.awssdk.core.client.config.SdkClientOption;
import software.amazon.awssdk.core.endpointdiscovery.providers.DefaultEndpointDiscoveryProviderChain;
import software.amazon.awssdk.core.interceptor.ClasspathInterceptorChainFactory;
import software.amazon.awssdk.core.interceptor.ExecutionInterceptor;
import software.amazon.awssdk.core.retry.RetryMode;
import software.amazon.awssdk.core.signer.Signer;
import software.amazon.awssdk.http.Protocol;
import software.amazon.awssdk.http.SdkHttpConfigurationOption;
import software.amazon.awssdk.http.auth.spi.scheme.AuthScheme;
import software.amazon.awssdk.identity.spi.IdentityProvider;
import software.amazon.awssdk.identity.spi.IdentityProviders;
import software.amazon.awssdk.identity.spi.TokenIdentity;
import software.amazon.awssdk.utils.AttributeMap;
import software.amazon.awssdk.utils.CollectionUtils;
import software.amazon.awssdk.utils.StringUtils;
import software.amazon.awssdk.utils.Validate;
import software.amazon.awssdk.utils.internal.CodegenNamingUtils;

public class BaseClientBuilderClass implements ClassSpec {
    private static final ParameterizedTypeName GENERIC_AUTH_SCHEME_TYPE =
        ParameterizedTypeName.get(ClassName.get(AuthScheme.class), WildcardTypeName.subtypeOf(Object.class));

    private final IntermediateModel model;
    private final ClassName builderInterfaceName;
    private final ClassName builderClassName;
    private final String basePackage;
    private final EndpointRulesSpecUtils endpointRulesSpecUtils;
    private final AuthSchemeSpecUtils authSchemeSpecUtils;
    private final ServiceClientConfigurationUtils configurationUtils;

    public BaseClientBuilderClass(IntermediateModel model) {
        this.model = model;
        this.basePackage = model.getMetadata().getFullClientPackageName();
        this.builderInterfaceName = ClassName.get(basePackage, model.getMetadata().getBaseBuilderInterface());
        this.builderClassName = ClassName.get(basePackage, model.getMetadata().getBaseBuilder());
        this.endpointRulesSpecUtils = new EndpointRulesSpecUtils(model);
        this.authSchemeSpecUtils = new AuthSchemeSpecUtils(model);
        this.configurationUtils = new ServiceClientConfigurationUtils(model);
    }

    @Override
    public TypeSpec poetSpec() {
        TypeSpec.Builder builder =
            PoetUtils.createClassBuilder(builderClassName)
                     .addModifiers(Modifier.ABSTRACT)
                     .addAnnotation(SdkInternalApi.class)
                     .addTypeVariable(PoetUtils.createBoundedTypeVariableName("B", builderInterfaceName, "B", "C"))
                     .addTypeVariable(TypeVariableName.get("C"))
                     .superclass(PoetUtils.createParameterizedTypeName(AwsDefaultClientBuilder.class, "B", "C"))
                     .addJavadoc("Internal base class for {@link $T} and {@link $T}.",
                                 ClassName.get(basePackage, model.getMetadata().getSyncBuilder()),
                                 ClassName.get(basePackage, model.getMetadata().getAsyncBuilder()));

        // Only services that require endpoint discovery for at least one of their operations get a default value of
        // 'true'
        if (model.getEndpointOperation().isPresent()) {
            builder.addField(FieldSpec.builder(boolean.class, "endpointDiscoveryEnabled")
                                      .addModifiers(PROTECTED)
                                      .initializer(resolveDefaultEndpointDiscovery() ? "true" : "false")
                                      .build());
        }

        if (authSchemeSpecUtils.useSraAuth()) {
            builder.addField(FieldSpec.builder(ParameterizedTypeName.get(ClassName.get(Map.class),
                                                                         ClassName.get(String.class),
                                                                         GENERIC_AUTH_SCHEME_TYPE),
                                               "additionalAuthSchemes")
                                      .addModifiers(PRIVATE, FINAL)
                                      .initializer("new $T<>()", HashMap.class)
                                      .build());
        }

        builder.addMethod(serviceEndpointPrefixMethod());
        builder.addMethod(serviceNameMethod());
        builder.addMethod(mergeServiceDefaultsMethod());

        mergeInternalDefaultsMethod().ifPresent(builder::addMethod);

        builder.addMethod(finalizeServiceConfigurationMethod());
        if (!authSchemeSpecUtils.useSraAuth()) {
            defaultAwsAuthSignerMethod().ifPresent(builder::addMethod);
        }
        builder.addMethod(signingNameMethod());
        builder.addMethod(defaultEndpointProviderMethod());

        if (authSchemeSpecUtils.useSraAuth()) {
            builder.addMethod(authSchemeProviderMethod());
            builder.addMethod(defaultAuthSchemeProviderMethod());
            builder.addMethod(putAuthSchemeMethod());
            builder.addMethod(authSchemesMethod());
        }

        if (hasClientContextParams()) {
            model.getClientContextParams().forEach((n, m) -> {
                builder.addMethod(clientContextParamSetter(n, m));
            });
        }

        if (hasSdkClientContextParams()) {
            model.getCustomizationConfig().getCustomClientContextParams().forEach((n, m) -> {
                builder.addMethod(clientContextParamSetter(n, m));
            });
        }

        if (model.getCustomizationConfig().getServiceConfig().getClassName() != null) {
            builder.addMethod(setServiceConfigurationMethod())
                   .addMethod(beanStyleSetServiceConfigurationMethod());
        }

        if (AuthUtils.usesBearerAuth(model)) {
            builder.addMethod(defaultBearerTokenProviderMethod());
            if (!authSchemeSpecUtils.useSraAuth()) {
                builder.addMethod(defaultTokenAuthSignerMethod());
            }
        }
        addServiceHttpConfigIfNeeded(builder, model);
        builder.addMethod(invokePluginsMethod());
        builder.addMethod(internalPluginsMethod());
        builder.addMethod(validateClientOptionsMethod());


        return builder.build();
    }

    private boolean resolveDefaultEndpointDiscovery() {
        return model.getEndpointOperation()
                    .map(OperationModel::isEndpointCacheRequired)
                    .orElse(false);
    }

    private MethodSpec signingNameMethod() {
        return MethodSpec.methodBuilder("signingName")
                         .addAnnotation(Override.class)
                         .addModifiers(PROTECTED, FINAL)
                         .returns(String.class)
                         .addCode("return $S;", model.getMetadata().getSigningName())
                         .build();
    }

    private Optional<MethodSpec> defaultAwsAuthSignerMethod() {
        return awsAuthSignerDefinitionMethodBody().map(body -> MethodSpec.methodBuilder("defaultSigner")
                                                                         .returns(Signer.class)
                                                                         .addModifiers(PRIVATE)
                                                                         .addCode(body)
                                                                         .build());

    }

    private MethodSpec serviceEndpointPrefixMethod() {
        return MethodSpec.methodBuilder("serviceEndpointPrefix")
                         .addAnnotation(Override.class)
                         .addModifiers(PROTECTED, FINAL)
                         .returns(String.class)
                         .addCode("return $S;", model.getMetadata().getEndpointPrefix())
                         .build();
    }

    private MethodSpec serviceNameMethod() {
        return MethodSpec.methodBuilder("serviceName")
                         .addAnnotation(Override.class)
                         .addModifiers(PROTECTED, FINAL)
                         .returns(String.class)
                         .addCode("return $S;", model.getMetadata().getServiceName())
                         .build();
    }

    private MethodSpec mergeServiceDefaultsMethod() {
        boolean crc32FromCompressedDataEnabled = model.getCustomizationConfig().isCalculateCrc32FromCompressedData();

        MethodSpec.Builder builder = MethodSpec.methodBuilder("mergeServiceDefaults")
                                               .addAnnotation(Override.class)
                                               .addModifiers(PROTECTED, FINAL)
                                               .returns(SdkClientConfiguration.class)
                                               .addParameter(SdkClientConfiguration.class, "config")
                                               .addCode("return config.merge(c -> c");

        builder.addCode(".option($T.ENDPOINT_PROVIDER, defaultEndpointProvider())", SdkClientOption.class);

        if (authSchemeSpecUtils.useSraAuth()) {
            builder.addCode(".option($T.AUTH_SCHEME_PROVIDER, defaultAuthSchemeProvider())", SdkClientOption.class);
            builder.addCode(".option($T.AUTH_SCHEMES, authSchemes())", SdkClientOption.class);
        } else {
            if (defaultAwsAuthSignerMethod().isPresent()) {
                builder.addCode(".option($T.SIGNER, defaultSigner())\n", SdkAdvancedClientOption.class);
            }
        }
        builder.addCode(".option($T.CRC32_FROM_COMPRESSED_DATA_ENABLED, $L)\n",
                        SdkClientOption.class, crc32FromCompressedDataEnabled);

        String clientConfigClassName = model.getCustomizationConfig().getServiceConfig().getClassName();
        if (StringUtils.isNotBlank(clientConfigClassName)) {
            builder.addCode(".option($T.SERVICE_CONFIGURATION, $T.builder().build())\n",
                            SdkClientOption.class, ClassName.bestGuess(clientConfigClassName));
        }

        if (AuthUtils.usesBearerAuth(model)) {
            builder.addCode(".lazyOption($1T.TOKEN_PROVIDER, p -> $2T.toSdkTokenProvider(p.get($1T.TOKEN_IDENTITY_PROVIDER)))",
                            AwsClientOption.class, TokenUtils.class);
            builder.addCode(".option($T.TOKEN_IDENTITY_PROVIDER, defaultTokenProvider())\n", AwsClientOption.class);
            if (!authSchemeSpecUtils.useSraAuth()) {
                builder.addCode(".option($T.TOKEN_SIGNER, defaultTokenSigner())", SdkAdvancedClientOption.class);
            }
        }

        builder.addCode(");");
        return builder.build();
    }

    private Optional<MethodSpec> mergeInternalDefaultsMethod() {
        String userAgent = model.getCustomizationConfig().getUserAgent();
        RetryMode defaultRetryMode = model.getCustomizationConfig().getDefaultRetryMode();

        // If none of the options are customized, then we do not need to bother overriding the method
        if (userAgent == null && defaultRetryMode == null) {
            return Optional.empty();
        }

        MethodSpec.Builder builder = MethodSpec.methodBuilder("mergeInternalDefaults")
                                               .addAnnotation(Override.class)
                                               .addModifiers(PROTECTED, FINAL)
                                               .returns(SdkClientConfiguration.class)
                                               .addParameter(SdkClientConfiguration.class, "config")
                                               .addCode("return config.merge(c -> {\n");
        if (userAgent != null) {
            builder.addCode("c.option($T.INTERNAL_USER_AGENT, $S);\n",
                            SdkClientOption.class, userAgent);
        }
        if (defaultRetryMode != null) {
            builder.addCode("c.option($T.DEFAULT_RETRY_MODE, $T.$L);\n",
                            SdkClientOption.class, RetryMode.class, defaultRetryMode.name());
        }
        builder.addCode("});\n");
        return Optional.of(builder.build());
    }

    private MethodSpec finalizeServiceConfigurationMethod() {
        String requestHandlerDirectory = Utils.packageToDirectory(model.getMetadata().getFullClientPackageName());
        String requestHandlerPath = String.format("%s/execution.interceptors", requestHandlerDirectory);

        MethodSpec.Builder builder = MethodSpec.methodBuilder("finalizeServiceConfiguration")
                                               .addAnnotation(Override.class)
                                               .addModifiers(PROTECTED, FINAL)
                                               .returns(SdkClientConfiguration.class)
                                               .addParameter(SdkClientConfiguration.class, "config");

        // Initialize configuration values

        builder.addStatement("$T endpointInterceptors = new $T<>()",
                             ParameterizedTypeName.get(List.class, ExecutionInterceptor.class),
                             ArrayList.class);

        List<ClassName> builtInInterceptors = new ArrayList<>();

        if (authSchemeSpecUtils.useSraAuth()) {
            builtInInterceptors.add(authSchemeSpecUtils.authSchemeInterceptor());
        }
        builtInInterceptors.add(endpointRulesSpecUtils.resolverInterceptorName());
        builtInInterceptors.add(endpointRulesSpecUtils.requestModifierInterceptorName());

        for (String interceptor : model.getCustomizationConfig().getInterceptors()) {
            builtInInterceptors.add(ClassName.bestGuess(interceptor));
        }

        for (ClassName interceptor : builtInInterceptors) {
            builder.addStatement("endpointInterceptors.add(new $T())", interceptor);
        }


        builder.addCode("$1T interceptorFactory = new $1T();\n", ClasspathInterceptorChainFactory.class)
               .addCode("$T<$T> interceptors = interceptorFactory.getInterceptors($S);\n",
                        List.class, ExecutionInterceptor.class, requestHandlerPath);

        builder.addStatement("$T additionalInterceptors = new $T<>()",
                             ParameterizedTypeName.get(List.class,
                                                       ExecutionInterceptor.class),
                             ArrayList.class);

        builder.addStatement("interceptors = $T.mergeLists(endpointInterceptors, interceptors)",
                             CollectionUtils.class);
        builder.addStatement("interceptors = $T.mergeLists(interceptors, additionalInterceptors)",
                             CollectionUtils.class);

        builder.addCode("interceptors = $T.mergeLists(interceptors, config.option($T.EXECUTION_INTERCEPTORS));\n",
                        CollectionUtils.class, SdkClientOption.class);
        if (model.getEndpointOperation().isPresent()) {
            builder.beginControlFlow("if (!endpointDiscoveryEnabled)")
                   .addStatement("$1T chain = new $1T(config)", DefaultEndpointDiscoveryProviderChain.class)
                   .addStatement("endpointDiscoveryEnabled = chain.resolveEndpointDiscovery()")
                   .endControlFlow();
        }

        String clientConfigClassName = model.getCustomizationConfig().getServiceConfig().getClassName();
        if (StringUtils.isNotBlank(clientConfigClassName)) {
            mergeServiceConfiguration(builder, clientConfigClassName);
        }

        if (model.getCustomizationConfig().useGlobalEndpoint()) {
            builder.addStatement("$T resolver = new UseGlobalEndpointResolver(config)",
                                 ClassName.get("software.amazon.awssdk.services.s3.internal.endpoints",
                                               "UseGlobalEndpointResolver"));
        }

        // Update configuration
        builder.addStatement("$T builder = config.toBuilder()", SdkClientConfiguration.Builder.class);
        builder.addCode("builder.lazyOption($T.IDENTITY_PROVIDERS, c -> {", SdkClientOption.class)
               .addStatement("$1T.Builder result = $1T.builder()", IdentityProviders.class);
        if (AuthUtils.usesBearerAuth(model)) {
            builder.addStatement("$T<?> tokenIdentityProvider = c.get($T.TOKEN_IDENTITY_PROVIDER)",
                                 IdentityProvider.class, AwsClientOption.class);
            builder.beginControlFlow("if (tokenIdentityProvider != null)");
            builder.addStatement("result.putIdentityProvider(tokenIdentityProvider)");
            builder.endControlFlow();
        }
        if (AuthUtils.usesAwsAuth(model)) {
            builder.addStatement("$T<?> credentialsIdentityProvider = c.get($T.CREDENTIALS_IDENTITY_PROVIDER)",
                                 IdentityProvider.class, AwsClientOption.class);
            builder.beginControlFlow("if (credentialsIdentityProvider != null)", AwsClientOption.class);
            builder.addStatement("result.putIdentityProvider(credentialsIdentityProvider)");
            builder.endControlFlow();
        }
        builder.addStatement("return result.build()")
               .addCode("});");

        builder.addCode("builder.option($1T.EXECUTION_INTERCEPTORS, interceptors)", SdkClientOption.class);

        if (model.getCustomizationConfig().getServiceConfig().hasDualstackProperty()) {
            builder.addCode(".option($T.DUALSTACK_ENDPOINT_ENABLED, finalServiceConfig.dualstackEnabled())",
                            AwsClientOption.class);
        }

        if (model.getCustomizationConfig().getServiceConfig().hasFipsProperty()) {
            builder.addCode(".option($T.FIPS_ENDPOINT_ENABLED, finalServiceConfig.fipsModeEnabled())", AwsClientOption.class);
        }

        if (model.getEndpointOperation().isPresent()) {
            builder.addCode(".option($T.ENDPOINT_DISCOVERY_ENABLED, endpointDiscoveryEnabled)\n",
                            SdkClientOption.class);
        }


        if (StringUtils.isNotBlank(model.getCustomizationConfig().getCustomRetryPolicy())) {
            builder.addCode(".option($1T.RETRY_POLICY, $2T.resolveRetryPolicy(config))",
                            SdkClientOption.class,
                            PoetUtils.classNameFromFqcn(model.getCustomizationConfig().getCustomRetryPolicy()));
        }

        if (StringUtils.isNotBlank(clientConfigClassName)) {
            builder.addCode(".option($T.SERVICE_CONFIGURATION, finalServiceConfig)", SdkClientOption.class);
        }

        if (model.getCustomizationConfig().useGlobalEndpoint()) {
            builder.addCode(".option($1T.USE_GLOBAL_ENDPOINT, resolver.resolve(config.option($1T.AWS_REGION)))",
                            AwsClientOption.class);
        }

        if (hasClientContextParams()) {
            builder.addCode(".option($T.CLIENT_CONTEXT_PARAMS, clientContextParams.build())", SdkClientOption.class);
        }

        builder.addCode(";\n");
        builder.addStatement("return builder.build()");
        return builder.build();
    }

    private void mergeServiceConfiguration(MethodSpec.Builder builder, String clientConfigClassName) {
        ClassName clientConfigClass = ClassName.bestGuess(clientConfigClassName);
        builder.addCode("$1T.Builder serviceConfigBuilder = (($1T) config.option($2T.SERVICE_CONFIGURATION)).toBuilder();"
                        + "serviceConfigBuilder.profileFile(serviceConfigBuilder.profileFileSupplier() != null ? "
                        + "serviceConfigBuilder.profileFileSupplier() : config.option($2T.PROFILE_FILE_SUPPLIER));"
                        + "serviceConfigBuilder.profileName(serviceConfigBuilder.profileName() "
                        + "!= null ? serviceConfigBuilder.profileName() : config.option($2T.PROFILE_NAME));",
                        clientConfigClass, SdkClientOption.class);

        if (model.getCustomizationConfig().getServiceConfig().hasDualstackProperty()) {
            builder.addCode("if (serviceConfigBuilder.dualstackEnabled() != null) {")
                   .addCode("    $T.validState(config.option($T.DUALSTACK_ENDPOINT_ENABLED) == null, \"Dualstack has been "
                            + "configured on both $L and the client/global level. Please limit dualstack configuration to "
                            + "one location.\");",
                            Validate.class, AwsClientOption.class, clientConfigClassName)
                   .addCode("} else {")
                   .addCode("    serviceConfigBuilder.dualstackEnabled(config.option($T.DUALSTACK_ENDPOINT_ENABLED));",
                            AwsClientOption.class)
                   .addCode("}");
        }

        if (model.getCustomizationConfig().getServiceConfig().hasFipsProperty()) {
            builder.addCode("if (serviceConfigBuilder.fipsModeEnabled() != null) {")
                   .addCode("    $T.validState(config.option($T.FIPS_ENDPOINT_ENABLED) == null, \"Fips has been "
                            + "configured on both $L and the client/global level. Please limit fips configuration to "
                            + "one location.\");",
                            Validate.class, AwsClientOption.class, clientConfigClassName)
                   .addCode("} else {")
                   .addCode("    serviceConfigBuilder.fipsModeEnabled(config.option($T.FIPS_ENDPOINT_ENABLED));",
                            AwsClientOption.class)
                   .addCode("}");
        }

        if (model.getCustomizationConfig().getServiceConfig().hasUseArnRegionProperty()) {
            builder.addCode("if (serviceConfigBuilder.useArnRegionEnabled() != null) {")
                   .addCode("    $T.validState(clientContextParams.get($T.USE_ARN_REGION) == null, \"UseArnRegion has been "
                            + "configured on both $L and the client/global level. Please limit UseArnRegion configuration to "
                            + "one location.\");",
                            Validate.class, endpointRulesSpecUtils.clientContextParamsName(), clientConfigClassName)
                   .addCode("} else {")
                   .addCode("    serviceConfigBuilder.useArnRegionEnabled(clientContextParams.get($T.USE_ARN_REGION));",
                            endpointRulesSpecUtils.clientContextParamsName())
                   .addCode("}");
        }

        if (model.getCustomizationConfig().getServiceConfig().hasMultiRegionEnabledProperty()) {
            builder.addCode("if (serviceConfigBuilder.multiRegionEnabled() != null) {")
                   .addCode("    $T.validState(clientContextParams.get($T.DISABLE_MULTI_REGION_ACCESS_POINTS) == null, "
                            + "\"DisableMultiRegionAccessPoints has been configured on both $L and the client/global level. "
                            + "Please limit DisableMultiRegionAccessPoints configuration to one location.\");",
                            Validate.class, endpointRulesSpecUtils.clientContextParamsName(), clientConfigClassName)
                   .addCode("} else if (clientContextParams.get($T.DISABLE_MULTI_REGION_ACCESS_POINTS) != null) {",
                            endpointRulesSpecUtils.clientContextParamsName())
                   .addCode("    serviceConfigBuilder.multiRegionEnabled(!clientContextParams.get($T"
                            + ".DISABLE_MULTI_REGION_ACCESS_POINTS));",
                            endpointRulesSpecUtils.clientContextParamsName())
                   .addCode("}");
        }

        if (model.getCustomizationConfig().getServiceConfig().hasForcePathTypeEnabledProperty()) {
            builder.addCode("if (serviceConfigBuilder.pathStyleAccessEnabled() != null) {")
                   .addCode("    $T.validState(clientContextParams.get($T.FORCE_PATH_STYLE) == null, "
                            + "\"ForcePathStyle has been configured on both $L and the client/global level. "
                            + "Please limit ForcePathStyle configuration to one location.\");",
                            Validate.class, endpointRulesSpecUtils.clientContextParamsName(), clientConfigClassName)
                   .addCode("} else {")
                   .addCode("    serviceConfigBuilder.pathStyleAccessEnabled(clientContextParams.get($T"
                            + ".FORCE_PATH_STYLE));",
                            endpointRulesSpecUtils.clientContextParamsName())
                   .addCode("}");
        }

        if (model.getCustomizationConfig().getServiceConfig().hasAccelerateModeEnabledProperty()) {
            builder.addCode("if (serviceConfigBuilder.accelerateModeEnabled() != null) {")
                   .addCode("    $T.validState(clientContextParams.get($T.ACCELERATE) == null, "
                            + "\"Accelerate has been configured on both $L and the client/global level. "
                            + "Please limit Accelerate configuration to one location.\");",
                            Validate.class, endpointRulesSpecUtils.clientContextParamsName(), clientConfigClassName)
                   .addCode("} else {")
                   .addCode("    serviceConfigBuilder.accelerateModeEnabled(clientContextParams.get($T"
                            + ".ACCELERATE));",
                            endpointRulesSpecUtils.clientContextParamsName())
                   .addCode("}");
        }

        builder.addStatement("$T finalServiceConfig = serviceConfigBuilder.build()", clientConfigClass);

        if (model.getCustomizationConfig().getServiceConfig().hasUseArnRegionProperty()) {
            builder.addCode(
                CodeBlock.builder()
                         .addStatement("clientContextParams.put($T.USE_ARN_REGION, finalServiceConfig.useArnRegionEnabled())",
                                       endpointRulesSpecUtils.clientContextParamsName())
                         .build());
        }

        if (model.getCustomizationConfig().getServiceConfig().hasMultiRegionEnabledProperty()) {
            builder.addCode(
                CodeBlock.builder()
                         .addStatement("clientContextParams.put($T.DISABLE_MULTI_REGION_ACCESS_POINTS, !finalServiceConfig"
                                       + ".multiRegionEnabled())",
                                       endpointRulesSpecUtils.clientContextParamsName())
                         .build());
        }

        if (model.getCustomizationConfig().getServiceConfig().hasForcePathTypeEnabledProperty()) {
            builder.addCode(CodeBlock.builder()
                                     .addStatement("clientContextParams.put($T.FORCE_PATH_STYLE, finalServiceConfig"
                                                   + ".pathStyleAccessEnabled())",
                                                   endpointRulesSpecUtils.clientContextParamsName())
                                     .build());
        }

        if (model.getCustomizationConfig().getServiceConfig().hasAccelerateModeEnabledProperty()) {
            builder.addCode(CodeBlock.builder()
                                     .addStatement("clientContextParams.put($T.ACCELERATE, finalServiceConfig"
                                                   + ".accelerateModeEnabled())",
                                                   endpointRulesSpecUtils.clientContextParamsName())
                                     .build());
        }
    }

    private MethodSpec setServiceConfigurationMethod() {
        ClassName serviceConfiguration = ClassName.get(basePackage,
                                                       model.getCustomizationConfig().getServiceConfig().getClassName());
        return MethodSpec.methodBuilder("serviceConfiguration")
                         .addModifiers(Modifier.PUBLIC)
                         .returns(TypeVariableName.get("B"))
                         .addParameter(serviceConfiguration, "serviceConfiguration")
                         .addStatement("clientConfiguration.option($T.SERVICE_CONFIGURATION, serviceConfiguration)",
                                       SdkClientOption.class)
                         .addStatement("return thisBuilder()")
                         .build();
    }

    private MethodSpec beanStyleSetServiceConfigurationMethod() {
        ClassName serviceConfiguration = ClassName.get(basePackage,
                                                       model.getCustomizationConfig().getServiceConfig().getClassName());
        return MethodSpec.methodBuilder("setServiceConfiguration")
                         .addModifiers(Modifier.PUBLIC)
                         .addParameter(serviceConfiguration, "serviceConfiguration")
                         .addStatement("serviceConfiguration(serviceConfiguration)")
                         .build();
    }

    private void addServiceHttpConfigIfNeeded(TypeSpec.Builder builder, IntermediateModel model) {
        String serviceDefaultFqcn = model.getCustomizationConfig().getServiceSpecificHttpConfig();
        boolean supportsH2 = model.getMetadata().supportsH2();

        if (serviceDefaultFqcn != null || supportsH2) {
            builder.addMethod(serviceSpecificHttpConfigMethod(serviceDefaultFqcn, supportsH2));
        }
    }

    private MethodSpec serviceSpecificHttpConfigMethod(String serviceDefaultFqcn, boolean supportsH2) {
        return MethodSpec.methodBuilder("serviceHttpConfig")
                         .addAnnotation(Override.class)
                         .addModifiers(PROTECTED, FINAL)
                         .returns(AttributeMap.class)
                         .addCode(serviceSpecificHttpConfigMethodBody(serviceDefaultFqcn, supportsH2))
                         .build();
    }

    private CodeBlock serviceSpecificHttpConfigMethodBody(String serviceDefaultFqcn, boolean supportsH2) {
        CodeBlock.Builder builder = CodeBlock.builder();

        if (serviceDefaultFqcn != null) {
            builder.addStatement("$T result = $T.defaultHttpConfig()",
                                 AttributeMap.class,
                                 PoetUtils.classNameFromFqcn(model.getCustomizationConfig().getServiceSpecificHttpConfig()));
        } else {
            builder.addStatement("$1T result = $1T.empty()", AttributeMap.class);
        }

        if (supportsH2) {
            builder.addStatement("return result.merge(AttributeMap.builder()"
                                 + ".put($T.PROTOCOL, $T.HTTP2)"
                                 + ".build())",
                                 SdkHttpConfigurationOption.class, Protocol.class);
        } else {
            builder.addStatement("return result");
        }

        return builder.build();
    }

    private Optional<CodeBlock> awsAuthSignerDefinitionMethodBody() {
        AuthType authType = model.getMetadata().getAuthType();
        switch (authType) {
            case V4:
                return Optional.of(v4SignerDefinitionMethodBody());
            case S3:
            case S3V4:
                return Optional.of(s3SignerDefinitionMethodBody());
            case BEARER:
            case NONE:
                return Optional.empty();
            default:
                throw new UnsupportedOperationException("Unsupported signer type: " + authType);
        }
    }

    private CodeBlock v4SignerDefinitionMethodBody() {
        return CodeBlock.of("return $T.create();", Aws4Signer.class);
    }


    private CodeBlock s3SignerDefinitionMethodBody() {
        return CodeBlock.of("return $T.create();\n",
                            ClassName.get("software.amazon.awssdk.auth.signer", "AwsS3V4Signer"));
    }

    private MethodSpec defaultEndpointProviderMethod() {
        return MethodSpec.methodBuilder("defaultEndpointProvider")
                         .addModifiers(PRIVATE)
                         .returns(endpointRulesSpecUtils.providerInterfaceName())
                         .addStatement("return $T.defaultProvider()", endpointRulesSpecUtils.providerInterfaceName())
                         .build();
    }

    private MethodSpec authSchemeProviderMethod() {
        return MethodSpec.methodBuilder("authSchemeProvider")
                         .addModifiers(Modifier.PUBLIC)
                         .returns(TypeVariableName.get("B"))
                         .addParameter(authSchemeSpecUtils.providerInterfaceName(), "authSchemeProvider")
                         .addStatement("clientConfiguration.option($T.AUTH_SCHEME_PROVIDER, authSchemeProvider)",
                                       SdkClientOption.class)
                         .addStatement("return thisBuilder()")
                         .build();
    }

    private MethodSpec defaultAuthSchemeProviderMethod() {
        return MethodSpec.methodBuilder("defaultAuthSchemeProvider")
                         .addModifiers(PRIVATE)
                         .returns(authSchemeSpecUtils.providerInterfaceName())
                         .addStatement("return $T.defaultProvider()", authSchemeSpecUtils.providerInterfaceName())
                         .build();
    }

    private MethodSpec putAuthSchemeMethod() {
        return MethodSpec.methodBuilder("putAuthScheme")
                         .addAnnotation(Override.class)
                         .addModifiers(Modifier.PUBLIC)
                         .returns(TypeVariableName.get("B"))
                         .addParameter(GENERIC_AUTH_SCHEME_TYPE, "authScheme")
                         .addStatement("additionalAuthSchemes.put(authScheme.schemeId(), authScheme)")
                         .addStatement("return thisBuilder()")
                         .build();
    }

    private MethodSpec clientContextParamSetter(String name, ClientContextParam param) {
        String setterName = endpointRulesSpecUtils.paramMethodName(name);
        String keyName = model.getNamingStrategy().getEnumValueName(name);
        TypeName type = endpointRulesSpecUtils.toJavaType(param.getType());

        return MethodSpec.methodBuilder(setterName)
                         .addModifiers(Modifier.PUBLIC)
                         .returns(TypeVariableName.get("B"))
                         .addParameter(type, setterName)
                         .addStatement("clientContextParams.put($T.$N, $N)", endpointRulesSpecUtils.clientContextParamsName(),
                                       keyName, setterName)
                         .addStatement("return thisBuilder()")
                         .build();
    }

    private MethodSpec defaultBearerTokenProviderMethod() {
        return MethodSpec.methodBuilder("defaultTokenProvider")
                         .returns(ParameterizedTypeName.get(ClassName.get(IdentityProvider.class),
                                                            WildcardTypeName.subtypeOf(TokenIdentity.class)))
                         .addModifiers(PRIVATE)
                         .addStatement("return $T.create()", DefaultAwsTokenProvider.class)
                         .build();
    }

    private MethodSpec defaultTokenAuthSignerMethod() {
        return MethodSpec.methodBuilder("defaultTokenSigner")
                         .returns(Signer.class)
                         .addModifiers(PRIVATE)
                         .addStatement("return $T.create()", BearerTokenSigner.class)
                         .build();
    }

    private MethodSpec authSchemesMethod() {
        TypeName returns = ParameterizedTypeName.get(ClassName.get(Map.class), ClassName.get(String.class),
                                                     ParameterizedTypeName.get(ClassName.get(AuthScheme.class),
                                                                               WildcardTypeName.subtypeOf(Object.class)));

        MethodSpec.Builder builder = MethodSpec.methodBuilder("authSchemes")
                                               .addModifiers(PRIVATE)
                                               .returns(returns);

        Set<Class<?>> concreteAuthSchemeClasses = authSchemeSpecUtils.allServiceConcreteAuthSchemeClasses();
        builder.addStatement("$T schemes = new $T<>($L + this.additionalAuthSchemes.size())",
                             returns, HashMap.class, concreteAuthSchemeClasses.size());
        for (Class<?> concreteAuthScheme : concreteAuthSchemeClasses) {
            String instanceVariable = CodegenNamingUtils.lowercaseFirstChar(concreteAuthScheme.getSimpleName());
            builder.addStatement("$1T $2L = $1T.create()", concreteAuthScheme, instanceVariable);
            builder.addStatement("schemes.put($1N.schemeId(), $1N)", instanceVariable);
        }
        builder.addStatement("schemes.putAll(this.additionalAuthSchemes)");
        builder.addStatement("return schemes", Collections.class);
        return builder.build();
    }

    private MethodSpec invokePluginsMethod() {
        MethodSpec.Builder builder = MethodSpec.methodBuilder("invokePlugins")
                                               .addAnnotation(Override.class)
                                               .addModifiers(PROTECTED)
                                               .addParameter(SdkClientConfiguration.class, "config")
                                               .returns(SdkClientConfiguration.class);

        builder.addStatement("$T internalPlugins = internalPlugins()",
                             ParameterizedTypeName.get(List.class, SdkPlugin.class));

        builder.addStatement("$T externalPlugins = plugins()",
                             ParameterizedTypeName.get(List.class, SdkPlugin.class))
               .beginControlFlow("if (internalPlugins.isEmpty() && externalPlugins.isEmpty())")
               .addStatement("return config")
               .endControlFlow();

<<<<<<< HEAD

        builder.addStatement("$T configuration = config.toBuilder()", SdkClientConfiguration.Builder.class)
               .addStatement("$1T serviceConfigBuilder = new $1T(configuration)",
                             configurationUtils.serviceClientConfigurationBuilderClassName())
               .beginControlFlow("for ($T plugin : plugins)", SdkPlugin.class)
=======
        builder.addStatement("$T plugins = $T.mergeLists(internalPlugins, externalPlugins)",
                             ParameterizedTypeName.get(List.class, SdkPlugin.class),
                             CollectionUtils.class);

        builder.addStatement("$1T.BuilderInternal serviceConfigBuilder = $1T.builder(config.toBuilder())",
                             configurationUtils.serviceClientConfigurationBuilderClassName());
        builder.addStatement("serviceConfigBuilder.overrideConfiguration(overrideConfiguration())");
        builder.beginControlFlow("for ($T plugin : plugins)", SdkPlugin.class)
>>>>>>> 4750e4b3
               .addStatement("plugin.configureClient(serviceConfigBuilder)")
               .endControlFlow()
               .addStatement("return configuration.build()");
        return builder.build();
    }

<<<<<<< HEAD
=======
    private MethodSpec internalPluginsMethod() {

        ParameterizedTypeName parameterizedTypeName = ParameterizedTypeName
            .get(ClassName.get(List.class), ClassName.get(SdkPlugin.class));

        MethodSpec.Builder builder = MethodSpec.methodBuilder("internalPlugins")
                                               .addModifiers(PRIVATE)
                                               .returns(parameterizedTypeName);

        builder.addStatement("$T internalPlugins = new $T<>()",
                             ParameterizedTypeName.get(List.class, SdkPlugin.class),
                             ArrayList.class);

        List<ClassName> internalPlugins = new ArrayList<>();

        for (String internalPlugin : model.getCustomizationConfig().getInternalPlugins()) {
            internalPlugins.add(ClassName.bestGuess(internalPlugin));
        }

        for (ClassName internalPlugin : internalPlugins) {
            builder.addStatement("internalPlugins.add(new $T())", internalPlugin);
        }

        builder.addStatement("return internalPlugins");
        return builder.build();
    }

    private MethodSpec setOverridesMethod() {
        return MethodSpec.methodBuilder("setOverrides")
                         .addModifiers(PROTECTED)
                         .addAnnotation(Override.class)
                         .addParameter(SdkClientConfiguration.class, "configuration")
                         .returns(SdkClientConfiguration.class)
                         .addStatement("$T overrideConfiguration = overrideConfiguration()",
                                       ClientOverrideConfiguration.class)
                         .beginControlFlow("if (overrideConfiguration == null)")
                         .addStatement("return configuration")
                         .endControlFlow()
                         .addStatement("return $T.copyOverridesToConfiguration(overrideConfiguration, configuration.toBuilder())"
                                       + ".build()",
                                       sdkClientConfigurationUtilClassName)
                         .build();
    }

>>>>>>> 4750e4b3
    @Override
    public ClassName className() {
        return builderClassName;
    }

    private boolean hasClientContextParams() {
        Map<String, ClientContextParam> clientContextParams = model.getClientContextParams();
        return clientContextParams != null && !clientContextParams.isEmpty();
    }

    private boolean hasSdkClientContextParams() {
        return model.getCustomizationConfig() != null
               && model.getCustomizationConfig().getCustomClientContextParams() != null
               && !model.getCustomizationConfig().getCustomClientContextParams().isEmpty();
    }

    private MethodSpec validateClientOptionsMethod() {
        MethodSpec.Builder builder = MethodSpec.methodBuilder("validateClientOptions")
                                               .addModifiers(PROTECTED, Modifier.STATIC)
                                               .addParameter(SdkClientConfiguration.class, "c")
                                               .returns(void.class);

        if (AuthUtils.usesAwsAuth(model) && !authSchemeSpecUtils.useSraAuth()) {
            builder.addStatement("$T.notNull(c.option($T.SIGNER), $S)",
                                 Validate.class,
                                 SdkAdvancedClientOption.class,
                                 "The 'overrideConfiguration.advancedOption[SIGNER]' must be configured in the client builder.");
        }

        if (AuthUtils.usesBearerAuth(model)) {
            if (!authSchemeSpecUtils.useSraAuth()) {
                builder.addStatement("$T.notNull(c.option($T.TOKEN_SIGNER), $S)",
                                     Validate.class,
                                     SdkAdvancedClientOption.class,
                                     "The 'overrideConfiguration.advancedOption[TOKEN_SIGNER]' "
                                     + "must be configured in the client builder.");
            }
            builder.addStatement("$T.notNull(c.option($T.TOKEN_IDENTITY_PROVIDER), $S)",
                                 Validate.class,
                                 AwsClientOption.class,
                                 "The 'tokenProvider' must be configured in the client builder.");
        }

        return builder.build();
    }
}<|MERGE_RESOLUTION|>--- conflicted
+++ resolved
@@ -740,32 +740,21 @@
                .addStatement("return config")
                .endControlFlow();
 
-<<<<<<< HEAD
+        builder.addStatement("$T plugins = $T.mergeLists(internalPlugins, externalPlugins)",
+                             ParameterizedTypeName.get(List.class, SdkPlugin.class),
+                             CollectionUtils.class);
 
         builder.addStatement("$T configuration = config.toBuilder()", SdkClientConfiguration.Builder.class)
                .addStatement("$1T serviceConfigBuilder = new $1T(configuration)",
                              configurationUtils.serviceClientConfigurationBuilderClassName())
                .beginControlFlow("for ($T plugin : plugins)", SdkPlugin.class)
-=======
-        builder.addStatement("$T plugins = $T.mergeLists(internalPlugins, externalPlugins)",
-                             ParameterizedTypeName.get(List.class, SdkPlugin.class),
-                             CollectionUtils.class);
-
-        builder.addStatement("$1T.BuilderInternal serviceConfigBuilder = $1T.builder(config.toBuilder())",
-                             configurationUtils.serviceClientConfigurationBuilderClassName());
-        builder.addStatement("serviceConfigBuilder.overrideConfiguration(overrideConfiguration())");
-        builder.beginControlFlow("for ($T plugin : plugins)", SdkPlugin.class)
->>>>>>> 4750e4b3
                .addStatement("plugin.configureClient(serviceConfigBuilder)")
                .endControlFlow()
                .addStatement("return configuration.build()");
         return builder.build();
     }
 
-<<<<<<< HEAD
-=======
     private MethodSpec internalPluginsMethod() {
-
         ParameterizedTypeName parameterizedTypeName = ParameterizedTypeName
             .get(ClassName.get(List.class), ClassName.get(SdkPlugin.class));
 
@@ -773,42 +762,23 @@
                                                .addModifiers(PRIVATE)
                                                .returns(parameterizedTypeName);
 
-        builder.addStatement("$T internalPlugins = new $T<>()",
-                             ParameterizedTypeName.get(List.class, SdkPlugin.class),
-                             ArrayList.class);
-
-        List<ClassName> internalPlugins = new ArrayList<>();
-
-        for (String internalPlugin : model.getCustomizationConfig().getInternalPlugins()) {
-            internalPlugins.add(ClassName.bestGuess(internalPlugin));
-        }
-
-        for (ClassName internalPlugin : internalPlugins) {
-            builder.addStatement("internalPlugins.add(new $T())", internalPlugin);
+        List<String> internalPlugins = model.getCustomizationConfig().getInternalPlugins();
+        if (internalPlugins.isEmpty()) {
+            return builder.addStatement("return $T.emptyList()", Collections.class)
+                .build();
+        }
+
+        builder.addStatement("$T internalPlugins = new $T<>()", parameterizedTypeName,  ArrayList.class);
+
+        for (String internalPlugin : internalPlugins) {
+            ClassName pluginClass = ClassName.bestGuess(internalPlugin);
+            builder.addStatement("internalPlugins.add(new $T())", pluginClass);
         }
 
         builder.addStatement("return internalPlugins");
         return builder.build();
     }
 
-    private MethodSpec setOverridesMethod() {
-        return MethodSpec.methodBuilder("setOverrides")
-                         .addModifiers(PROTECTED)
-                         .addAnnotation(Override.class)
-                         .addParameter(SdkClientConfiguration.class, "configuration")
-                         .returns(SdkClientConfiguration.class)
-                         .addStatement("$T overrideConfiguration = overrideConfiguration()",
-                                       ClientOverrideConfiguration.class)
-                         .beginControlFlow("if (overrideConfiguration == null)")
-                         .addStatement("return configuration")
-                         .endControlFlow()
-                         .addStatement("return $T.copyOverridesToConfiguration(overrideConfiguration, configuration.toBuilder())"
-                                       + ".build()",
-                                       sdkClientConfigurationUtilClassName)
-                         .build();
-    }
-
->>>>>>> 4750e4b3
     @Override
     public ClassName className() {
         return builderClassName;
