--- conflicted
+++ resolved
@@ -55,18 +55,11 @@
 import org.apache.hc.client5.http.io.HttpClientConnectionManager;
 import org.apache.hc.client5.http.protocol.HttpClientContext;
 import org.apache.hc.client5.http.routing.HttpRoutePlanner;
-<<<<<<< HEAD
-import org.apache.hc.client5.http.socket.ConnectionSocketFactory;
+import org.apache.hc.client5.http.routing.RoutingSupport;
 import org.apache.hc.client5.http.ssl.DefaultHostnameVerifier;
 import org.apache.hc.client5.http.ssl.NoopHostnameVerifier;
 import org.apache.hc.client5.http.ssl.TlsSocketStrategy;
-=======
-import org.apache.hc.client5.http.routing.RoutingSupport;
-import org.apache.hc.client5.http.ssl.DefaultHostnameVerifier;
-import org.apache.hc.client5.http.ssl.NoopHostnameVerifier;
-import org.apache.hc.client5.http.ssl.SSLConnectionSocketFactory;
 import org.apache.hc.core5.http.ClassicHttpRequest;
->>>>>>> e88d20dd
 import org.apache.hc.core5.http.ClassicHttpResponse;
 import org.apache.hc.core5.http.Header;
 import org.apache.hc.core5.http.HttpEntity;
@@ -475,7 +468,7 @@
 
         /**
          * Configure a custom TLS strategy for SSL/TLS connections.
-         * This is the preferred method over the  {@link ConnectionSocketFactory)}.
+         * This is the preferred method over the ConnectionSocketFactory.
          *
          * @param tlsSocketStrategy The TLS strategy to use for upgrading connections to TLS.
          *                    If null, default TLS configuration will be used.
